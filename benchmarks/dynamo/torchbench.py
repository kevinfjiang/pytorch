#!/usr/bin/env python3
import gc
import importlib
import logging
import os
import re
import sys
import warnings
from os.path import abspath, exists

import torch

try:
    from .common import BenchmarkRunner, main
except ImportError:
    from common import BenchmarkRunner, main

from torch._dynamo.testing import collect_results, reduce_to_scalar_loss
from torch._dynamo.utils import clone_inputs

# We are primarily interested in tf32 datatype
torch.backends.cuda.matmul.allow_tf32 = True


def setup_torchbench_cwd():
    original_dir = abspath(os.getcwd())

    os.environ["KALDI_ROOT"] = "/tmp"  # avoids some spam
    for torchbench_dir in (
        "./torchbenchmark",
        "../torchbenchmark",
        "../torchbench",
        "../benchmark",
        "../../torchbenchmark",
        "../../torchbench",
        "../../benchmark",
    ):
        if exists(torchbench_dir):
            break

    if exists(torchbench_dir):
        torchbench_dir = abspath(torchbench_dir)
        os.chdir(torchbench_dir)
        sys.path.append(torchbench_dir)

    return original_dir


# Some models have large dataset that doesn't fit in memory. Lower the batch
# size to test the accuracy.
USE_SMALL_BATCH_SIZE = {
    "demucs": 4,
    "dlrm": 1024,
    "densenet121": 4,
    "hf_Reformer": 4,
    "timm_efficientdet": 1,
}

DETECTRON2_MODELS = {
    "detectron2_fasterrcnn_r_101_c4",
    "detectron2_fasterrcnn_r_101_dc5",
    "detectron2_fasterrcnn_r_101_fpn",
    "detectron2_fasterrcnn_r_50_c4",
    "detectron2_fasterrcnn_r_50_dc5",
    "detectron2_fasterrcnn_r_50_fpn",
    "detectron2_maskrcnn_r_101_c4",
    "detectron2_maskrcnn_r_101_fpn",
    "detectron2_maskrcnn_r_50_fpn",
}

SKIP = {
    # https://github.com/pytorch/torchdynamo/issues/101
    "detectron2_maskrcnn",
    # https://github.com/pytorch/torchdynamo/issues/145
    "fambench_xlmr",
}

# Additional models that are skipped in training
SKIP_TRAIN = {
    # not designed for training
    "pyhpc_equation_of_state",
    "pyhpc_isoneutral_mixing",
    "pyhpc_turbulent_kinetic_energy",
    # Unusual training setup
    "opacus_cifar10",
    "maml",
    # segfault: Internal Triton PTX codegen error
    "timm_efficientdet",
}
SKIP_TRAIN.update(DETECTRON2_MODELS)

# These models support only train mode. So accuracy checking can't be done in
# eval mode.
ONLY_TRAINING_MODE = {
    "tts_angular",
    "tacotron2",
    "demucs",
    "hf_Reformer",
    "pytorch_struct",
    "yolov3",
}
ONLY_TRAINING_MODE.update(DETECTRON2_MODELS)

# Need lower tolerance on GPU. GPU kernels have non deterministic kernels for these models.
REQUIRE_HIGHER_TOLERANCE = {
    "alexnet",
    "attention_is_all_you_need_pytorch",
    "densenet121",
    "hf_Albert",
    "vgg16",
    "mobilenet_v3_large",
    "nvidia_deeprecommender",
    "timm_efficientdet",
    "vision_maskrcnn",
}

# These models need >1e-3 tolerance
REQUIRE_EVEN_HIGHER_TOLERANCE = {
    "soft_actor_critic",
    "tacotron2",
}

REQUIRE_HIGHER_FP16_TOLERANCE = {
    "drq",
}

REQUIRE_COSINE_TOLERACE = {
    # Just keeping it here even though its empty, if we need this in future.
}

# non-deterministic output / cant check correctness
<<<<<<< HEAD
NONDETERMINISTIC = set()
=======
NONDETERMINISTIC = {
    # https://github.com/pytorch/pytorch/issues/98355
    "mobilenet_v3_large",
    "vision_maskrcnn",  # eager variant
}
>>>>>>> 28621208

# These benchmarks took >600s on an i9-11900K CPU
VERY_SLOW_BENCHMARKS = {
    "hf_BigBird",  # 3339s
    "hf_Longformer",  # 3062s
    "hf_T5",  # 930s
}

# These benchmarks took >60s on an i9-11900K CPU
SLOW_BENCHMARKS = {
    *VERY_SLOW_BENCHMARKS,
    "BERT_pytorch",  # 137s
    "demucs",  # 116s
    "fastNLP_Bert",  # 242s
    "hf_Albert",  # 221s
    "hf_Bart",  # 400s
    "hf_Bert",  # 334s
    "hf_DistilBert",  # 187s
    "hf_GPT2",  # 470s
    "hf_Reformer",  # 141s
    "speech_transformer",  # 317s
    "vision_maskrcnn",  # 99s
}

TRT_NOT_YET_WORKING = {
    "alexnet",
    "resnet18",
    "resnet50",
    "mobilenet_v2",
    "mnasnet1_0",
    "squeezenet1_1",
    "shufflenetv2_x1_0",
    "vgg16",
    "resnext50_32x4d",
}

DYNAMIC_SHAPES_NOT_YET_WORKING = {
    "demucs",
    "timm_nfnet",
}

DONT_CHANGE_BATCH_SIZE = {
    "demucs",
    "pytorch_struct",
    "pyhpc_turbulent_kinetic_energy",
}


SKIP_ACCURACY_CHECK_MODELS = {
    # Models too large to have eager, dynamo and fp64_numbers simultaneosuly
    # even for 40 GB machine. We have tested accuracy for smaller version of
    # these models
    "hf_GPT2_large",
    "hf_T5_large",
    "timm_vision_transformer_large",
    "maml",  # accuracy https://github.com/pytorch/pytorch/issues/93847
}


MAX_BATCH_SIZE_FOR_ACCURACY_CHECK = {
    "hf_GPT2": 2,
    "pytorch_unet": 2,
}


class TorchBenchmarkRunner(BenchmarkRunner):
    def __init__(self):
        super().__init__()
        self.suite_name = "torchbench"
        self.optimizer = None

    @property
    def skip_models(self):
        return SKIP

    @property
    def slow_models(self):
        return SLOW_BENCHMARKS

    @property
    def very_slow_models(self):
        return VERY_SLOW_BENCHMARKS

    @property
    def non_deterministic_models(self):
        return NONDETERMINISTIC

    @property
    def skip_not_suitable_for_training_models(self):
        return SKIP_TRAIN

    @property
    def failing_fx2trt_models(self):
        return TRT_NOT_YET_WORKING

    @property
    def failing_dynamic_shape_models(self):
        return DYNAMIC_SHAPES_NOT_YET_WORKING

    @property
    def skip_accuracy_checks_large_models_dashboard(self):
        if self.args.dashboard or self.args.accuracy:
            return SKIP_ACCURACY_CHECK_MODELS
        return set()

    def load_model(
        self,
        device,
        model_name,
        batch_size=None,
        part=None,
    ):
        is_training = self.args.training
        use_eval_mode = self.args.use_eval_mode
        dynamic_shapes = self.args.dynamic_shapes
        try:
            module = importlib.import_module(f"torchbenchmark.models.{model_name}")
        except ModuleNotFoundError:
            module = importlib.import_module(f"torchbenchmark.models.fb.{model_name}")
        benchmark_cls = getattr(module, "Model", None)
        if not hasattr(benchmark_cls, "name"):
            benchmark_cls.name = model_name

        cant_change_batch_size = (
            not getattr(benchmark_cls, "ALLOW_CUSTOMIZE_BSIZE", True)
            or model_name in DONT_CHANGE_BATCH_SIZE
        )
        if cant_change_batch_size:
            batch_size = None
        if batch_size is None and is_training and model_name in USE_SMALL_BATCH_SIZE:
            batch_size = USE_SMALL_BATCH_SIZE[model_name]

        # Control the memory footprint for few models
        if self.args.accuracy and model_name in MAX_BATCH_SIZE_FOR_ACCURACY_CHECK:
            batch_size = min(batch_size, MAX_BATCH_SIZE_FOR_ACCURACY_CHECK[model_name])

        # workaround "RuntimeError: not allowed to set torch.backends.cudnn flags"
        torch.backends.__allow_nonbracketed_mutation_flag = True
        extra_args = []
        if part:
            extra_args = ["--part", part]
        if is_training:
            benchmark = benchmark_cls(
                test="train",
                device=device,
                jit=False,
                batch_size=batch_size,
                extra_args=extra_args,
            )
        else:
            benchmark = benchmark_cls(
                test="eval",
                device=device,
                jit=False,
                batch_size=batch_size,
                extra_args=extra_args,
            )
        model, example_inputs = benchmark.get_module()

        # Models that must be in train mode while training
        if is_training and (not use_eval_mode or model_name in ONLY_TRAINING_MODE):
            model.train()
        else:
            model.eval()
        gc.collect()
        batch_size = benchmark.batch_size

        # Torchbench has quite different setup for yolov3, so directly passing
        # the right example_inputs
        if model_name == "yolov3":
            example_inputs = (torch.rand(batch_size, 3, 384, 512).to(device),)
        # global current_name, current_device
        # current_device = device
        # current_name = benchmark.name

        if self.args.trace_on_xla:
            # work around for: https://github.com/pytorch/xla/issues/4174
            import torch_xla  # noqa: F401
        self.validate_model(model, example_inputs)
        return device, benchmark.name, model, example_inputs, batch_size

    def iter_model_names(self, args):
        from torchbenchmark import _list_model_paths

        models = _list_model_paths()
        start, end = self.get_benchmark_indices(len(models))
        for index, model_path in enumerate(models):
            if index < start or index >= end:
                continue

            model_name = os.path.basename(model_path)
            if (
                not re.search("|".join(args.filter), model_name, re.I)
                or re.search("|".join(args.exclude), model_name, re.I)
                or model_name in args.exclude_exact
                or model_name in SKIP
            ):
                continue

            yield model_name

    def pick_grad(self, name, is_training):
        if is_training or name in ("maml",):
            return torch.enable_grad()
        else:
            return torch.no_grad()

    def get_tolerance_and_cosine_flag(self, is_training, current_device, name):
        tolerance = 1e-4
        cosine = self.args.cosine
        # Increase the tolerance for torch allclose
        if self.args.float16 or self.args.amp:
            if name in REQUIRE_HIGHER_FP16_TOLERANCE:
                return 1e-2, cosine
            return 1e-3, cosine
        if is_training and current_device == "cuda":
            tolerance = 1e-3
            if name in REQUIRE_COSINE_TOLERACE:
                cosine = True
            elif name in REQUIRE_HIGHER_TOLERANCE:
                tolerance = 1e-3
            elif name in REQUIRE_EVEN_HIGHER_TOLERANCE:
                tolerance = 8 * 1e-2
        return tolerance, cosine

    def compute_loss(self, pred):
        return reduce_to_scalar_loss(pred)

    def forward_pass(self, mod, inputs, collect_outputs=True):
        with self.autocast():
            return mod(*inputs)

    def forward_and_backward_pass(self, mod, inputs, collect_outputs=True):
        cloned_inputs = clone_inputs(inputs)
        self.optimizer_zero_grad(mod)
        with self.autocast():
            pred = mod(*cloned_inputs)
            loss = self.compute_loss(pred)
        self.grad_scaler.scale(loss).backward()
        self.optimizer_step()
        if collect_outputs:
            return collect_results(mod, pred, loss, cloned_inputs)
        return None


def torchbench_main():
    original_dir = setup_torchbench_cwd()
    logging.basicConfig(level=logging.WARNING)
    warnings.filterwarnings("ignore")
    main(TorchBenchmarkRunner(), original_dir)


if __name__ == "__main__":
    torchbench_main()<|MERGE_RESOLUTION|>--- conflicted
+++ resolved
@@ -75,6 +75,12 @@
     "fambench_xlmr",
 }
 
+SKIP_FOR_CUDA = {
+    "gat",  # only works on CPU
+    "gcn",  # only works on CPU
+    "sage",  # only works on CPU
+}
+
 # Additional models that are skipped in training
 SKIP_TRAIN = {
     # not designed for training
@@ -129,15 +135,11 @@
 }
 
 # non-deterministic output / cant check correctness
-<<<<<<< HEAD
-NONDETERMINISTIC = set()
-=======
 NONDETERMINISTIC = {
     # https://github.com/pytorch/pytorch/issues/98355
     "mobilenet_v3_large",
     "vision_maskrcnn",  # eager variant
 }
->>>>>>> 28621208
 
 # These benchmarks took >600s on an i9-11900K CPU
 VERY_SLOW_BENCHMARKS = {
@@ -212,6 +214,10 @@
     @property
     def skip_models(self):
         return SKIP
+
+    @property
+    def skip_models_for_cuda(self):
+        return SKIP_FOR_CUDA
 
     @property
     def slow_models(self):
@@ -333,7 +339,7 @@
                 not re.search("|".join(args.filter), model_name, re.I)
                 or re.search("|".join(args.exclude), model_name, re.I)
                 or model_name in args.exclude_exact
-                or model_name in SKIP
+                or model_name in self.skip_models
             ):
                 continue
 
