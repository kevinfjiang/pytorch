--- conflicted
+++ resolved
@@ -425,21 +425,13 @@
 
     for i, e in enumerate(trace):
         if e['action'] == alloc:
-<<<<<<< HEAD
-            elemid = add_element(e['addr'], e['size'], e['frames'])
-=======
-            elemid = add_element(e['size'], e.get('frames', []))
->>>>>>> 75260467
+            elemid = add_element(e['addr'], e['size'], e.get('frames', []))
             addr_to_alloc[e['addr']] = elemid
             w.allocate(elemid)
         elif e['action'] == free:
             idx = addr_to_alloc.pop(e['addr'], None)
             if idx is None:
-<<<<<<< HEAD
-                idx = add_element(e['addr'], e['size'], e['frames'], extra=('alloc not recorded, stack trace for free:',))
-=======
-                idx = add_element(e['size'], e.get('frames', []), extra=('alloc not recorded, stack trace for free:',))
->>>>>>> 75260467
+                idx = add_element(e['addr'], e['size'], e.get('frames', []), extra=('alloc not recorded, stack trace for free:',))
                 w.initially_allocated(idx)
             w.free(idx)
     return w.to_html()
@@ -927,7 +919,7 @@
         for b in seg['blocks']:
             if b['state'] in ('active_pending_free', 'active_allocated'):
                 if 'history' in b:
-                    frames = b['history'][0]['frames']
+                    frames = b['history'][0].get('frames', [])
                     real_size = b['history'][0]['real_size']
                 else:
                     real_size = b['size']
