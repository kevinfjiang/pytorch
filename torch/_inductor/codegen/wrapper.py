--- conflicted
+++ resolved
@@ -703,13 +703,10 @@
         self.comment = "//"
         self.namespace = "at::"
         self.extern_call_ops = set()
-<<<<<<< HEAD
-        self.cuda = False
-=======
         self.size = "sizes()"
         self.stride = "strides()"
         self.call_func_name = "inductor_cpp_entry"
->>>>>>> 50e28c40
+        self.cuda = False
 
     def seed(self):
         """
@@ -817,16 +814,11 @@
             shared = codecache.get_shared()
             warning_all_flag = codecache.get_warning_all_flag()
             cpp_flags = codecache.cpp_flags()
-<<<<<<< HEAD
             ipaths, lpaths, libs, macros = codecache.get_include_and_linking_paths(
                 vec_isa=codecache.pick_vec_isa(),
                 cuda=self.cuda,
             )
             optimization_flags = codecache.optimization_flags(cuda=self.cuda)
-=======
-            ipaths, lpaths, libs, macros = codecache.get_include_and_linking_paths(vec_isa=codecache.pick_vec_isa())
-            optimization_flags = codecache.optimization_flags()
->>>>>>> 50e28c40
             use_custom_generated_macros = codecache.use_custom_generated_macros()
 
             extra_cflags = f"{cpp_flags} {optimization_flags} {warning_all_flag} {macros} {use_custom_generated_macros}"
@@ -853,7 +845,9 @@
                 return_str = "return f(args_tensor)"
             else:
                 outputs = [
-                    f"outputs[{i}]" if self.output_is_tensor[i] else f"outputs[{i}].item()"
+                    f"outputs[{i}]"
+                    if self.output_is_tensor[i]
+                    else f"outputs[{i}].item()"
                     for i in range(len(V.graph.graph_outputs))
                 ]
                 outputs_str = f"[{', '.join(outputs)}]"
