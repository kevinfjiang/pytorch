--- conflicted
+++ resolved
@@ -175,10 +175,7 @@
     // have to decode `permutation_` when we want to apply/restore permutation_.
     permuted_order_ = stride_order;
     bool has_permutation = false;
-<<<<<<< HEAD
-=======
     permutation_ = 0;
->>>>>>> 28dfed96
     for (const auto i : c10::irange(rank)) {
       permutation_ = permutation_ * 10 + stride_order[i];
       if (!has_permutation && stride_order[i] != rank - 1 - i) {
@@ -1351,30 +1348,7 @@
                 ? *value_map[node->inputs()[2]->unique()]
                 : nullptr;
 
-<<<<<<< HEAD
-            Val* out = nullptr;
-            if (min && max) {
-              out = clamp(operand, min, max);
-            } else if (min) {
-              out = binaryOp(
-                  BinaryOpType::Max,
-                  operand,
-                  min,
-                  TypePromotion::default_op_config);
-            } else if (max) {
-              out = binaryOp(
-                  BinaryOpType::Min,
-                  operand,
-                  max,
-                  TypePromotion::default_op_config);
-            } else {
-              TORCH_INTERNAL_ASSERT(
-                  false,
-                  "clamp: At least one of 'min' or 'max' must not be None");
-            }
-=======
             Val* out = clamp(operand, min, max);
->>>>>>> 28dfed96
             value_map.emplace(node->output()->unique(), out);
           },
           isInputNonSizeZeroTensor,
