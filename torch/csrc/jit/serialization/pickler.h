--- conflicted
+++ resolved
@@ -296,8 +296,6 @@
 // otherwise return false
 bool checkHasValidSetGetState(const std::shared_ptr<c10::ClassType>& cls);
 
-<<<<<<< HEAD
-=======
 // Return a map of Tensor Metadata for serialization.
 // For now, it only takes care of `conj` and `neg` bit.
 inline std::unordered_map<std::string, bool> getTensorMetadata(
@@ -353,6 +351,5 @@
   setTensorMetadata(t, metadata);
 }
 
->>>>>>> 3c7f9666
 } // namespace jit
 } // namespace torch