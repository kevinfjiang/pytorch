#pragma once

// Parse arguments to Python functions implemented in C++
// This is similar to PyArg_ParseTupleAndKeywords(), but specifically handles
// the types relevant to PyTorch and distinguishes between overloaded function
// signatures.
//
// Example:
//
//   static PythonArgParser parser({
//     "norm(Scalar p, int64_t dim, bool keepdim=False)",
//     "norm(Scalar p=2)",
//   });
//   ParsedArgs<3> parsed_args;
//   auto r = parser.parse(args, kwargs, parsed_args);
//   if (r.idx == 0) {
//     norm(r.scalar(0), r.int64(1), r.bool(0));
//   } else {
//     norm(r.scalar(0));
//   }
//
// We auto-generate most uses of PythonArgParser; the generated files
// are torch/csrc/autograd/generated/python_*.cpp
//
// Some gotchas that you should watch out for:
//
//    - Note [Order of overloads matters]
//      Order of overloads matters.  A set of input arguments may
//      bind to multiple argument specs; we will always pick the
//      first one in PythonArgParser.  However, when you are writing
//      overloads in, e.g., native_functions.yaml, you don't have to
//      worry about what order you write them, because the code
//      generation logic always gives the overloads a canonical
//      order, where Tensor overloads come first, before Scalar overloads.
//      This logic is in sort_declarations in
//      tools/autograd/gen_python_functions.py
//
//    - Zero-dim tensors (e.g., torch.tensor(2)) bind to both
//      Scalar and Tensor, UNLESS they require grad (in which case
//      they only bind to Tensor).

#include <pybind11/pytypes.h>
#include <torch/csrc/python_headers.h>

#include <torch/csrc/Device.h>
#include <torch/csrc/Dtype.h>
#include <torch/csrc/DynamicTypes.h>
#include <torch/csrc/Exceptions.h>
#include <torch/csrc/Generator.h>
#include <torch/csrc/Layout.h>
#include <torch/csrc/MemoryFormat.h>
#include <torch/csrc/QScheme.h>
#include <torch/csrc/Stream.h>
#include <torch/csrc/autograd/python_variable.h>
#include <torch/csrc/autograd/variable.h>
#include <torch/csrc/jit/frontend/tracer.h>
#include <torch/csrc/python_dimname.h>
#include <torch/csrc/tensor/python_tensor.h>
#include <torch/csrc/utils/disable_torch_function.h>
#include <torch/csrc/utils/object_ptr.h>
#include <torch/csrc/utils/pybind.h>
#include <torch/csrc/utils/python_numbers.h>
#include <torch/csrc/utils/python_strings.h>
#include <torch/csrc/utils/python_symnode.h>
#include <torch/csrc/utils/six.h>

#include <ATen/PythonTorchFunctionTLS.h>
#include <ATen/core/Tensor.h>
#include <c10/util/Exception.h>
#include <c10/util/irange.h>

#include <c10/core/SymFloat.h>
#include <c10/core/SymNodeImpl.h>

#include <array>
#include <cstddef>
#include <memory>
#include <sstream>
#include <string>
#include <vector>

<<<<<<< HEAD
namespace pybind11 {
namespace detail {
template <>
struct type_caster<c10::SymInt> {
 public:
  PYBIND11_TYPE_CASTER(c10::SymInt, _("SymInt"));
  bool load(py::handle src, bool) {
    if (torch::is_symint(src)) {
      value = c10::SymInt(static_cast<c10::SymNode>(
          c10::make_intrusive<torch::impl::PythonSymNodeImpl>(
              src.attr("node"))));
      return true;
    }

    auto raw_obj = src.ptr();
    if (THPUtils_checkIndex(raw_obj)) {
      value = c10::SymInt{THPUtils_unpackIndex(raw_obj)};
      return true;
    }
    return false;
  }

  static py::handle cast(
      c10::SymInt si,
      return_value_policy /* policy */,
      handle /* parent */) {
    if (si.is_symbolic()) {
      // TODO: generalize this to work with C++ backed class
      auto* py_node = dynamic_cast<torch::impl::PythonSymNodeImpl*>(
          si.toSymNodeImpl().get());
      TORCH_INTERNAL_ASSERT(py_node);
      return torch::get_symint_class()(py_node->getPyObj()).release();
    } else {
      return py::cast(si.as_int_unchecked()).release();
    }
  }
};

template <>
struct type_caster<c10::SymFloat> {
 public:
  PYBIND11_TYPE_CASTER(c10::SymFloat, _("SymFloat"));
  bool load(py::handle src, bool) {
    if (torch::is_symfloat(src)) {
      value = c10::SymFloat(static_cast<c10::SymNode>(
          c10::make_intrusive<torch::impl::PythonSymNodeImpl>(
              src.attr("node"))));
      return true;
    }

    auto raw_obj = src.ptr();
    if (THPUtils_checkDouble(raw_obj)) {
      value = c10::SymFloat{THPUtils_unpackDouble(raw_obj)};
      return true;
    }
    return false;
  }

  static py::handle cast(
      c10::SymFloat si,
      return_value_policy /* policy */,
      handle /* parent */) {
    if (si.is_symbolic()) {
      // TODO: generalize this to work with C++ backed class
      auto* py_node = dynamic_cast<torch::impl::PythonSymNodeImpl*>(
          si.toSymNodeImpl().get());
      TORCH_INTERNAL_ASSERT(py_node);
      return torch::get_symfloat_class()(py_node->getPyObj()).release();
    } else {
      return py::cast(si.as_float_unchecked()).release();
    }
  }
};
} // namespace detail
} // namespace pybind11

=======
>>>>>>> 9fed04ba
inline bool THPUtils_checkScalar(PyObject* obj) {
#ifdef USE_NUMPY
  if (torch::utils::is_numpy_scalar(obj)) {
    return true;
  }
#endif
  return PyFloat_Check(obj) || PyLong_Check(obj) || PyComplex_Check(obj) ||
      torch::is_symint(py::handle(obj)) || torch::is_symfloat(py::handle(obj));
}

namespace torch {

bool should_allow_numbers_as_tensors(const std::string& name);

enum class ParameterType {
  TENSOR,
  SCALAR,
  INT64,
  SYM_INT,
  DOUBLE,
  COMPLEX,
  TENSOR_LIST,
  INT_LIST,
  GENERATOR,
  BOOL,
  STORAGE,
  PYOBJECT,
  SCALARTYPE,
  LAYOUT,
  MEMORY_FORMAT,
  DEVICE,
  STREAM,
  STRING,
  DIMNAME,
  DIMNAME_LIST,
  QSCHEME,
  FLOAT_LIST,
  SCALAR_LIST,
  SYM_INT_LIST
};

struct FunctionParameter;
struct FunctionSignature;
struct PythonArgs;

// Contains bound Python arguments in declaration order
template <int N>
struct ParsedArgs {
  ParsedArgs() : args() {}
  // NOLINTNEXTLINE(cppcoreguidelines-avoid-c-arrays,modernize-avoid-c-arrays)
  PyObject* args[N];
};

struct PythonArgParser {
  explicit PythonArgParser(
      std::vector<std::string> fmts,
      bool traceable = false);

  // meant only for `torch` functions.
  template <int N>
  inline PythonArgs parse(
      PyObject* self,
      PyObject* args,
      PyObject* kwargs,
      ParsedArgs<N>& dst);

  template <int N>
  inline PythonArgs parse(PyObject* args, PyObject* kwargs, ParsedArgs<N>& dst);

  inline PythonArgs parse(PyObject* self, ParsedArgs<0>& dst);

  // Formatted strings of non-hidden signatures
  std::vector<std::string> get_signatures() const;

 private:
  [[noreturn]]
  // NOLINTNEXTLINE(cppcoreguidelines-avoid-c-arrays,modernize-avoid-c-arrays)
  void
  print_error(
      PyObject* self,
      PyObject* args,
      PyObject* kwargs,
      PyObject* parsed_args[]);
  void check_deprecated(const FunctionSignature& signature);
  // NOLINTNEXTLINE(cppcoreguidelines-avoid-c-arrays,modernize-avoid-c-arrays)
  PythonArgs raw_parse(
      PyObject* self,
      PyObject* args,
      PyObject* kwargs,
      PyObject* parsed_args[]);

  std::vector<FunctionSignature> signatures_;
  std::string function_name;
  size_t max_args;
  bool traceable;
};

struct PYBIND11_EXPORT FunctionSignature {
  explicit FunctionSignature(const std::string& fmt, int index);

  // NOLINTNEXTLINE(cppcoreguidelines-avoid-c-arrays,modernize-avoid-c-arrays)
  bool parse(
      PyObject* self,
      PyObject* args,
      PyObject* kwargs,
      PyObject* dst[],
      bool raise_exception);

  std::string toString() const;

  std::string name;
  std::vector<FunctionParameter> params;
  std::vector<py::handle> overloaded_args;
  size_t min_args;
  size_t max_args;
  size_t max_pos_args;
  int index;
  bool hidden;
  bool deprecated;
  bool disable_torch_function;
};

struct PythonArgs {
  PythonArgs(
      bool traceable,
      const FunctionSignature& signature,
      PyObject** args)
      : idx(signature.index),
        traceable(traceable),
        signature(signature),
        args(args) {}

  int idx;
  bool traceable;
  const FunctionSignature& signature;
  PyObject** args;

  inline bool has_torch_function();
  inline std::string get_func_name();
  inline at::Tensor tensor(int i);
  inline c10::optional<at::Tensor> optionalTensor(int i);
  inline at::Scalar scalar(int i);
  inline at::Scalar scalarWithDefault(int i, const at::Scalar& default_scalar);
  inline std::vector<at::Scalar> scalarlist(int i);
  inline std::vector<at::Tensor> tensorlist(int i);
  inline torch::List<c10::optional<at::Tensor>> list_of_optional_tensors(int i);
  template <int N>
  inline std::array<at::Tensor, N> tensorlist_n(int i);
  inline std::vector<int64_t> intlist(int i);
  inline std::vector<c10::SymInt> symintlist(int i);
  inline c10::OptionalArray<int64_t> intlistOptional(int i);
  inline c10::OptionalArray<c10::SymInt> symintlistOptional(int i);
  inline std::vector<int64_t> intlistWithDefault(
      int i,
      std::vector<int64_t> default_intlist);
  inline c10::optional<at::Generator> generator(int i);
  inline at::Storage storage(int i);
  inline at::Storage storage(
      int i,
      at::ScalarType& storage_scalar_type,
      bool& is_typed_storage);
  inline c10::Stream stream(int i);
  inline at::ScalarType scalartype(int i);
  inline at::ScalarType scalartypeWithDefault(
      int i,
      at::ScalarType default_scalartype);
  inline c10::optional<at::ScalarType> scalartypeOptional(int i);
  inline c10::optional<at::Scalar> scalarOptional(int i);
  inline c10::optional<int64_t> toInt64Optional(int i);
  inline c10::optional<c10::SymInt> toSymIntOptional(int i);
  inline c10::optional<bool> toBoolOptional(int i);
  inline c10::optional<double> toDoubleOptional(int i);
  inline c10::OptionalArray<double> doublelistOptional(int i);
  inline std::vector<double> doublelist(int i);
  inline std::vector<double> getDoublelist(int i);
  inline at::Layout layout(int i);
  inline at::Layout layoutWithDefault(int i, at::Layout default_layout);
  inline c10::optional<at::Layout> layoutOptional(int i);
  inline at::Device device(int i);
  inline at::Device deviceWithDefault(int i, const at::Device& default_device);
  inline c10::optional<at::Device> deviceOptional(int i);
  inline at::Dimname dimname(int i);
  inline std::vector<at::Dimname> dimnamelist(int i);
  inline c10::optional<std::vector<at::Dimname>> toDimnameListOptional(int i);
  inline at::MemoryFormat memoryformat(int i);
  inline c10::optional<at::MemoryFormat> memoryformatOptional(int i);
  inline at::QScheme toQScheme(int i);
  inline std::string string(int i);
  inline std::string stringWithDefault(int i, const std::string& default_str);
  inline c10::optional<std::string> stringOptional(int i);
  inline c10::string_view stringView(int i);
  inline c10::string_view stringViewWithDefault(
      int i,
      const c10::string_view default_str);
  inline c10::optional<c10::string_view> stringViewOptional(int i);
  inline PyObject* pyobject(int i);
  inline int64_t toInt64(int i);
  inline c10::SymInt toSymInt(int i);
  inline int64_t toInt64WithDefault(int i, int64_t default_int);
  inline double toDouble(int i);
  inline double toDoubleWithDefault(int i, double default_double);
  inline c10::complex<double> toComplex(int i);
  inline c10::complex<double> toComplexWithDefault(
      int i,
      c10::complex<double> default_complex);
  inline bool toBool(int i);
  inline bool toBoolWithDefault(int i, bool default_bool);
  inline bool isNone(int i);

 private:
  at::Tensor tensor_slow(int i);
  at::Scalar scalar_slow(int i);
  at::Scalar scalar_slow(PyObject* arg);
};

struct FunctionParameter {
  FunctionParameter(const std::string& fmt, bool keyword_only);

  bool check(
      PyObject* obj,
      std::vector<py::handle>& overloaded_args,
      int argnum,
      int64_t* failed_idx = nullptr);

  void set_default_str(const std::string& str);
  std::string type_name() const;

  ParameterType type_;
  bool optional;
  bool allow_none;
  bool keyword_only;
  bool allow_numbers_as_tensors = false;
  int size;
  std::string name;
  // having this as a raw PyObject * will presumably leak it, but these are only
  // held by static objects anyway, and Py_Finalize can already be called when
  // this is destructed.
  PyObject* python_name;
  // NOLINTNEXTLINE(cppcoreguidelines-avoid-magic-numbers)
  at::SmallVector<PyObject*, 5> numpy_python_names;
  at::Scalar default_scalar;
  std::vector<int64_t> default_intlist;
  std::string default_string;
  union {
    bool default_bool;
    int64_t default_int;
    double default_double;
    // NOLINTNEXTLINE(cppcoreguidelines-avoid-c-arrays,modernize-avoid-c-arrays)
    double default_complex[2]; // see Scalar
    at::ScalarType default_scalartype;
    at::Layout default_layout;
  };
};

template <int N>
inline PythonArgs PythonArgParser::parse(
    PyObject* self,
    PyObject* args,
    PyObject* kwargs,
    ParsedArgs<N>& dst) {
  if (N < max_args) {
    throw ValueError(
        "PythonArgParser: dst ParsedArgs buffer does not have enough capacity, expected %d (got %d)",
        (int)max_args,
        N);
  }
  return raw_parse(self, args, kwargs, dst.args);
}

template <int N>
inline PythonArgs PythonArgParser::parse(
    PyObject* args,
    PyObject* kwargs,
    ParsedArgs<N>& dst) {
  return parse(nullptr, args, kwargs, dst);
}

inline PythonArgs PythonArgParser::parse(PyObject* self, ParsedArgs<0>& dst) {
  return parse(self, nullptr, nullptr, dst);
}

inline bool PythonArgs::has_torch_function() {
  return !this->signature.overloaded_args.empty() ||
      at::impl::torch_function_mode_enabled();
}

inline std::string PythonArgs::get_func_name() {
  return signature.name;
}

// TODO: this can return MaybeOwned
inline at::Tensor PythonArgs::tensor(int i) {
  if (args[i] && THPVariable_CheckExact(args[i])) {
    return THPVariable_Unpack(args[i]);
  }
  return tensor_slow(i);
}

inline c10::optional<at::Tensor> PythonArgs::optionalTensor(int i) {
  at::Tensor t = tensor(i);
  // NOLINTNEXTLINE(bugprone-branch-clone)
  if (t.defined()) {
    return t;
  } else {
    return c10::nullopt;
  }
}

inline at::Scalar PythonArgs::scalar(int i) {
  if (!args[i])
    return signature.params[i].default_scalar;
  return scalar_slow(i);
}

inline std::vector<at::Scalar> PythonArgs::scalarlist(int i) {
  if (!args[i])
    return std::vector<at::Scalar>();
  auto tuple = six::isTuple(args[i]);
  THPObjectPtr arg = six::maybeAsTuple(args[i]);
  // NOLINTNEXTLINE(bugprone-branch-clone)
  auto size = tuple ? PyTuple_GET_SIZE(arg.get()) : PyList_GET_SIZE(arg.get());
  // NOLINTNEXTLINE(cppcoreguidelines-init-variables)
  std::vector<at::Scalar> res(size);
  for (const auto idx : c10::irange(size)) {
    PyObject* obj = tuple ? PyTuple_GET_ITEM(arg.get(), idx)
                          : PyList_GET_ITEM(arg.get(), idx);
    res[idx] = scalar_slow(obj);
  }
  return res;
}

inline at::Scalar PythonArgs::scalarWithDefault(
    int i,
    const at::Scalar& default_scalar) {
  if (!args[i])
    return default_scalar;
  return scalar_slow(i);
}

inline c10::optional<at::Scalar> PythonArgs::scalarOptional(int i) {
  if (!args[i])
    return c10::nullopt;
  return scalar_slow(i);
}

inline std::vector<at::Tensor> PythonArgs::tensorlist(int i) {
  if (!args[i])
    return std::vector<at::Tensor>();
  auto tuple = six::isTuple(args[i]);
  THPObjectPtr arg = six::maybeAsTuple(args[i]);
  // NOLINTNEXTLINE(bugprone-branch-clone)
  auto size = tuple ? PyTuple_GET_SIZE(arg.get()) : PyList_GET_SIZE(arg.get());
  // NOLINTNEXTLINE(cppcoreguidelines-init-variables)
  std::vector<at::Tensor> res(size);
  for (const auto idx : c10::irange(size)) {
    PyObject* obj = tuple ? PyTuple_GET_ITEM(arg.get(), idx)
                          : PyList_GET_ITEM(arg.get(), idx);
    // This is checked by the argument parser so it's safe to cast without
    // checking if this is a tensor first
    res[idx] = THPVariable_Unpack(obj);
  }
  return res;
}

inline torch::List<c10::optional<at::Tensor>> PythonArgs::
    list_of_optional_tensors(int i) {
  if (!args[i])
    return torch::List<c10::optional<at::Tensor>>();
  auto tuple = six::isTuple(args[i]);
  THPObjectPtr arg = six::maybeAsTuple(args[i]);
  // NOLINTNEXTLINE(bugprone-branch-clone)
  auto size = tuple ? PyTuple_GET_SIZE(arg.get()) : PyList_GET_SIZE(arg.get());
  // NOLINTNEXTLINE(cppcoreguidelines-init-variables)
  torch::List<c10::optional<at::Tensor>> res;
  res.reserve(size);
  for (const auto idx : c10::irange(size)) {
    PyObject* obj = tuple ? PyTuple_GET_ITEM(arg.get(), idx)
                          : PyList_GET_ITEM(arg.get(), idx);
    // This is checked by the argument parser so it's safe to cast without
    // checking if this is a tensor first
    res.push_back(THPVariable_Unpack(obj));
  }
  return res;
}

template <int N>
inline std::array<at::Tensor, N> PythonArgs::tensorlist_n(int i) {
  auto res = std::array<at::Tensor, N>();
  if (!args[i])
    return res;
  auto tuple = six::isTuple(args[i]);
  THPObjectPtr arg = six::maybeAsTuple(args[i]);
  // NOLINTNEXTLINE(bugprone-branch-clone)
  auto size = tuple ? PyTuple_GET_SIZE(arg.get()) : PyList_GET_SIZE(arg.get());
  if (size != N) {
    throw TypeError("expected tuple of %d elements but got %d", N, (int)size);
  }
  for (const auto idx : c10::irange(size)) {
    PyObject* obj = tuple ? PyTuple_GET_ITEM(arg.get(), idx)
                          : PyList_GET_ITEM(arg.get(), idx);
    // This is checked by the argument parser so it's safe to cast without
    // checking if this is a tensor first
    res[idx] = THPVariable_Unpack(obj);
  }
  return res;
}

inline std::vector<int64_t> PythonArgs::intlist(int i) {
  return intlistWithDefault(i, signature.params[i].default_intlist);
}

inline PyObject* toPyObject(c10::SymInt symint) {
  if (symint.is_symbolic()) {
    auto r = py::cast(symint).release().ptr();
    TORCH_INTERNAL_ASSERT(r);
    return r;
  } else {
    return THPUtils_packInt64(symint.as_int_unchecked());
  }
}

inline void throw_intlist_exception(
    const torch::PythonArgs* args,
    size_t i,
    PyObject* obj,
    size_t idx) {
  throw TypeError(
      "%s(): argument '%s' must be %s, but found element of type %s at pos %ld",
      args->signature.name.c_str(),
      args->signature.params[i].name.c_str(),
      args->signature.params[i].type_name().c_str(),
      Py_TYPE(obj)->tp_name,
      idx + 1);
}

inline std::vector<c10::SymInt> PythonArgs::symintlist(int i) {
  if (!args[i]) {
    return c10::fmap(signature.params[i].default_intlist, [](int64_t di) {
      return c10::SymInt(di);
    });
  }

  const auto size1 = signature.params[i].size;
  if (size1 > 0 && THPUtils_checkLong(args[i])) {
    return std::vector<c10::SymInt>(
        size1, c10::SymInt(THPUtils_unpackIndex(args[i])));
  }

  if (size1 > 0 && torch::is_symint(py::handle(args[i]))) {
    auto si = py::handle(args[i]).cast<c10::SymInt>();
    return std::vector<c10::SymInt>(size1, si);
  }

  PyObject* arg = args[i];
  auto tuple = PyTuple_Check(arg);
  // NOLINTNEXTLINE(bugprone-branch-clone)
  const auto size2 = tuple ? PyTuple_GET_SIZE(arg) : PyList_GET_SIZE(arg);
  std::vector<c10::SymInt> res;
  res.reserve(size2);
  for (const auto idx : c10::irange(size2)) {
    PyObject* obj =
        tuple ? PyTuple_GET_ITEM(arg, idx) : PyList_GET_ITEM(arg, idx);

    // Elements of torch.Size are tensors during tracing, and we need to
    // record extra information before they are turned into an IntArrayRef
    if (traceable && jit::tracer::isTracing() && THPVariable_Check(obj)) {
      auto& var = THPVariable_Unpack(obj);
      jit::tracer::ArgumentStash::stashIntArrayRefElem(
          signature.params[i].name, size2, idx, var);
      try {
        res.push_back(var.item<int64_t>());
        continue;
      } catch (std::exception& e) {
        throw_intlist_exception(this, i, obj, idx);
      }
      continue;
    } else {
      // convert tensor to scalar outside of try / catch,
      // so that Tensor subclass exceptions will not be caught.
      if (THPVariable_Check(obj)) {
        auto& var = THPVariable_Unpack(obj);
        if (var.numel() != 1 ||
            !at::isIntegralType(
                var.dtype().toScalarType(), /*include_bool*/ true)) {
          throw_intlist_exception(this, i, obj, idx);
        }
        // TODO: ideally, if this was a fake tensor this would
        // result in a SymInt, but we don't have the API to do this
        res.push_back(var.item<int64_t>());
      } else {
        try {
          if (is_symint(py::handle(obj))) {
            res.push_back(py::handle(obj).cast<c10::SymInt>());
          } else {
            res.push_back(c10::SymInt(THPUtils_unpackIndex(obj)));
          }
        } catch (std::exception& e) {
          throw_intlist_exception(this, i, obj, idx);
        }
      }
    }
  }

  return res;
}

inline std::vector<int64_t> PythonArgs::intlistWithDefault(
    int i,
    std::vector<int64_t> default_intlist) {
  if (!args[i])
    return default_intlist;
  PyObject* arg = args[i];
  const auto size1 = signature.params[i].size;
  if (size1 > 0 && THPUtils_checkLong(arg)) {
    return std::vector<int64_t>(size1, THPUtils_unpackIndex(arg));
  }
  auto tuple = PyTuple_Check(arg);
  // NOLINTNEXTLINE(bugprone-branch-clone)
  const auto size2 = tuple ? PyTuple_GET_SIZE(arg) : PyList_GET_SIZE(arg);
  // NOLINTNEXTLINE(cppcoreguidelines-init-variables)
  std::vector<int64_t> res(size2);
  for (const auto idx : c10::irange(size2)) {
    PyObject* obj =
        tuple ? PyTuple_GET_ITEM(arg, idx) : PyList_GET_ITEM(arg, idx);
    // Elements of torch.Size are tensors during tracing, and we need to
    // record extra information before they are turned into an IntArrayRef
    if (traceable && jit::tracer::isTracing() && THPVariable_Check(obj)) {
      auto& var = THPVariable_Unpack(obj);
      jit::tracer::ArgumentStash::stashIntArrayRefElem(
          signature.params[i].name, size2, idx, var);
      try {
        res[idx] = var.item<int64_t>();
        continue;
      } catch (std::exception& e) {
        throw_intlist_exception(this, i, obj, idx);
      }
    } else {
      // convert tensor to scalar outside of try / catch,
      // so that Tensor subclass exceptions will not be caught.
      if (THPVariable_Check(obj)) {
        auto& var = THPVariable_Unpack(obj);
        if (var.numel() != 1 ||
            !at::isIntegralType(
                var.dtype().toScalarType(), /*include_bool*/ true)) {
          throw_intlist_exception(this, i, obj, idx);
        }
        res[idx] = var.item<int64_t>();
      } else {
        try {
          res[idx] = THPUtils_unpackIndex(obj);
        } catch (std::exception& e) {
          throw_intlist_exception(this, i, obj, idx);
        }
      }
    }
  }
  return res;
}

inline c10::OptionalArray<int64_t> PythonArgs::intlistOptional(int i) {
  if (!args[i]) {
    return {};
  }
  return intlist(i);
}

inline c10::OptionalArray<c10::SymInt> PythonArgs::symintlistOptional(int i) {
  if (!args[i]) {
    return {};
  }
  return symintlist(i);
}

inline std::vector<double> PythonArgs::getDoublelist(int i) {
  PyObject* arg = args[i];
  auto tuple = PyTuple_Check(arg);
  // NOLINTNEXTLINE(bugprone-branch-clone)
  auto size = tuple ? PyTuple_GET_SIZE(arg) : PyList_GET_SIZE(arg);
  // NOLINTNEXTLINE(cppcoreguidelines-init-variables)
  std::vector<double> res(size);
  for (const auto idx : c10::irange(size)) {
    PyObject* obj =
        tuple ? PyTuple_GET_ITEM(arg, idx) : PyList_GET_ITEM(arg, idx);
    try {
      res[idx] = THPUtils_unpackDouble(obj);
    } catch (const std::exception& e) {
      throw TypeError(
          "%s(): argument '%s' must be %s, but found element of type %s at pos %ld",
          signature.name.c_str(),
          signature.params[i].name.c_str(),
          signature.params[i].type_name().c_str(),
          Py_TYPE(obj)->tp_name,
          idx + 1);
    }
  }
  return res;
}

inline c10::OptionalArray<double> PythonArgs::doublelistOptional(int i) {
  if (!args[i]) {
    return {};
  }
  return this->getDoublelist(i);
}

inline std::vector<double> PythonArgs::doublelist(int i) {
  if (!args[i]) {
    return {};
  }
  return this->getDoublelist(i);
}

inline at::ScalarType PythonArgs::scalartypeWithDefault(
    int i,
    at::ScalarType default_scalartype) {
  if (!args[i])
    return default_scalartype;
  return scalartype(i);
}

inline at::ScalarType PythonArgs::scalartype(int i) {
  if (!args[i]) {
    auto scalartype = signature.params[i].default_scalartype;
    return (scalartype == at::ScalarType::Undefined)
        ? torch::tensors::get_default_scalar_type()
        : scalartype;
  }
  PyObject* obj = args[i];
  if (obj == (PyObject*)&PyFloat_Type) {
    return at::ScalarType::Double;
  }
  if (obj == (PyObject*)&PyBool_Type) {
    return at::ScalarType::Bool;
  }
  if (obj == (PyObject*)&PyLong_Type) {
    return at::ScalarType::Long;
  }
  return reinterpret_cast<THPDtype*>(obj)->scalar_type;
}

inline c10::optional<at::ScalarType> PythonArgs::scalartypeOptional(int i) {
  if (!args[i])
    return c10::nullopt;
  return scalartype(i);
}

inline at::Layout toLayout(PyObject* obj) {
  const auto layout = reinterpret_cast<THPLayout*>(obj);
  return layout->layout;
}

inline at::Layout PythonArgs::layout(int i) {
  if (!args[i])
    return signature.params[i].default_layout;
  return toLayout(args[i]);
}

inline at::Layout PythonArgs::layoutWithDefault(
    int i,
    at::Layout default_layout) {
  if (!args[i])
    return default_layout;
  return layout(i);
}

inline c10::optional<at::Layout> PythonArgs::layoutOptional(int i) {
  if (!args[i])
    return c10::nullopt;
  return layout(i);
}

inline at::Device toDevice(PyObject* obj) {
  if (THPDevice_Check(obj)) {
    const auto device = reinterpret_cast<THPDevice*>(obj);
    return device->device;
  }
  if (THPUtils_checkLong(obj)) {
    const auto device_index = THPUtils_unpackLong(obj);
    TORCH_CHECK(device_index >= 0, "Device index must not be negative");
    return at::Device(DeviceType::CUDA, device_index);
  }
  const std::string& device_str = THPUtils_unpackString(obj);
  return at::Device(device_str);
}

inline at::Device PythonArgs::device(int i) {
  if (!args[i]) {
    return torch::tensors::get_default_device();
  }
  return toDevice(args[i]);
}

inline at::Device PythonArgs::deviceWithDefault(
    int i,
    const at::Device& default_device) {
  if (!args[i])
    return default_device;
  return device(i);
}

inline c10::optional<at::Device> PythonArgs::deviceOptional(int i) {
  if (!args[i])
    return c10::nullopt;
  return device(i);
}

inline at::Dimname PythonArgs::dimname(int i) {
  TORCH_INTERNAL_ASSERT(args[i] != nullptr);
  return THPDimname_parse(args[i]);
}

inline std::vector<at::Dimname> parseDimnameList(PyObject* arg) {
  auto tuple = PyTuple_Check(arg);
  // NOLINTNEXTLINE(bugprone-branch-clone)
  auto size = tuple ? PyTuple_GET_SIZE(arg) : PyList_GET_SIZE(arg);
  // NOLINTNEXTLINE(cppcoreguidelines-init-variables)
  std::vector<at::Dimname> res;
  res.reserve(size);
  for (const auto idx : c10::irange(size)) {
    PyObject* obj =
        tuple ? PyTuple_GET_ITEM(arg, idx) : PyList_GET_ITEM(arg, idx);
    res.push_back(THPDimname_parse(obj));
  }
  return res;
}

inline c10::optional<std::vector<at::Dimname>> PythonArgs::
    toDimnameListOptional(int i) {
  if (!args[i])
    return c10::nullopt;
  return parseDimnameList(args[i]);
}

inline std::vector<at::Dimname> PythonArgs::dimnamelist(int i) {
  TORCH_INTERNAL_ASSERT(args[i]);
  PyObject* arg = args[i];
  auto size = signature.params[i].size;
  TORCH_INTERNAL_ASSERT(size == 0 || size == 1);
  if (size == 1 && THPUtils_checkDimname(arg)) {
    return {THPDimname_parse(arg)};
  }
  return parseDimnameList(arg);
}

inline at::MemoryFormat PythonArgs::memoryformat(int i) {
  if (!args[i])
    return at::MemoryFormat::Contiguous;
  TORCH_CHECK(
      THPMemoryFormat_Check(args[i]),
      "memory_format arg must be an instance of the torch.memory_format");
  const auto memory_format = reinterpret_cast<THPMemoryFormat*>(args[i]);
  return memory_format->memory_format;
}

inline c10::optional<at::MemoryFormat> PythonArgs::memoryformatOptional(int i) {
  if (!args[i])
    return c10::nullopt;
  return memoryformat(i);
}

inline at::QScheme PythonArgs::toQScheme(int i) {
  if (!args[i])
    return at::kPerTensorAffine;
  TORCH_CHECK(
      THPQScheme_Check(args[i]),
      "qscheme arg must be an instance of the torch.qscheme");
  const auto qscheme = reinterpret_cast<THPQScheme*>(args[i]);
  return qscheme->qscheme;
}

inline std::string PythonArgs::string(int i) {
  return stringWithDefault(i, signature.params[i].default_string);
}

inline std::string PythonArgs::stringWithDefault(
    int i,
    const std::string& default_str) {
  if (!args[i])
    return default_str;
  return THPUtils_unpackString(args[i]);
}

inline c10::optional<std::string> PythonArgs::stringOptional(int i) {
  if (!args[i])
    return c10::nullopt;
  return THPUtils_unpackString(args[i]);
}

inline c10::string_view PythonArgs::stringView(int i) {
  return stringViewWithDefault(i, signature.params[i].default_string);
}

inline c10::string_view PythonArgs::stringViewWithDefault(
    int i,
    const c10::string_view default_str) {
  if (!args[i])
    return default_str;
  return THPUtils_unpackStringView(args[i]);
}

inline c10::optional<c10::string_view> PythonArgs::stringViewOptional(int i) {
  if (!args[i])
    return c10::nullopt;
  return THPUtils_unpackStringView(args[i]);
}

inline int64_t PythonArgs::toInt64(int i) {
  if (!args[i])
    return signature.params[i].default_int;
  if (traceable && jit::tracer::isTracing() && THPVariable_Check(args[i])) {
    auto& var = THPVariable_Unpack(args[i]);
    jit::tracer::ArgumentStash::stashValue(
        signature.params[i].name, idx, var, c10::IntType::get());
  }
  return THPUtils_unpackLong(args[i]);
}

inline c10::SymInt PythonArgs::toSymInt(int i) {
  if (!args[i]) {
    return c10::SymInt(signature.params[i].default_int);
  }
  if (traceable && jit::tracer::isTracing() && THPVariable_Check(args[i])) {
    auto& var = THPVariable_Unpack(args[i]);
    jit::tracer::ArgumentStash::stashValue(
        signature.params[i].name, idx, var, c10::IntType::get());
  }

  return py::cast<c10::SymInt>(py::handle(args[i]));
}

inline int64_t PythonArgs::toInt64WithDefault(int i, int64_t default_int) {
  if (!args[i])
    return default_int;
  return toInt64(i);
}

inline c10::optional<int64_t> PythonArgs::toInt64Optional(int i) {
  if (!args[i])
    return c10::nullopt;
  return toInt64(i);
}

inline c10::optional<c10::SymInt> PythonArgs::toSymIntOptional(int i) {
  if (!args[i])
    return c10::nullopt;
  return toSymInt(i);
}

inline c10::optional<bool> PythonArgs::toBoolOptional(int i) {
  if (!args[i]) {
    return c10::nullopt;
  }
  return toBool(i);
}

inline c10::optional<double> PythonArgs::toDoubleOptional(int i) {
  if (!args[i]) {
    return c10::nullopt;
  }
  return toDouble(i);
}

inline double PythonArgs::toDouble(int i) {
  if (!args[i])
    return signature.params[i].default_double;
  return THPUtils_unpackDouble(args[i]);
}

inline double PythonArgs::toDoubleWithDefault(int i, double default_double) {
  if (!args[i])
    return default_double;
  return toDouble(i);
}

inline c10::complex<double> PythonArgs::toComplex(int i) {
  // NOLINTNEXTLINE(cppcoreguidelines-pro-type-const-cast)
  c10::complex<double> default_value = *const_cast<c10::complex<double>*>(
      reinterpret_cast<const c10::complex<double>*>(
          signature.params[i].default_complex));
  if (!args[i])
    return default_value;
  return THPUtils_unpackComplexDouble(args[i]);
}

inline c10::complex<double> PythonArgs::toComplexWithDefault(
    int i,
    c10::complex<double> default_value) {
  if (!args[i])
    return default_value;
  return toComplex(i);
}

inline bool PythonArgs::toBool(int i) {
  if (!args[i])
    return signature.params[i].default_bool;
  return args[i] == Py_True;
}

inline bool PythonArgs::toBoolWithDefault(int i, bool default_bool) {
  if (!args[i])
    return default_bool;
  return toBool(i);
}

inline bool PythonArgs::isNone(int i) {
  return args[i] == nullptr;
}

inline c10::optional<at::Generator> PythonArgs::generator(int i) {
  if (!args[i])
    return c10::nullopt;
  return reinterpret_cast<THPGenerator*>(args[i])->cdata;
}

inline at::Storage PythonArgs::storage(int i) {
  if (!args[i])
    return at::Storage();
  return createStorage(args[i]);
}

inline at::Storage PythonArgs::storage(
    int i,
    at::ScalarType& storage_scalar_type,
    bool& is_typed_storage) {
  at::Storage storage;
  if (!args[i]) {
    storage = at::Storage();
    is_typed_storage = false;
    storage_scalar_type = at::ScalarType::Undefined;
  } else {
    storage =
        createStorageGetType(args[i], storage_scalar_type, is_typed_storage);
  }
  return storage;
}

inline c10::Stream PythonArgs::stream(int i) {
  if (!args[i])
    return c10::Stream(
        c10::Stream::Default::DEFAULT, c10::Device(DeviceType::CPU, -1));
  if (!THPStream_Check(args[i])) {
    throw TypeError(
        "expected Stream object. Got '%s'", Py_TYPE(args[i])->tp_name);
  }
  return c10::Stream::unpack(((THPStream*)args[i])->cdata);
}

inline PyObject* PythonArgs::pyobject(int i) {
  if (!args[i])
    return Py_None;
  return args[i];
}

/*
 *
 * Handle __torch_function__ overrides if we know that there are overloaded
 * arguments.  All objects stored in r.overloaded_args must have a
 * __torch_function__ implementation and the arguments must be ordered in order
 * of precedence. Precedence goes from left to right in the order of the
 * signature of the function the overloaded arguments were passed to, except
 * subclasses are always considered before superclasses.
 *
 * If the result of calling __torch_function__ is NotImplemented, the
 * next implementation in the precedence order is called. If all
 * arguments return NotImplemented from their __torch_function__
 * implementation, a TypeError is raised in Python.
 *
 * Assumes overloaded_args has at least one entry. All entries must have
 * a __torch_function__ attribute that resolves to a callable that
 * accepts a torch API function, a tuple of arguments, and a dict of
 * keyword arguments for the torch API function.
 *
 * It is sufficient to call PythonArgs::has_torch_function before
 * calling this function to verify that there are valid arguments
 * present. If that is not done then special care must be taken to
 * ensure there are arguments that are overloaded with
 * __torch_function__.
 *
 * See torch._overrides.handle_torch_function for the equivalent
 * code in the pure-python implementation.
 *
 * 'r' is a parsed PythonArgs instance, returned from
 * PythonArgParser::parse.
 *
 * 'args' is a reference to the python tuple of arguments to the torch
 * API function.
 *
 * 'kwargs' is a reference to the python dict of keyword arguments to
 * the torch API function.
 *
 * 'torch_api' is a reference to a python torch API namespace.
 *
 * 'torch_api_function' is the reference to the original torch method, usually,
 * we can use torch_api and func_name to get torch_api_function. In some cases,
 * e.g., torch custom op, we create the function in C++, if we still use
 * torch_api and func_name to fetch original api, a cyclic call will happen.
 *
 * 'overloaded_args' is the args which have overloaded __torch_function__.
 *
 * 'func_name' is the named of the original torch method.
 *
 * TODO: we could use different names for the following 'handle_torch_function'
 * instead of overloading.
 *
 */
// Used for Tensor methods with arguments.
auto handle_torch_function(
    PythonArgs& r,
    PyObject* self,
    PyObject* args,
    PyObject* kwargs,
    PyObject* torch_api,
    const char* module_name,
    const char* func_name_override = nullptr) -> PyObject*;

// Used for functions which needs to parse python args.
auto handle_torch_function(
    PythonArgs& r,
    PyObject* args,
    PyObject* kwargs,
    PyObject* torch_api,
    const char* module_name,
    const char* func_name_override = nullptr) -> PyObject*;

// Used for functions that have no argument parsing.
auto handle_torch_function(
    PyObject* self,
    const std::string& func_name,
    PyObject* args = nullptr,
    PyObject* kwargs = nullptr,
    PyObject* torch_api = THPVariableClass,
    const std::string& module_name = "torch.Tensor") -> PyObject*;

// Used for functions created in C++, e.g., C++ custom op, which doesn't use
// PythonArgParser to get overloaded_args.
enum class TorchFunctionName { TorchFunction, TorchDispatch };

auto TORCH_API handle_torch_function_no_python_arg_parser(
    at::ArrayRef<py::handle> overloaded_args,
    PyObject* args,
    PyObject* kwargs,
    const char* func_name,
    PyObject* torch_api_function,
    const char* module_name,
    TorchFunctionName torch_function_name = TorchFunctionName::TorchFunction)
    -> PyObject*;

// Used for getters of Tensor properties
auto handle_torch_function_getter(
    THPVariable* self,
    const std::string& property_name) -> PyObject*;

// Used for setters of Tensor properties.
auto handle_torch_function_setter(
    THPVariable* self,
    const std::string& property_name,
    PyObject* value) -> int;

// Used for __getitem__ and __setitem__
auto handle_torch_function_indexing(
    PyObject* self,
    PyObject* index,
    PyObject* val = nullptr) -> PyObject*;

/*
 * Check if the input obj is Tensor type, including its subclass, or overloaded
 * type. If the type defines __torch_function__, it also returns true.
 * Otherwise returns flase. If the class is not torch.Tensor, and it defines
 * __torch_function__, we append obj to overloaded_args.
 *
 * 'obj': the input argument to be checked
 * 'overloaded_args': the vector to append the overloaded args.
 */
bool is_tensor_and_append_overloaded(
    PyObject* obj,
    std::vector<py::handle>* overloaded_args);

/*
 * Check if the input obj is Tensor List or Tensor Tuple type. First check
 * whether obj is Tuple or List type, if true, iterate over each element and
 * check whether it is Tensor type, including its subclass or overloaded type.
 * At the same time, the overloaded arg is appended to the overloaded_args.
 *
 * 'obj': the input argument to be checked
 * 'overloaded_args': the vector to append the overloaded args.
 * 'argnum': the number of total arguments of the function being checked.
 * 'throw_error': whether throw error if any element in the list or tuple is
 *                not tensor type or overloaded.
 */
bool is_tensor_list_and_append_overloaded(
    PyObject* obj,
    std::vector<py::handle>* overloaded_args,
    int argnum,
    bool throw_error);

/* Given an argument that is definitely a tensor and is definitely overloaded,
 * append it to the overloaded arguments list.  Use this instead of
 * is_tensor_and_append_overloaded in situations where you have a PyObject
 * and you know it definitely is a Tensor and it is definitely overloaded.
 *
 * 'overloaded_args': the vector to append the overloaded args
 * 'obj': the input tensor that is overloaded
 */
void append_overloaded_tensor(
    std::vector<py::handle>* overloaded_args,
    PyObject* obj);

/* Given an argument that is definitely a type and is definitely overloaded,
 * append it to the overloaded arguments list. Use this only with
 * __torch_dispatch__, where we operate on classes that have a
 * __torch_dispatch__ classmethod.
 *
 * 'overloaded_args': the vector to append the overloaded type
 * 'obj': the input class that has a __torch_dispatch__ classmethod.
 */
void append_overloaded_type(
    std::vector<py::handle>* overloaded_args,
    PyObject* obj);

} // namespace torch<|MERGE_RESOLUTION|>--- conflicted
+++ resolved
@@ -79,85 +79,6 @@
 #include <string>
 #include <vector>
 
-<<<<<<< HEAD
-namespace pybind11 {
-namespace detail {
-template <>
-struct type_caster<c10::SymInt> {
- public:
-  PYBIND11_TYPE_CASTER(c10::SymInt, _("SymInt"));
-  bool load(py::handle src, bool) {
-    if (torch::is_symint(src)) {
-      value = c10::SymInt(static_cast<c10::SymNode>(
-          c10::make_intrusive<torch::impl::PythonSymNodeImpl>(
-              src.attr("node"))));
-      return true;
-    }
-
-    auto raw_obj = src.ptr();
-    if (THPUtils_checkIndex(raw_obj)) {
-      value = c10::SymInt{THPUtils_unpackIndex(raw_obj)};
-      return true;
-    }
-    return false;
-  }
-
-  static py::handle cast(
-      c10::SymInt si,
-      return_value_policy /* policy */,
-      handle /* parent */) {
-    if (si.is_symbolic()) {
-      // TODO: generalize this to work with C++ backed class
-      auto* py_node = dynamic_cast<torch::impl::PythonSymNodeImpl*>(
-          si.toSymNodeImpl().get());
-      TORCH_INTERNAL_ASSERT(py_node);
-      return torch::get_symint_class()(py_node->getPyObj()).release();
-    } else {
-      return py::cast(si.as_int_unchecked()).release();
-    }
-  }
-};
-
-template <>
-struct type_caster<c10::SymFloat> {
- public:
-  PYBIND11_TYPE_CASTER(c10::SymFloat, _("SymFloat"));
-  bool load(py::handle src, bool) {
-    if (torch::is_symfloat(src)) {
-      value = c10::SymFloat(static_cast<c10::SymNode>(
-          c10::make_intrusive<torch::impl::PythonSymNodeImpl>(
-              src.attr("node"))));
-      return true;
-    }
-
-    auto raw_obj = src.ptr();
-    if (THPUtils_checkDouble(raw_obj)) {
-      value = c10::SymFloat{THPUtils_unpackDouble(raw_obj)};
-      return true;
-    }
-    return false;
-  }
-
-  static py::handle cast(
-      c10::SymFloat si,
-      return_value_policy /* policy */,
-      handle /* parent */) {
-    if (si.is_symbolic()) {
-      // TODO: generalize this to work with C++ backed class
-      auto* py_node = dynamic_cast<torch::impl::PythonSymNodeImpl*>(
-          si.toSymNodeImpl().get());
-      TORCH_INTERNAL_ASSERT(py_node);
-      return torch::get_symfloat_class()(py_node->getPyObj()).release();
-    } else {
-      return py::cast(si.as_float_unchecked()).release();
-    }
-  }
-};
-} // namespace detail
-} // namespace pybind11
-
-=======
->>>>>>> 9fed04ba
 inline bool THPUtils_checkScalar(PyObject* obj) {
 #ifdef USE_NUMPY
   if (torch::utils::is_numpy_scalar(obj)) {
