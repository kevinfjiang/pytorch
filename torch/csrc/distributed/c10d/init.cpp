#include <torch/csrc/python_headers.h>

#include <c10/util/intrusive_ptr.h>
#include <c10/util/string_view.h>
#include <torch/csrc/distributed/c10d/FileStore.hpp>
#include <torch/csrc/distributed/c10d/TCPStore.hpp>
#include <torch/csrc/distributed/c10d/Utils.hpp>
#ifndef _WIN32
#include <torch/csrc/distributed/c10d/HashStore.hpp>
#include <torch/csrc/distributed/c10d/ProcessGroupRoundRobin.hpp>
#endif
#include <torch/csrc/distributed/c10d/ProcessGroup.hpp>
#include <torch/csrc/distributed/c10d/PyProcessGroup.hpp>

#ifdef USE_C10D_GLOO
#include <torch/csrc/distributed/c10d/ProcessGroupGloo.hpp>
#include <torch/csrc/distributed/c10d/ProcessGroupWrapper.hpp>
#endif

#ifdef USE_C10D_NCCL
#include <torch/csrc/distributed/c10d/NCCLUtils.hpp>
#include <torch/csrc/distributed/c10d/ProcessGroupNCCL.hpp>
#endif

#ifdef USE_C10D_MPI
#include <torch/csrc/distributed/c10d/ProcessGroupMPI.hpp>
#endif

#ifdef USE_C10D_UCC
#include <torch/csrc/distributed/c10d/ProcessGroupUCC.hpp>
#endif

#include <fmt/format.h>
#include <pybind11/chrono.h>
#include <torch/csrc/distributed/c10d/PrefixStore.hpp>

#include <torch/csrc/distributed/c10d/comm.hpp>
#include <torch/csrc/distributed/c10d/debug.h>
#include <torch/csrc/distributed/c10d/logger.hpp>
#include <torch/csrc/distributed/c10d/reducer.hpp>

#include <torch/csrc/Exceptions.h>
#include <torch/csrc/distributed/c10d/python_comm_hook.h>
#include <torch/csrc/jit/python/pybind_utils.h>
#include <torch/csrc/utils/object_ptr.h>
#include <torch/csrc/utils/pybind.h>

#include <torch/custom_class.h>

namespace {

// Wrapper to ensure GIL is released before destructing ProcessGroupGloo
// TODO: move this somewhere more generally useful
template <typename T>
class IntrusivePtrNoGilDestructor {
  c10::intrusive_ptr<T> impl_;

 public:
  IntrusivePtrNoGilDestructor() = default;
  IntrusivePtrNoGilDestructor(const IntrusivePtrNoGilDestructor&) = default;
  IntrusivePtrNoGilDestructor(IntrusivePtrNoGilDestructor&&) = default;
  IntrusivePtrNoGilDestructor& operator=(const IntrusivePtrNoGilDestructor&) =
      default;
  IntrusivePtrNoGilDestructor& operator=(IntrusivePtrNoGilDestructor&&) =
      default;
  /* implicit */ IntrusivePtrNoGilDestructor(c10::intrusive_ptr<T> impl)
      : impl_(std::move(impl)) {}
  // This ctor is very important; see
  // https://github.com/pybind/pybind11/issues/2957
  explicit IntrusivePtrNoGilDestructor(T* impl)
      : impl_(c10::intrusive_ptr<T>::unsafe_steal_from_new(impl)) {}
  ~IntrusivePtrNoGilDestructor() {
    if (impl_) {
      if (PyGILState_Check()) {
        pybind11::gil_scoped_release release;
        impl_.reset();
      } else {
        impl_.reset();
      }
    }
  }
  T& operator*() const noexcept {
    return *impl_;
  }
  T* operator->() const noexcept {
    return impl_.get();
  }
  C10_NODISCARD T* get() const noexcept {
    return impl_.get();
  }
  void reset() noexcept {
    impl_.reset();
  }
  operator bool() const noexcept {
    return impl_;
  }
};

} // anonymous namespace

PYBIND11_DECLARE_HOLDER_TYPE(T, IntrusivePtrNoGilDestructor<T>, true);

namespace torch {
namespace distributed {
namespace c10d {

namespace {

template <typename T>
using shared_ptr_class_ = py::class_<T, std::shared_ptr<T>>;

constexpr auto kDeprecationWarning =
    "{} API is being deprecated, please ping "
    "https://github.com/pytorch/pytorch/issues/46291 "
    "if you see this warning";
template <typename T>
using intrusive_ptr_class_ = py::class_<T, c10::intrusive_ptr<T>>;

template <typename T>
using intrusive_ptr_no_gil_destructor_class_ =
    py::class_<T, IntrusivePtrNoGilDestructor<T>>;

// PythonStore is a pybind11 trampoline class to allow a Python
// class to inherit from c10d.Store and implement its interface.
class PythonStore : public ::c10d::Store {
 public:
  using ::c10d::Store::Store;

  // Note: this function manually calls the Python-side overload
  // for this function instead of using the PYBIND11_OVERLOAD_XYZ
  // macros. This is done so that we can call the Python-side
  // function with a std::string instead of a std::vector<uint8_t>.
  void set(const std::string& key, const std::vector<uint8_t>& value) override {
    pybind11::gil_scoped_acquire gil;
    pybind11::function fn =
        pybind11::get_overload(static_cast<const ::c10d::Store*>(this), "set");
    TORCH_INTERNAL_ASSERT(fn);
    // Call function with a py::bytes object for the value.
    fn(key,
       py::bytes(reinterpret_cast<const char*>(value.data()), value.size()));
  }

  // Note: this function manually calls the Python-side overload
  // for this function instead of using the PYBIND11_OVERLOAD_XYZ
  // macros. This is done so that the Python-side function can
  // return a py::bytes instead of a std::vector<uint8_t>.
  std::vector<uint8_t> get(const std::string& key) override {
    pybind11::gil_scoped_acquire gil;
    pybind11::function fn =
        pybind11::get_overload(static_cast<const ::c10d::Store*>(this), "get");
    TORCH_INTERNAL_ASSERT(fn);
    // Cast return value from Python to py::bytes, then implicitly
    // convert that to a std::string, so that we can construct a
    // std::vector<uint8_t>. There is no API for directly accessing
    // the contents of the py::bytes object.
    std::string str = pybind11::cast<py::bytes>(fn(key));
    return std::vector<uint8_t>(str.begin(), str.end());
  }

  // Note: this function manually calls the Python-side overload
  // for this function instead of using the PYBIND11_OVERLOAD_XYZ
  // macros. This is done so that the Python-side function can
  // return a py::bytes instead of a std::vector<uint8_t>.
  std::vector<uint8_t> compareSet(
      const std::string& key,
      const std::vector<uint8_t>& expectedValue,
      const std::vector<uint8_t>& desiredValue) override {
    pybind11::gil_scoped_acquire gil;
    pybind11::function fn = pybind11::get_overload(
        static_cast<const ::c10d::Store*>(this), "compare_set");
    TORCH_INTERNAL_ASSERT(fn);
    // Cast return value from Python to py::bytes, then implicitly
    // convert that to a std::string, so that we can construct a
    // std::vector<uint8_t>. There is no API for directly accessing
    // the contents of the py::bytes object.
    std::string str =
        pybind11::cast<py::bytes>(fn(key, expectedValue, desiredValue));
    return std::vector<uint8_t>(str.begin(), str.end());
  }

  int64_t add(const std::string& key, int64_t value) override {
    PYBIND11_OVERLOAD_PURE(int64_t, ::c10d::Store, add, key, value);
  }

  int64_t getNumKeys() override {
    PYBIND11_OVERLOAD_PURE(int64_t, ::c10d::Store, getNumKeys);
  }

  bool deleteKey(const std::string& key) override {
    PYBIND11_OVERLOAD_PURE(bool, ::c10d::Store, deleteKey, key);
  }

  bool check(const std::vector<std::string>& keys) override {
    PYBIND11_OVERLOAD_PURE(bool, ::c10d::Store, check, keys);
  }

  void wait(const std::vector<std::string>& keys) override {
    PYBIND11_OVERLOAD_PURE(void, ::c10d::Store, wait, keys);
  }

  void wait(
      const std::vector<std::string>& keys,
      const std::chrono::milliseconds& timeout) override {
    PYBIND11_OVERLOAD_PURE(void, ::c10d::Store, wait, keys, timeout);
  }
};

// Called from DDP's Python API to create a c10d Python comm hook object.
// The input state and callable comm_hook are Python objects. It later calls
// register_comm_hook function of the reducer input to register the hook.
void _register_comm_hook(
    ::c10d::Reducer& reducer,
    py::object state,
    py::object comm_hook) {
  reducer.register_comm_hook(std::make_unique<::c10d::PythonCommHook>(
      std::move(state), std::move(comm_hook)));
}

// Called from DDP's Python API to create a c10d C++ comm hook.
// The input is an enum hook type. It later calls register_builtin_comm_hook
// function of the reducer input to set the hook type.
void _register_builtin_comm_hook(
    ::c10d::Reducer& reducer,
    ::c10d::BuiltinCommHookType comm_hook_type) {
  reducer.register_builtin_comm_hook(comm_hook_type);
}

// Customize the metaclass of ::c10d::ReduceOp for the backward compatibility.
// https://github.com/pytorch/pytorch/pull/84243 changed ::c10d::ReduceOp to
// struct from enum, sacrificing some of the Python built-in function supports
// such as `isinstance` (see https://github.com/pytorch/pytorch/issues/87191)
// and `copy` (see
// https://github.com/pytorch/pytorch/pull/87303#discussion_r1002879700). Below,
// we define a custom `isinstance` in CPython/pybind11
// (`reduceopmeta___instancecheck__`) and modify the default metaclass of
// pybind11 (`GetReduceOpMetaclass`) so that
// `isinstance(torch.distributed.ReduceOp.SUM, torch.distributed.ReduceOp)`
// returns :obj:`True` as if `ReduceOp` is enum.
// Ref:
//   - https://docs.python.org/3/extending/newtypes_tutorial.html
//   - https://docs.python.org/3/c-api/typeobj.html?highlight=tp_methods
//   - https://github.com/pybind/pybind11/issues/2696
static PyObject* reduceopmeta___instancecheck__(
    PyObject* self,
    PyObject* args) {
  if (Py_TYPE(self) == Py_TYPE(args)) {
    Py_RETURN_TRUE;
  }
  if (c10::string_view(args->ob_type->tp_name).find("RedOpType") !=
      c10::string_view::npos) {
    Py_RETURN_TRUE;
  }
  Py_RETURN_FALSE;
}
static PyMethodDef reduceopmeta_methods[] = {
    {"__instancecheck__",
     (PyCFunction)reduceopmeta___instancecheck__,
     METH_O,
     "Custom `__instancecheck__` for ReduceOp"},
    {nullptr, nullptr}};
PyTypeObject* GetReduceOpMetaclass() {
  static auto* metaclass = [] {
    PyTypeObject* base_metaclass =
        pybind11::detail::get_internals().default_metaclass;
    PyType_Slot slots[] = {
        {Py_tp_base, base_metaclass},
        {Py_tp_methods, reduceopmeta_methods},
        {0},
    };
    PyType_Spec spec = {};
    spec.name = "torch._C._distributed_c10d._ReduceOpMeta";
    spec.basicsize = base_metaclass->tp_basicsize;
    spec.flags = Py_TPFLAGS_DEFAULT | Py_TPFLAGS_BASETYPE;
    spec.slots = slots;
    PyTypeObject* metaclass = (PyTypeObject*)PyType_FromSpec(&spec);
    if (!metaclass)
      throw py::error_already_set();
    return metaclass;
  }();
  return metaclass;
}

PyObject* c10d_init(PyObject* _unused, PyObject* noargs) {
  C10_LOG_API_USAGE_ONCE("c10d.python.import");

  auto c10d_module = THPObjectPtr(PyImport_ImportModule("torch.distributed"));
  if (!c10d_module) {
    throw python_error();
  }

  auto torch_C_module = THPObjectPtr(PyImport_ImportModule("torch._C"));
  if (!torch_C_module) {
    throw python_error();
  }

  auto torch_C_m = py::handle(torch_C_module).cast<py::module>();
  auto m =
      torch_C_m.def_submodule("_distributed_c10d", "distributed c10d bindings");

  auto module = py::handle(m).cast<py::module>();

  module
      .def(
          "_register_comm_hook",
          &_register_comm_hook,
          py::arg("reducer"),
          py::arg("state"),
          py::arg("comm_hook"),
          py::call_guard<py::gil_scoped_release>())
      .def(
          "_register_builtin_comm_hook",
          &_register_builtin_comm_hook,
          py::arg("reducer"),
          py::arg("comm_hook_type"));

  shared_ptr_class_<::c10d::GradBucket>(
      module,
      "GradBucket",
      R"(
This class mainly passes a flattened gradient tensor
(returned by :meth:`~torch.distributed.GradBucket.buffer`)
to DDP communication hook.
This tensor can be further decomposed into a list of per-parameter tensors within this bucket
(returned by :meth:`~torch.distributed.GradBucket.get_per_parameter_tensors`)
to apply layer-wise operations.
)")
      .def(
          "index",
          &::c10d::GradBucket::getIndex,
          py::call_guard<py::gil_scoped_release>(),
          R"(
.. warning::
    Since the buckets are rebuilt after the first iteration, should not rely on the indices at the beginning of training.

Returns:
    The index of a bucket that stores gradients of a few contiguous layers.
    All the gradients are bucketized.
)")
      .def(
          "buffer",
          &::c10d::GradBucket::getBuffer,
          py::call_guard<py::gil_scoped_release>(),
          R"(
Returns:
    A flattened 1D ``torch.Tensor`` buffer,
    which can be further decomposed into a list of per-parameter tensors within this bucket.
)")
      .def(
          "gradients",
          &::c10d::GradBucket::getGradients,
          py::call_guard<py::gil_scoped_release>(),
          R"(
Returns:
    A list of ``torch.Tensor``. Each tensor in the list corresponds to a gradient.
)")
      .def(
          "parameters",
          &::c10d::GradBucket::getParameters,
          py::call_guard<py::gil_scoped_release>(),
          R"(
Returns:
    A list of ``torch.Tensor``. Each tensor in the list corresponds to a model
    parameter.
)")
      .def(
          "is_last",
          &::c10d::GradBucket::isLast,
          py::call_guard<py::gil_scoped_release>(),
          R"(
Returns:
    Whether this bucket is the last bucket to allreduce in an iteration.
    This also means that this bucket corresponds to the first few layers in the forward pass.
)")
      .def(
          "set_buffer",
          &::c10d::GradBucket::setBuffer,
          py::arg("buffer"),
          py::call_guard<py::gil_scoped_release>(),
          R"(
Replaces the tensor in the bucket with the input tensor buffer.
)");

  py::enum_<::c10d::BuiltinCommHookType>(module, "BuiltinCommHookType", R"(
An enum-like class for built-in communication hooks: ``ALLREDUCE`` and ``FP16_COMPRESS``.)")
      .value("ALLREDUCE", ::c10d::BuiltinCommHookType::ALLREDUCE)
      .value("FP16_COMPRESS", ::c10d::BuiltinCommHookType::FP16_COMPRESS);

  shared_ptr_class_<::c10d::Reducer>(module, "Reducer")
      .def(
          py::init<
              std::vector<at::Tensor>,
              std::vector<std::vector<size_t>>,
              std::vector<size_t>,
              c10::intrusive_ptr<::c10d::ProcessGroup>,
              std::vector<bool>,
              int64_t,
              bool,
              bool,
              std::unordered_map<size_t, std::string>,
              int64_t>(),
          py::arg("params"),
          py::arg("bucket_indices"),
          py::arg("per_bucket_size_limits"),
          py::arg("process_group"),
          py::arg("expect_sparse_gradients") = std::vector<bool>(),
          py::arg("bucket_bytes_cap") = ::c10d::kDefaultBucketBytesCap,
          py::arg("find_unused_parameters") = false,
          py::arg("gradient_as_bucket_view") = false,
          py::arg("param_to_name_mapping") =
              std::unordered_map<size_t, std::string>(),
          py::arg("first_bucket_bytes_cap") = ::c10d::kDefaultFirstBucketBytes,
          py::call_guard<py::gil_scoped_release>())
      .def(
          "prepare_for_forward",
          &::c10d::Reducer::prepare_for_forward,
          py::call_guard<py::gil_scoped_release>())
      .def(
          "prepare_for_backward",
          &::c10d::Reducer::prepare_for_backward,
          py::call_guard<py::gil_scoped_release>())
      .def(
          "prepare_for_backward",
          [](::c10d::Reducer& reducer, const at::Tensor& output) -> void {
            reducer.prepare_for_backward({output});
          },
          py::call_guard<py::gil_scoped_release>())
      .def("get_backward_stats", &::c10d::Reducer::get_backward_stats)
      .def(
          "_install_post_backward_futures",
          [](::c10d::Reducer& reducer,
             const std::vector<std::shared_ptr<jit::PythonFutureWrapper>>&
                 futs) {
            c10::List<c10::intrusive_ptr<c10::ivalue::Future>> futures(
                c10::FutureType::create(c10::TensorType::get()));
            for (const auto& fut : futs) {
              futures.push_back(fut->fut);
            }
            reducer.install_futures(std::move(futures));
          },
          py::call_guard<py::gil_scoped_release>())
      .def(
          "_rebuild_buckets",
          &::c10d::Reducer::rebuild_buckets,
          py::call_guard<py::gil_scoped_release>())
      .def(
          "_get_zeros_like_grad_buckets",
          [](::c10d::Reducer& reducer) {
            return reducer.get_grad_buckets(/* return_zero_tensors */ true);
          },
          py::call_guard<py::gil_scoped_release>())
      .def(
          "_set_grads_to_none",
          [](::c10d::Reducer& reducer) { reducer.set_grads_to_none(true); },
          py::call_guard<py::gil_scoped_release>())
      .def(
          "_set_mixed_precision_param_dtype",
          [](::c10d::Reducer& reducer, py::object data_type_obj) {
            auto scalar_type =
                reinterpret_cast<THPDtype*>(data_type_obj.ptr())->scalar_type;
            reducer.set_mixed_precision_param_dtype(scalar_type);
          },
          py::call_guard<py::gil_scoped_release>())
      .def(
          "_push_all_rebuilt_params",
          &::c10d::Reducer::push_rebuilt_params_for_all_indices,
          py::call_guard<py::gil_scoped_release>())
      .def(
          "_set_forward_pass_work_handle",
          &::c10d::Reducer::set_forward_pass_work_handle,
          py::call_guard<py::gil_scoped_release>())
      .def(
          "_get_local_used_map", &::c10d::Reducer::get_local_used_map_on_device)
      .def(
          "_set_ddp_runtime_logging_sample_rate",
          &::c10d::Reducer::set_ddp_runtime_logging_sample_rate,
          py::arg("sample_rate"),
          py::call_guard<py::gil_scoped_release>())
      .def(
          "_set_static_graph",
          &::c10d::Reducer::set_static_graph,
          py::call_guard<py::gil_scoped_release>())
      .def(
          "_ddp_graph_static",
          &::c10d::Reducer::ddp_graph_static,
          py::call_guard<py::gil_scoped_release>())
      .def(
          "_delay_all_reduce",
          &::c10d::Reducer::delay_all_reduce,
          py::call_guard<py::gil_scoped_release>())
      .def(
          "_run_comm_hook",
          [](::c10d::Reducer& reducer, ::c10d::GradBucket& bucket)
              -> std::shared_ptr<jit::PythonFutureWrapper> {
            c10::intrusive_ptr<c10::ivalue::Future> fut =
                reducer.run_comm_hook(bucket);
            return std::make_shared<jit::PythonFutureWrapper>(fut);
          },
          py::call_guard<py::gil_scoped_release>())
      .def(
          "_run_allreduce_hook",
          [](::c10d::Reducer& reducer, ::c10d::GradBucket& bucket)
              -> std::shared_ptr<jit::PythonFutureWrapper> {
            c10::intrusive_ptr<c10::ivalue::Future> fut =
                reducer.run_allreduce_hook(bucket);
            return std::make_shared<jit::PythonFutureWrapper>(fut);
          },
          py::call_guard<py::gil_scoped_release>())
      .def(
<<<<<<< HEAD
        "_point_grads_to_bucket",
        [](::c10d::Reducer& reducer) {
            reducer.point_grads_to_bucket();
        },
        py::call_guard<py::gil_scoped_release>())
=======
          "_autograd_hook",
          [](::c10d::Reducer& reducer, int index) -> void {
            reducer.autograd_hook(index);
          },
          py::call_guard<py::gil_scoped_release>())
>>>>>>> fc255657
      .def(
          "set_logger",
          [](::c10d::Reducer& reducer,
             const std::shared_ptr<::c10d::Logger> logger) {
            std::weak_ptr<::c10d::Logger> logger_weakref = logger;
            reducer.set_logger(logger_weakref);
          });

  shared_ptr_class_<::c10d::Logger>(module, "Logger")
      .def(
          py::init<std::shared_ptr<::c10d::Reducer>>(),
          py::arg("reducer"),
          py::call_guard<py::gil_scoped_release>())
      .def(
          "set_construction_data_and_log",
          &::c10d::Logger::set_construction_data_and_log,
          py::arg("module_name"),
          py::arg("device_ids"),
          py::arg("output_device"),
          py::arg("broadcast_buffers"),
          py::arg("has_sync_bn"),
          py::arg("static_graph"),
          py::call_guard<py::gil_scoped_release>())
      .def(
          "set_runtime_stats_and_log",
          &::c10d::Logger::set_runtime_stats_and_log,
          py::call_guard<py::gil_scoped_release>())
      .def(
          "set_error_and_log",
          [](::c10d::Logger& logger, const std::string& error) {
            logger.set_error_and_log(error);
          },
          py::call_guard<py::gil_scoped_release>())
      .def(
          "_get_ddp_logging_data",
          &::c10d::Logger::get_ddp_logging_data,
          py::call_guard<py::gil_scoped_release>())
      .def(
          "_set_comm_hook_name",
          &::c10d::Logger::set_comm_hook,
          py::arg("comm_hook"),
          py::call_guard<py::gil_scoped_release>())
      .def(
          "_set_uneven_input_join",
          &::c10d::Logger::set_uneven_input_join,
          py::call_guard<py::gil_scoped_release>())
      .def(
          "_set_static_graph",
          &::c10d::Logger::set_static_graph,
          py::call_guard<py::gil_scoped_release>());

  py::enum_<::c10d::DebugLevel>(module, "DebugLevel", R"(
      An enum whose values correspond to different debug levels of the
      torch.distributed package. Currently supporting OFF, INFO, and DETAIL,
      which can be set via the TORCH_DISTRIBUTED_DEBUG environment variable
      or via ``set_debug_level()`` function.
  )")
      .value("OFF", ::c10d::DebugLevel::Off)
      .value("INFO", ::c10d::DebugLevel::Info)
      .value("DETAIL", ::c10d::DebugLevel::Detail);

  module
      .def(
          "get_debug_level",
          ::c10d::debug_level,
          R"(Gets the debug level of the torch.distributed package.)")
      .def(
          "set_debug_level",
          ::c10d::setDebugLevel,
          R"(Sets the debug level of the torch.distributed package.)")
      .def(
          "set_debug_level_from_env",
          ::c10d::setDebugLevelFromEnvironment,
          R"(Sets the debug level of the torch.distributed package from the
          ``TORCH_DISTRIBUTED_DEBUG`` environment variable.)");

  // TODO(crcrpar): Hardening `ReduceOp`.
  //    While keeping most op types as enum value,
  //    making `PREMUL_SUM` callable, i.e., allowing for
  //    `ReduceOp.PREMUL_SUM(scale)` might be better as per @wanchaol.
  // https://pybind11.readthedocs.io/en/stable/classes.html#enumerations-and-internal-types
  py::class_<::c10d::ReduceOp> reduce_op(
      module, "ReduceOp", py::metaclass((PyObject*)GetReduceOpMetaclass()), R"(
An enum-like class for available reduction operations: ``SUM``, ``PRODUCT``,
``MIN``, ``MAX``, ``BAND``, ``BOR``, ``BXOR``, and ``PREMUL_SUM``.

``BAND``, ``BOR``, and ``BXOR`` reductions are not available when
using the ``NCCL`` backend.

``AVG`` divides values by the world size before summing across ranks.
``AVG`` is only available with the ``NCCL`` backend,
and only for NCCL versions 2.10 or later.

``PREMUL_SUM`` multiplies inputs by a given scalar locally before reduction.
``PREMUL_SUM`` is only available with the ``NCCL`` backend,
and only available for NCCL versions 2.11 or later. Users are supposed to
use ``torch.distributed._make_nccl_premul_sum``.

Additionally, ``MAX``, ``MIN`` and ``PRODUCT`` are not supported for complex tensors.

The values of this class can be accessed as attributes, e.g., ``ReduceOp.SUM``.
They are used in specifying strategies for reduction collectives, e.g.,
:func:`reduce`, :func:`all_reduce_multigpu`, etc.

This class does not support ``__members__`` property.)");

  reduce_op.def(py::init<::c10d::ReduceOp::RedOpType>())
      .def_readwrite("op", &::c10d::ReduceOp::op_);
  // The following are for some kind of backward compatibility.
  // Since c10d::ReduceOp had been an `enum class`, users can do comparison and
  // take hash of `::c10d::ReduceOp`. To avoid losing these functionality, here
  // I define some member methods.
  reduce_op
      // todo(crcrpar): Support `RedOpType == ReduceOp`.
      .def(
          // This calls `operator==(const ReduceOp::RedOpType)`
          "__eq__",
          [](const ::c10d::ReduceOp& self,
             const ::c10d::ReduceOp::RedOpType& other) {
            return self == other;
          })
      .def(
          // This calls `operator==(const ReduceOp)` for the future support of
          // `PREMUL_SUM` comparison
          "__eq__",
          [](const ::c10d::ReduceOp& self, const ::c10d::ReduceOp& other) {
            return self == other;
          })
      .def(
          // With the above custom `__eq__`'s, I have to manually support the
          // other types.
          "__eq__",
          [](const ::c10d::ReduceOp& self, py::object) { return false; })
      .def(
          "__hash__",
          [](const ::c10d::ReduceOp& self) {
            return static_cast<uint8_t>(self.op_);
          })
      .def(
          "__copy__",
          [](const ::c10d::ReduceOp& self) { return ::c10d::ReduceOp(self); })
      .def(
          "__deepcopy__",
          [](const ::c10d::ReduceOp& self, const py::dict& memo) {
            return ::c10d::ReduceOp(self);
          })
      .def(py::pickle(
          [](const ::c10d::ReduceOp& r) {
            // __getstate__
            if (r.op_ != ::c10d::ReduceOp::RedOpType::PREMUL_SUM) {
              return py::make_tuple(r.op_, py::none());
            }
            TORCH_CHECK(r.supplement_.defined(), "Invalid PREMUL_SUM ReduceOp");
            const auto* preMulSupplement =
                reinterpret_cast<::c10d::NCCLPreMulSumSupplement*>(
                    r.supplement_.get());
            if (!preMulSupplement->tensor_factor.defined()) {
              return py::make_tuple(r.op_, preMulSupplement->double_factor);
            } else {
              return py::make_tuple(r.op_, preMulSupplement->tensor_factor);
            }
          },
          [](const py::tuple t) {
            // __setstate__
            TORCH_CHECK(t.size() == 2, "Invalid state");
            const auto op =
                static_cast<::c10d::ReduceOp::RedOpType>(t[0].cast<uint8_t>());
            if (op != ::c10d::ReduceOp::RedOpType::PREMUL_SUM) {
              return ::c10d::ReduceOp(op);
            }
            const auto preMulSupplement_factor = t[1];
            if (py::isinstance<py::float_>(preMulSupplement_factor)) {
              return ::c10d::makeNCCLPreMulSum(t[1].cast<double>());
            } else {
              return ::c10d::makeNCCLPreMulSum(t[1].cast<at::Tensor>());
            }
          }));

  py::enum_<::c10d::ReduceOp::RedOpType>(reduce_op, "RedOpType")
      .value("SUM", ::c10d::ReduceOp::RedOpType::SUM)
      .value("AVG", ::c10d::ReduceOp::RedOpType::AVG)
      .value("PRODUCT", ::c10d::ReduceOp::RedOpType::PRODUCT)
      .value("MIN", ::c10d::ReduceOp::RedOpType::MIN)
      .value("MAX", ::c10d::ReduceOp::RedOpType::MAX)
      .value("BAND", ::c10d::ReduceOp::RedOpType::BAND)
      .value("BOR", ::c10d::ReduceOp::RedOpType::BOR)
      .value("BXOR", ::c10d::ReduceOp::RedOpType::BXOR)
      .value("PREMUL_SUM", ::c10d::ReduceOp::RedOpType::PREMUL_SUM)
      .export_values();

  // note(crcrpar): This could be removed because users will not pass
  // `RedOpType` to reduce collective ops Ref: [Implicit
  // conversions](https://pybind11.readthedocs.io/en/stable/advanced/classes.html#implicit-conversions)
  // Let us skip the explicit construction of `c10d::ReduceOp` from
  // `c10d::ReduceOp::RedOpType` in Python.
  py::implicitly_convertible<::c10d::ReduceOp::RedOpType, ::c10d::ReduceOp>();

  module
      .def(
          "_make_nccl_premul_sum",
          &::c10d::makeNCCLPreMulSum<double>,
          py::arg("factor").noconvert(),
          py::return_value_policy::copy, // seems safest
          py::call_guard<py::gil_scoped_release>())
      .def(
          "_make_nccl_premul_sum",
          &::c10d::makeNCCLPreMulSum<at::Tensor>,
          py::arg("factor").noconvert(),
          py::return_value_policy::copy, // seems safest
          py::call_guard<py::gil_scoped_release>());

  py::class_<::c10d::BroadcastOptions>(module, "BroadcastOptions")
      .def(py::init<>())
      .def_readwrite("rootRank", &::c10d::BroadcastOptions::rootRank)
      .def_readwrite("rootTensor", &::c10d::BroadcastOptions::rootTensor)
      .def_readwrite("timeout", &::c10d::BroadcastOptions::timeout);

  py::class_<::c10d::AllreduceOptions>(module, "AllreduceOptions")
      .def(py::init<>())
      .def_readwrite("reduceOp", &::c10d::AllreduceOptions::reduceOp)
      .def_readwrite("timeout", &::c10d::AllreduceOptions::timeout);

  py::class_<::c10d::AllreduceCoalescedOptions>(
      module, "AllreduceCoalescedOptions")
      .def(py::init<>())
      .def_readwrite("reduceOp", &::c10d::AllreduceCoalescedOptions::reduceOp)
      .def_readwrite("timeout", &::c10d::AllreduceCoalescedOptions::timeout);

  py::class_<::c10d::ReduceOptions>(module, "ReduceOptions")
      .def(py::init<>())
      .def_readwrite("reduceOp", &::c10d::ReduceOptions::reduceOp)
      .def_readwrite("rootRank", &::c10d::ReduceOptions::rootRank)
      .def_readwrite("rootTensor", &::c10d::ReduceOptions::rootTensor)
      .def_readwrite("timeout", &::c10d::ReduceOptions::timeout);

  py::class_<::c10d::AllgatherOptions>(module, "AllgatherOptions")
      .def(py::init<>())
      .def_readwrite("timeout", &::c10d::AllgatherOptions::timeout);

  py::class_<::c10d::GatherOptions>(module, "GatherOptions")
      .def(py::init<>())
      .def_readwrite("rootRank", &::c10d::GatherOptions::rootRank)
      .def_readwrite("timeout", &::c10d::GatherOptions::timeout);

  py::class_<::c10d::ScatterOptions>(module, "ScatterOptions")
      .def(py::init<>())
      .def_readwrite("rootRank", &::c10d::ScatterOptions::rootRank)
      .def_readwrite("timeout", &::c10d::ScatterOptions::timeout);

  py::class_<::c10d::ReduceScatterOptions>(module, "ReduceScatterOptions")
      .def(py::init<>())
      .def_readwrite("reduceOp", &::c10d::ReduceScatterOptions::reduceOp)
      .def_readwrite("timeout", &::c10d::ReduceScatterOptions::timeout);

  py::class_<::c10d::BarrierOptions>(module, "BarrierOptions")
      .def(py::init<>())
      .def_readwrite("device_ids", &::c10d::BarrierOptions::device_ids)
      .def_readwrite("timeout", &::c10d::BarrierOptions::timeout);

  py::class_<::c10d::AllToAllOptions>(module, "AllToAllOptions")
      .def(py::init<>())
      .def_readwrite("timeout", &::c10d::AllToAllOptions::timeout);

  py::class_<::c10d::DistributedBackendOptions>(
      module, "_DistributedBackendOptions")
      .def(py::init<>())
      .def_readwrite("store", &::c10d::DistributedBackendOptions::store)
      .def_readwrite(
          "group_rank", &::c10d::DistributedBackendOptions::group_rank)
      .def_readwrite(
          "group_size", &::c10d::DistributedBackendOptions::group_size)
      .def_readwrite("timeout", &::c10d::DistributedBackendOptions::timeout)
      .def_readwrite("group_id", &::c10d::DistributedBackendOptions::group_id)
      .def_readwrite(
          "global_ranks_in_group",
          &::c10d::DistributedBackendOptions::global_ranks_in_group);

  auto store =
      py::class_<::c10d::Store, c10::intrusive_ptr<::c10d::Store>, PythonStore>(
          module,
          "Store",
          R"(
Base class for all store implementations, such as the 3 provided by PyTorch
distributed: (:class:`~torch.distributed.TCPStore`, :class:`~torch.distributed.FileStore`,
and :class:`~torch.distributed.HashStore`).
)")
          // Default constructor.
          .def(py::init<>())
          // Convert from std::string to std::vector<uint8>.
          .def(
              "set",
              [](::c10d::Store& store,
                 const std::string& key,
                 const std::string& value) {
                std::vector<uint8_t> value_(value.begin(), value.end());
                store.set(key, value_);
              },
              py::call_guard<py::gil_scoped_release>(),
              R"(
Inserts the key-value pair into the store based on the supplied ``key`` and
``value``. If ``key`` already exists in the store, it will overwrite the old
value with the new supplied ``value``.

Arguments:
    key (str): The key to be added to the store.
    value (str): The value associated with ``key`` to be added to the store.

Example::
    >>> import torch.distributed as dist
    >>> from datetime import timedelta
    >>> store = dist.TCPStore("127.0.0.1", 0, 1, True, timedelta(seconds=30))
    >>> store.set("first_key", "first_value")
    >>> # Should return "first_value"
    >>> store.get("first_key")
)")
          .def(
              "compare_set",
              [](::c10d::Store& store,
                 const std::string& key,
                 const std::string& expected_value,
                 const std::string& desired_value) -> py::bytes {
                std::vector<uint8_t> expectedValue_(
                    expected_value.begin(), expected_value.end());
                std::vector<uint8_t> desiredValue_(
                    desired_value.begin(), desired_value.end());
                auto value =
                    store.compareSet(key, expectedValue_, desiredValue_);
                return py::bytes(
                    reinterpret_cast<char*>(value.data()), value.size());
              },
              py::call_guard<py::gil_scoped_release>(),
              R"(
Inserts the key-value pair into the store based on the supplied ``key`` and
performs comparison between ``expected_value`` and ``desired_value`` before inserting. ``desired_value``
will only be set if ``expected_value`` for the ``key`` already exists in the store or if ``expected_value``
is an empty string.

Arguments:
    key (str): The key to be checked in the store.
    expected_value (str): The value associated with ``key`` to be checked before insertion.
    desired_value (str): The value associated with ``key`` to be added to the store.

Example::
    >>> import torch.distributed as dist
    >>> from datetime import timedelta
    >>> store = dist.TCPStore("127.0.0.1", 0, 1, True, timedelta(seconds=30))
    >>> store.set("key", "first_value")
    >>> store.compare_set("key", "first_value", "second_value")
    >>> # Should return "second_value"
    >>> store.get("key")
)")
          // Convert from std::vector<uint8_t> to py::bytes.
          // The returned value is not guaranteed to be valid UTF-8.
          .def(
              "get",
              [](::c10d::Store& store, const std::string& key) -> py::bytes {
                auto value = [&]() {
                  py::gil_scoped_release guard;
                  return store.get(key);
                }();
                return py::bytes(
                    reinterpret_cast<char*>(value.data()), value.size());
              },
              R"(
Retrieves the value associated with the given ``key`` in the store. If ``key`` is not
present in the store, the function will wait for ``timeout``, which is defined
when initializing the store, before throwing an exception.

Arguments:
    key (str): The function will return the value associated with this key.

Returns:
    Value associated with ``key`` if ``key`` is in the store.

Example::
    >>> import torch.distributed as dist
    >>> from datetime import timedelta
    >>> store = dist.TCPStore("127.0.0.1", 0, 1, True, timedelta(seconds=30))
    >>> store.set("first_key", "first_value")
    >>> # Should return "first_value"
    >>> store.get("first_key")
)")
          .def(
              "add",
              &::c10d::Store::add,
              py::call_guard<py::gil_scoped_release>(),
              R"(
The first call to add for a given ``key`` creates a counter associated
with ``key`` in the store, initialized to ``amount``. Subsequent calls to add
with the same ``key`` increment the counter by the specified ``amount``.
Calling :meth:`~torch.distributed.store.add` with a key that has already
been set in the store by :meth:`~torch.distributed.store.set` will result
in an exception.

Arguments:
    key (str): The key in the store whose counter will be incremented.
    amount (int): The quantity by which the counter will be incremented.

Example::
    >>> import torch.distributed as dist
    >>> from datetime import timedelta
    >>> # Using TCPStore as an example, other store types can also be used
    >>> store = dist.TCPStore("127.0.0.1", 0, 1, True, timedelta(seconds=30))
    >>> store.add("first_key", 1)
    >>> store.add("first_key", 6)
    >>> # Should return 7
    >>> store.get("first_key")
)")
          .def(
              "delete_key",
              &::c10d::Store::deleteKey,
              py::call_guard<py::gil_scoped_release>(),
              R"(
Deletes the key-value pair associated with ``key`` from the store. Returns
`true` if the key was successfully deleted, and `false` if it was not.

.. warning::
    The ``delete_key`` API is only supported by the :class:`~torch.distributed.TCPStore` and :class:`~torch.distributed.HashStore`. Using this API
    with the :class:`~torch.distributed.FileStore` will result in an exception.

Arguments:
    key (str): The key to be deleted from the store

Returns:
    `True` if ``key`` was deleted, otherwise `False`.

Example::
    >>> import torch.distributed as dist
    >>> from datetime import timedelta
    >>> # Using TCPStore as an example, HashStore can also be used
    >>> store = dist.TCPStore("127.0.0.1", 0, 1, True, timedelta(seconds=30))
    >>> store.set("first_key")
    >>> # This should return true
    >>> store.delete_key("first_key")
    >>> # This should return false
    >>> store.delete_key("bad_key")
)")
          .def(
              "num_keys",
              &::c10d::Store::getNumKeys,
              py::call_guard<py::gil_scoped_release>(),
              R"(
Returns the number of keys set in the store. Note that this number will typically
be one greater than the number of keys added by :meth:`~torch.distributed.store.set`
and :meth:`~torch.distributed.store.add` since one key is used to coordinate all
the workers using the store.

.. warning::
    When used with the :class:`~torch.distributed.TCPStore`, ``num_keys`` returns the number of keys written to the underlying file. If the store is destructed and another store is created with the same file, the original keys will be retained.

Returns:
    The number of keys present in the store.

Example::
    >>> import torch.distributed as dist
    >>> from datetime import timedelta
    >>> # Using TCPStore as an example, other store types can also be used
    >>> store = dist.TCPStore("127.0.0.1", 0, 1, True, timedelta(seconds=30))
    >>> store.set("first_key", "first_value")
    >>> # This should return 2
    >>> store.num_keys()
)")
          .def(
              "set_timeout",
              &::c10d::Store::setTimeout,
              py::call_guard<py::gil_scoped_release>(),
              R"(
Sets the store's default timeout. This timeout is used during initialization and in
:meth:`~torch.distributed.store.wait` and :meth:`~torch.distributed.store.get`.

Arguments:
    timeout (timedelta): timeout to be set in the store.

Example::
    >>> import torch.distributed as dist
    >>> from datetime import timedelta
    >>> # Using TCPStore as an example, other store types can also be used
    >>> store = dist.TCPStore("127.0.0.1", 0, 1, True, timedelta(seconds=30))
    >>> store.set_timeout(timedelta(seconds=10))
    >>> # This will throw an exception after 10 seconds
    >>> store.wait(["bad_key"])
)")
          .def(
              "wait",
              [](::c10d::Store& store, const std::vector<std::string>& keys) {
                store.wait(keys);
              },
              py::call_guard<py::gil_scoped_release>(),
              R"(
Waits for each key in ``keys`` to be added to the store. If not all keys are
set before the ``timeout`` (set during store initialization), then ``wait``
will throw an exception.

Arguments:
    keys (list): List of keys on which to wait until they are set in the store.

Example::
    >>> import torch.distributed as dist
    >>> from datetime import timedelta
    >>> # Using TCPStore as an example, other store types can also be used
    >>> store = dist.TCPStore("127.0.0.1", 0, 1, True, timedelta(seconds=30))
    >>> # This will throw an exception after 30 seconds
    >>> store.wait(["bad_key"])
)")
          .def(
              "wait",
              [](::c10d::Store& store,
                 const std::vector<std::string>& keys,
                 const std::chrono::milliseconds& timeout) {
                store.wait(keys, timeout);
              },
              py::call_guard<py::gil_scoped_release>(),
              R"(
Waits for each key in ``keys`` to be added to the store, and throws an exception
if the keys have not been set by the supplied ``timeout``.

Arguments:
    keys (list): List of keys on which to wait until they are set in the store.
    timeout (timedelta): Time to wait for the keys to be added before throwing an exception.

Example::
    >>> import torch.distributed as dist
    >>> from datetime import timedelta
    >>> # Using TCPStore as an example, other store types can also be used
    >>> store = dist.TCPStore("127.0.0.1", 0, 1, True, timedelta(seconds=30))
    >>> # This will throw an exception after 10 seconds
    >>> store.wait(["bad_key"], timedelta(seconds=10))
)")
          .def_property_readonly(
              "timeout",
              &::c10d::Store::getTimeout,
              R"(Gets the timeout of the store.)");

  intrusive_ptr_class_<::c10d::FileStore>(
      module,
      "FileStore",
      store,
      R"(
A store implementation that uses a file to store the underlying key-value pairs.

Arguments:
    file_name (str): path of the file in which to store the key-value pairs
    world_size (int, optional): The total number of processes using the store. Default is -1 (a negative value indicates a non-fixed number of store users).

Example::
    >>> import torch.distributed as dist
    >>> store1 = dist.FileStore("/tmp/filestore", 2)
    >>> store2 = dist.FileStore("/tmp/filestore", 2)
    >>> # Use any of the store methods from either the client or server after initialization
    >>> store1.set("first_key", "first_value")
    >>> store2.get("first_key")

      )")
      .def(
          py::init<const std::string&, int>(),
          py::arg("file_name"),
          py::arg("world_size") = -1)
      .def_property_readonly(
          "path",
          &::c10d::FileStore::getPath,
          R"(Gets the path of the file used by FileStore to store key-value pairs.)");

#ifndef _WIN32
  intrusive_ptr_class_<::c10d::HashStore>(
      module,
      "HashStore",
      store,
      R"(
A thread-safe store implementation based on an underlying hashmap. This store can be used
within the same process (for example, by other threads), but cannot be used across processes.

Example::
    >>> import torch.distributed as dist
    >>> store = dist.HashStore()
    >>> # store can be used from other threads
    >>> # Use any of the store methods after initialization
    >>> store.set("first_key", "first_value")
      )")
      .def(py::init<>());
#endif

  intrusive_ptr_class_<::c10d::TCPStore>(
      module,
      "TCPStore",
      store,
      R"(
A TCP-based distributed key-value store implementation. The server store holds
the data, while the client stores can connect to the server store over TCP and
perform actions such as :meth:`~torch.distributed.store.set` to insert a key-value
pair, :meth:`~torch.distributed.store.get` to retrieve a key-value pair, etc. There
should always be one server store initialized because the client store(s) will wait for
the server to establish a connection.

Arguments:
    host_name (str): The hostname or IP Address the server store should run on.
    port (int): The port on which the server store should listen for incoming requests.
    world_size (int, optional): The total number of store users (number of clients + 1 for the server). Default is None (None indicates a non-fixed number of store users).
    is_master (bool, optional): True when initializing the server store and False for client stores. Default is False.
    timeout (timedelta, optional): Timeout used by the store during initialization and for methods such as :meth:`~torch.distributed.store.get` and :meth:`~torch.distributed.store.wait`. Default is timedelta(seconds=300)
    wait_for_worker (bool, optional): Whether to wait for all the workers to connect with the server store. This is only applicable when world_size is a fixed value. Default is True.

Example::
    >>> import torch.distributed as dist
    >>> from datetime import timedelta
    >>> # Run on process 1 (server)
    >>> server_store = dist.TCPStore("127.0.0.1", 1234, 2, True, timedelta(seconds=30))
    >>> # Run on process 2 (client)
    >>> client_store = dist.TCPStore("127.0.0.1", 1234, 2, False)
    >>> # Use any of the store methods from either the client or server after initialization
    >>> server_store.set("first_key", "first_value")
    >>> client_store.get("first_key")
      )")
      .def(
          py::init([](const std::string& host,
                      uint16_t port,
                      c10::optional<int> worldSize,
                      bool isServer,
                      std::chrono::milliseconds timeout,
                      bool waitWorkers,
                      bool multiTenant) {
            c10::optional<std::size_t> numWorkers = c10::nullopt;
            if (worldSize.has_value() && worldSize.value() > -1) {
              numWorkers = static_cast<std::size_t>(worldSize.value());
            }

            ::c10d::TCPStoreOptions opts{
                port, isServer, numWorkers, waitWorkers, timeout, multiTenant};

            return c10::make_intrusive<::c10d::TCPStore>(host, opts);
          }),
          py::arg("host_name"),
          py::arg("port"),
          py::arg("world_size") = py::none(),
          // using noconvert() requires this argument to be True or False
          // prevents accidental implicit conversion to bool
          py::arg("is_master").noconvert() = false,
          py::arg("timeout") =
              std::chrono::milliseconds(::c10d::Store::kDefaultTimeout),
          py::arg("wait_for_workers") = true,
          py::arg("multi_tenant") = false)
      .def_property_readonly(
          "host",
          &::c10d::TCPStore::getHost,
          R"(Gets the hostname on which the store listens for requests.)")

      .def_property_readonly(
          "port",
          &::c10d::TCPStore::getPort,
          R"(Gets the port number on which the store listens for requests.)");

  intrusive_ptr_class_<::c10d::PrefixStore>(
      module,
      "PrefixStore",
      store,
      R"(
A wrapper around any of the 3 key-value stores (:class:`~torch.distributed.TCPStore`,
:class:`~torch.distributed.FileStore`, and :class:`~torch.distributed.HashStore`)
that adds a prefix to each key inserted to the store.

Arguments:
    prefix (str): The prefix string that is prepended to each key before being inserted into the store.
    store (torch.distributed.store): A store object that forms the underlying key-value store.
      )")
      .def(py::init<const std::string&, c10::intrusive_ptr<::c10d::Store>>())
      .def_property_readonly(
          "underlying_store",
          &::c10d::PrefixStore::getUnderlyingStore,
          R"(Gets the underlying store object that PrefixStore wraps around.)");

  auto processGroup =
      py::class_<
          ::c10d::ProcessGroup,
          c10::intrusive_ptr<::c10d::ProcessGroup>,
          ::c10d::PyProcessGroup>(module, "ProcessGroup")
          .def(py::init<int, int>())
          .def(
              py::init<
                  const c10::intrusive_ptr<::c10d::Store>&,
                  int,
                  int,
                  c10::intrusive_ptr<::c10d::ProcessGroup::Options>>(),
              py::call_guard<py::gil_scoped_release>())
          .def("rank", &::c10d::ProcessGroup::getRank)
          .def("size", &::c10d::ProcessGroup::getSize)
          .def("name", &::c10d::ProcessGroup::getBackendName)
          .def_property_readonly("options", &::c10d::ProcessGroup::getOptions)
          .def(
              "broadcast",
              &::c10d::ProcessGroup::broadcast,
              py::arg("tensors"),
              py::arg("opts") = ::c10d::BroadcastOptions(),
              py::call_guard<py::gil_scoped_release>())
          .def(
              "broadcast",
              [](const c10::intrusive_ptr<::c10d::ProcessGroup>& self,
                 at::Tensor& x,
                 int rootRank) {
                ::c10d::BroadcastOptions opts;
                opts.rootRank = rootRank;
                std::vector<at::Tensor> tensors = {x};
                return self->broadcast(tensors, opts);
              },
              py::arg("tensor"),
              py::arg("root"),
              py::call_guard<py::gil_scoped_release>())
          .def(
              "allreduce",
              &::c10d::ProcessGroup::allreduce,
              py::arg("tensors"),
              py::arg("opts") = ::c10d::AllreduceOptions(),
              py::call_guard<py::gil_scoped_release>())
          .def(
              "allreduce",
              [](const c10::intrusive_ptr<::c10d::ProcessGroup>& self,
                 std::vector<at::Tensor>& xs,
                 ::c10d::ReduceOp op) {
                ::c10d::AllreduceOptions opts;
                opts.reduceOp = op;
                return self->allreduce(xs, opts);
              },
              py::arg("tensors"),
              py::arg("op") = ::c10d::ReduceOp::SUM,
              py::call_guard<py::gil_scoped_release>())

          .def(
              "allreduce",
              [](const c10::intrusive_ptr<::c10d::ProcessGroup>& self,
                 at::Tensor& x,
                 ::c10d::ReduceOp op) {
                ::c10d::AllreduceOptions opts;
                opts.reduceOp = op;
                std::vector<at::Tensor> xs = {x};
                return self->allreduce(xs, opts);
              },
              py::arg("tensor"),
              py::arg("op") = ::c10d::ReduceOp::SUM,
              py::call_guard<py::gil_scoped_release>())
          .def(
              "allreduce_coalesced",
              &::c10d::ProcessGroup::allreduce_coalesced,
              py::arg("tensors"),
              py::arg("opts") = ::c10d::AllreduceCoalescedOptions(),
              py::call_guard<py::gil_scoped_release>())

          .def(
              "reduce",
              &::c10d::ProcessGroup::reduce,
              py::arg("tensors"),
              py::arg("opts") = ::c10d::ReduceOptions(),
              py::call_guard<py::gil_scoped_release>())

          .def(
              "reduce",
              [](const c10::intrusive_ptr<::c10d::ProcessGroup>& self,
                 at::Tensor& x,
                 int rootRank,
                 ::c10d::ReduceOp op) {
                ::c10d::ReduceOptions opts;
                opts.reduceOp = op;
                opts.rootRank = rootRank;
                std::vector<at::Tensor> xs = {x};
                return self->reduce(xs, opts);
              },
              py::arg("tensor"),
              py::arg("root"),
              py::arg("op") = ::c10d::ReduceOp::SUM,
              py::call_guard<py::gil_scoped_release>())
          .def(
              "allgather",
              &::c10d::ProcessGroup::allgather,
              py::arg("output_tensors"),
              py::arg("input_tensors"),
              py::arg("opts") = ::c10d::AllgatherOptions(),
              py::call_guard<py::gil_scoped_release>())
          .def(
              "allgather",
              [](const c10::intrusive_ptr<::c10d::ProcessGroup>& self,
                 std::vector<at::Tensor>& output,
                 at::Tensor& input) {
                std::vector<std::vector<at::Tensor>> outputs = {output};
                std::vector<at::Tensor> inputs = {input};
                return self->allgather(
                    outputs, inputs, ::c10d::AllgatherOptions());
              },
              py::arg("output_tensors"),
              py::arg("input_tensor"),
              py::call_guard<py::gil_scoped_release>())
          .def(
              "_allgather_base",
              &::c10d::ProcessGroup::_allgather_base,
              py::arg("output"),
              py::arg("input"),
              py::arg("opts") = ::c10d::AllgatherOptions(),
              py::call_guard<py::gil_scoped_release>())
          .def(
              "allgather_coalesced",
              &::c10d::ProcessGroup::allgather_coalesced,
              py::arg("output_lists"),
              py::arg("input_list"),
              py::arg("opts") = ::c10d::AllgatherOptions(),
              py::call_guard<py::gil_scoped_release>())
          .def(
              "gather",
              &::c10d::ProcessGroup::gather,
              py::arg("output_tensors"),
              py::arg("input_tensors"),
              py::arg("opts") = ::c10d::GatherOptions(),
              py::call_guard<py::gil_scoped_release>())

          .def(
              "gather",
              [](const c10::intrusive_ptr<::c10d::ProcessGroup>& self,
                 std::vector<at::Tensor>& output,
                 at::Tensor& input,
                 int rootRank) {
                ::c10d::GatherOptions opts;
                opts.rootRank = rootRank;
                std::vector<std::vector<at::Tensor>> outputs = {output};
                std::vector<at::Tensor> inputs = {input};
                return self->gather(outputs, inputs, opts);
              },
              py::arg("output_tensors"),
              py::arg("input_tensor"),
              py::arg("root"),
              py::call_guard<py::gil_scoped_release>())
          .def(
              "scatter",
              &::c10d::ProcessGroup::scatter,
              py::arg("output_tensors"),
              py::arg("input_tensors"),
              py::arg("opts") = ::c10d::ScatterOptions(),
              py::call_guard<py::gil_scoped_release>())
          .def(
              "scatter",
              [](const c10::intrusive_ptr<::c10d::ProcessGroup>& self,
                 at::Tensor& output,
                 std::vector<at::Tensor>& input,
                 int rootRank) {
                ::c10d::ScatterOptions opts;
                opts.rootRank = rootRank;
                std::vector<std::vector<at::Tensor>> inputs = {input};
                std::vector<at::Tensor> outputs = {output};
                return self->scatter(outputs, inputs, opts);
              },
              py::arg("output_tensor"),
              py::arg("input_tensors"),
              py::arg("root"),
              py::call_guard<py::gil_scoped_release>())
          .def(
              "reduce_scatter",
              &::c10d::ProcessGroup::reduce_scatter,
              py::arg("output_tensors"),
              py::arg("input_tensors"),
              py::arg("opts") = ::c10d::ReduceScatterOptions(),
              py::call_guard<py::gil_scoped_release>())
          .def(
              "reduce_scatter",
              [](const c10::intrusive_ptr<::c10d::ProcessGroup>& self,
                 at::Tensor& output,
                 std::vector<at::Tensor>& input,
                 ::c10d::ReduceOp op) {
                std::vector<at::Tensor> outputs = {output};
                std::vector<std::vector<at::Tensor>> inputs = {input};
                ::c10d::ReduceScatterOptions opts;
                opts.reduceOp = op;
                return self->reduce_scatter(outputs, inputs, opts);
              },
              py::arg("output"),
              py::arg("input"),
              py::arg("op") = ::c10d::ReduceOp::SUM,
              py::call_guard<py::gil_scoped_release>())
          .def(
              "_reduce_scatter_base",
              &::c10d::ProcessGroup::_reduce_scatter_base,
              py::arg("outputTensor"),
              py::arg("inputTensor"),
              py::arg("opts") = ::c10d::ReduceScatterOptions(),
              py::call_guard<py::gil_scoped_release>())
          .def(
              "alltoall_base",
              &::c10d::ProcessGroup::alltoall_base,
              py::arg("output"),
              py::arg("input"),
              py::arg("output_split_sizes"),
              py::arg("input_split_sizes"),
              py::arg("opts") = ::c10d::AllToAllOptions(),
              py::call_guard<py::gil_scoped_release>())
          .def(
              "alltoall",
              &::c10d::ProcessGroup::alltoall,
              py::arg("output_tensors"),
              py::arg("input_tensors"),
              py::arg("opts") = ::c10d::AllToAllOptions(),
              py::call_guard<py::gil_scoped_release>())
          .def(
              "send",
              &::c10d::ProcessGroup::send,
              py::arg("tensors"),
              py::arg("dstRank"),
              py::arg("tag"),
              py::call_guard<py::gil_scoped_release>())
          .def(
              "recv",
              &::c10d::ProcessGroup::recv,
              py::arg("tensors"),
              py::arg("srcRank"),
              py::arg("tag"),
              py::call_guard<py::gil_scoped_release>())
          .def(
              "recv_anysource",
              &::c10d::ProcessGroup::recvAnysource,
              py::call_guard<py::gil_scoped_release>())
          .def(
              "barrier",
              &::c10d::ProcessGroup::barrier,
              py::arg("opts") = ::c10d::BarrierOptions(),
              py::call_guard<py::gil_scoped_release>())
          .def(
              "_set_sequence_number_for_group",
              &::c10d::ProcessGroup::setSequenceNumberForGroup,
              py::call_guard<py::gil_scoped_release>())
          .def(
              "_get_sequence_number_for_group",
              &::c10d::ProcessGroup::getSequenceNumberForGroup,
              py::call_guard<py::gil_scoped_release>())
          .def(
              "monitored_barrier",
              [](const c10::intrusive_ptr<::c10d::ProcessGroup>& self,
                 const std::chrono::milliseconds& timeout,
                 bool waitAllRanks) {
                ::c10d::BarrierOptions opts;
                opts.timeout = timeout;
                return self->monitoredBarrier(opts, waitAllRanks);
              },
              py::arg("timeout") = ::c10d::kUnsetTimeout,
              py::arg("wait_all_ranks") = false,
              py::call_guard<py::gil_scoped_release>())
          .def(
              "_get_backend_name",
              &::c10d::ProcessGroup::getBackendName,
              py::call_guard<py::gil_scoped_release>())
          .def(
              "_start_coalescing",
              [](const c10::intrusive_ptr<::c10d::ProcessGroup>& self,
                 const c10::Device& device) {
                self->startCoalescing(device.type());
              },
              py::arg("device_type"),
              py::call_guard<py::gil_scoped_release>())
          .def(
              "_end_coalescing",
              [](const c10::intrusive_ptr<::c10d::ProcessGroup>& self,
                 const c10::Device& device,
                 std::vector<c10::intrusive_ptr<::c10d::Work>>& reqs) {
                self->endCoalescing(device.type(), reqs);
              },
              py::arg("device_type"),
              py::arg("reqs"),
              py::call_guard<py::gil_scoped_release>())
          .def(
              "_register_backend",
              [](const c10::intrusive_ptr<::c10d::ProcessGroup>& self,
                 const c10::Device& device,
                 const ::c10d::ProcessGroup::BackendType& backendType,
                 const c10::optional<c10::intrusive_ptr<::c10d::Backend>>&
                     backend) {
                self->setBackend(device.type(), backendType, backend);
              },
              py::arg("device"),
              py::arg("backend_type"),
              py::arg("backend") =
                  c10::optional<c10::intrusive_ptr<::c10d::Backend>>(),
              py::call_guard<py::gil_scoped_release>())
          .def(
              "_get_backend",
              [](const c10::intrusive_ptr<::c10d::ProcessGroup>& self,
                 const c10::Device& device) {
                return self->getBackend(device.type());
              },
              py::arg("device"),
              py::call_guard<py::gil_scoped_release>());

  py::enum_<::c10d::ProcessGroup::BackendType>(processGroup, "BackendType")
      .value("UNDEFINED", ::c10d::ProcessGroup::BackendType::UNDEFINED)
      .value("GLOO", ::c10d::ProcessGroup::BackendType::GLOO)
      .value("NCCL", ::c10d::ProcessGroup::BackendType::NCCL)
      .value("UCC", ::c10d::ProcessGroup::BackendType::UCC)
      .value("MPI", ::c10d::ProcessGroup::BackendType::MPI)
      .value("CUSTOM", ::c10d::ProcessGroup::BackendType::CUSTOM)
      .export_values();

  // base ProcessGroup::Options binding
  auto processGroupOptions =
      intrusive_ptr_class_<::c10d::ProcessGroup::Options>(
          processGroup,
          "Options",
          R"(
Base class for all processes group options implementations, such as the nccl
options :class:`~torch.distributed.ProcessGroupNCCL.Options`).
)")
          .def(
              py::init([](const std::string& backend,
                          const std::chrono::milliseconds& timeout) {
                return c10::make_intrusive<::c10d::ProcessGroup::Options>(
                    backend, timeout);
              }),
              py::arg("backend"),
              py::arg("timeout") = kProcessGroupDefaultTimeout,
              py::call_guard<py::gil_scoped_release>())
          .def_readonly("backend", &::c10d::ProcessGroup::Options::backend)
          .def_readwrite("_timeout", &::c10d::ProcessGroup::Options::timeout);

#ifndef _WIN32
  module.def(
      "_round_robin_process_groups",
      [](std::vector<c10::intrusive_ptr<::c10d::ProcessGroup>> processGroups)
          -> c10::intrusive_ptr<::c10d::ProcessGroup> {
        if (processGroups.empty()) {
          throw std::invalid_argument("Specify at least 1 process group");
        }
        const auto& first = processGroups.front();
        return c10::make_intrusive<::c10d::ProcessGroupRoundRobin>(
            first->getRank(), first->getSize(), std::move(processGroups));
      },
      py::arg("process_groups"),
      py::call_guard<py::gil_scoped_release>());
#endif

  // TODO: The collection definitions handles direct instantiation of
  // ProcessGroup subclasses (e.g. dist.ProcessGroupGloo). This is not supported
  // and should be removed once all tests are transitioned
  auto backend =
      py::class_<::c10d::Backend, c10::intrusive_ptr<::c10d::Backend>>(
          module, "Backend")
          .def("rank", &::c10d::Backend::getRank)
          .def("size", &::c10d::Backend::getSize)
          .def("name", &::c10d::Backend::getBackendName)
          .def(
              "broadcast",
              &::c10d::Backend::broadcast,
              py::arg("tensors"),
              py::arg("opts") = ::c10d::BroadcastOptions(),
              py::call_guard<py::gil_scoped_release>())
          .def(
              "broadcast",
              [](const c10::intrusive_ptr<::c10d::Backend>& self,
                 at::Tensor& x,
                 int rootRank) {
                ::c10d::BroadcastOptions opts;
                opts.rootRank = rootRank;
                std::vector<at::Tensor> xs = {x};
                return self->broadcast(xs, opts);
              },
              py::arg("tensor"),
              py::arg("root"),
              py::call_guard<py::gil_scoped_release>())
          .def(
              "allreduce",
              &::c10d::Backend::allreduce,
              py::arg("tensors"),
              py::arg("opts") = ::c10d::AllreduceOptions(),
              py::call_guard<py::gil_scoped_release>())
          .def(
              "allreduce",
              [](const c10::intrusive_ptr<::c10d::Backend>& self,
                 std::vector<at::Tensor>& xs,
                 ::c10d::ReduceOp op) {
                ::c10d::AllreduceOptions opts;
                opts.reduceOp = op;
                return self->allreduce(xs, opts);
              },
              py::arg("tensors"),
              py::arg("op") = ::c10d::ReduceOp::SUM,
              py::call_guard<py::gil_scoped_release>())
          .def(
              "allreduce",
              [](const c10::intrusive_ptr<::c10d::Backend>& self,
                 at::Tensor& x,
                 ::c10d::ReduceOp op) {
                ::c10d::AllreduceOptions opts;
                opts.reduceOp = op;
                std::vector<at::Tensor> xs = {x};
                return self->allreduce(xs, opts);
              },
              py::arg("tensor"),
              py::arg("op") = ::c10d::ReduceOp::SUM,
              py::call_guard<py::gil_scoped_release>())
          .def(
              "allreduce_coalesced",
              &::c10d::Backend::allreduce_coalesced,
              py::arg("tensors"),
              py::arg("opts") = ::c10d::AllreduceCoalescedOptions(),
              py::call_guard<py::gil_scoped_release>())
          .def(
              "reduce",
              &::c10d::Backend::reduce,
              py::arg("tensors"),
              py::arg("opts") = ::c10d::ReduceOptions(),
              py::call_guard<py::gil_scoped_release>())
          .def(
              "reduce",
              [](const c10::intrusive_ptr<::c10d::Backend>& self,
                 at::Tensor& x,
                 int rootRank,
                 ::c10d::ReduceOp op) {
                ::c10d::ReduceOptions opts;
                opts.reduceOp = op;
                opts.rootRank = rootRank;
                std::vector<at::Tensor> xs = {x};
                return self->reduce(xs, opts);
              },
              py::arg("tensor"),
              py::arg("root"),
              py::arg("op") = ::c10d::ReduceOp::SUM,
              py::call_guard<py::gil_scoped_release>())
          .def(
              "allgather",
              &::c10d::Backend::allgather,
              py::arg("output_tensors"),
              py::arg("input_tensors"),
              py::arg("opts") = ::c10d::AllgatherOptions(),
              py::call_guard<py::gil_scoped_release>())
          .def(
              "_allgather_base",
              &::c10d::Backend::_allgather_base,
              py::arg("output"),
              py::arg("input"),
              py::arg("opts") = ::c10d::AllgatherOptions(),
              py::call_guard<py::gil_scoped_release>())
          .def(
              "allgather",
              [](const c10::intrusive_ptr<::c10d::Backend>& self,
                 std::vector<at::Tensor>& output,
                 at::Tensor& input) {
                std::vector<std::vector<at::Tensor>> outputs = {output};
                std::vector<at::Tensor> inputs = {input};
                return self->allgather(
                    outputs, inputs, ::c10d::AllgatherOptions());
              },
              py::arg("output_tensors"),
              py::arg("input_tensor"),
              py::call_guard<py::gil_scoped_release>())
          .def(
              "allgather_coalesced",
              &::c10d::Backend::allgather_coalesced,
              py::arg("output_lists"),
              py::arg("input_list"),
              py::arg("opts") = ::c10d::AllgatherOptions(),
              py::call_guard<py::gil_scoped_release>())
          .def(
              "gather",
              &::c10d::Backend::gather,
              py::arg("output_tensors"),
              py::arg("input_tensors"),
              py::arg("opts") = ::c10d::GatherOptions(),
              py::call_guard<py::gil_scoped_release>())
          .def(
              "gather",
              [](const c10::intrusive_ptr<::c10d::Backend>& self,
                 std::vector<at::Tensor>& output,
                 at::Tensor& input,
                 int rootRank) {
                ::c10d::GatherOptions opts;
                opts.rootRank = rootRank;
                std::vector<std::vector<at::Tensor>> outputs = {output};
                std::vector<at::Tensor> inputs = {input};
                return self->gather(outputs, inputs, opts);
              },
              py::arg("output_tensors"),
              py::arg("input_tensor"),
              py::arg("root"),
              py::call_guard<py::gil_scoped_release>())
          .def(
              "scatter",
              &::c10d::Backend::scatter,
              py::arg("output_tensors"),
              py::arg("input_tensors"),
              py::arg("opts") = ::c10d::ScatterOptions(),
              py::call_guard<py::gil_scoped_release>())
          .def(
              "scatter",
              [](const c10::intrusive_ptr<::c10d::Backend>& self,
                 at::Tensor& output,
                 std::vector<at::Tensor>& input,
                 int rootRank) {
                ::c10d::ScatterOptions opts;
                opts.rootRank = rootRank;
                std::vector<std::vector<at::Tensor>> inputs = {input};
                std::vector<at::Tensor> outputs = {output};
                return self->scatter(outputs, inputs, opts);
              },
              py::arg("output_tensor"),
              py::arg("input_tensors"),
              py::arg("root"),
              py::call_guard<py::gil_scoped_release>())
          .def(
              "reduce_scatter",
              &::c10d::Backend::reduce_scatter,
              py::arg("output_tensors"),
              py::arg("input_tensors"),
              py::arg("opts") = ::c10d::ReduceScatterOptions(),
              py::call_guard<py::gil_scoped_release>())
          .def(
              "reduce_scatter",
              [](const c10::intrusive_ptr<::c10d::Backend>& self,
                 at::Tensor& output,
                 std::vector<at::Tensor>& input,
                 ::c10d::ReduceOp op) {
                std::vector<at::Tensor> outputs = {output};
                std::vector<std::vector<at::Tensor>> inputs = {input};
                ::c10d::ReduceScatterOptions opts;
                opts.reduceOp = op;
                return self->reduce_scatter(outputs, inputs, opts);
              },
              py::arg("output_tensors"),
              py::arg("input_tensor"),
              py::arg("op") = ::c10d::ReduceOp::SUM,
              py::call_guard<py::gil_scoped_release>())
          .def(
              "_reduce_scatter_base",
              &::c10d::Backend::_reduce_scatter_base,
              py::arg("outputTensor"),
              py::arg("inputTensor"),
              py::arg("opts") = ::c10d::ReduceScatterOptions(),
              py::call_guard<py::gil_scoped_release>())
          .def(
              "alltoall_base",
              &::c10d::Backend::alltoall_base,
              py::arg("output_tensor"),
              py::arg("input_tensor"),
              py::arg("output_split_sizes"),
              py::arg("input_split_sizes"),
              py::arg("opts") = ::c10d::AllToAllOptions(),
              py::call_guard<py::gil_scoped_release>())
          .def(
              "alltoall_base",
              [](::c10d::Backend& self,
                 at::Tensor& output,
                 at::Tensor& input,
                 std::vector<int64_t> outputSplitSizes,
                 std::vector<int64_t> inputSplitSizes) {
                return self.alltoall_base(
                    output,
                    input,
                    outputSplitSizes,
                    inputSplitSizes,
                    ::c10d::AllToAllOptions());
              },
              py::arg("output"),
              py::arg("input"),
              py::arg("output_split_sizes"),
              py::arg("input_split_sizes"),
              py::call_guard<py::gil_scoped_release>())
          .def(
              "alltoall",
              &::c10d::Backend::alltoall,
              py::arg("output_tensor"),
              py::arg("input_tensor"),
              py::arg("opts") = ::c10d::AllToAllOptions(),
              py::call_guard<py::gil_scoped_release>())
          .def(
              "send",
              &::c10d::Backend::send,
              py::arg("tensors"),
              py::arg("dstRank"),
              py::arg("tag"),
              py::call_guard<py::gil_scoped_release>())
          .def(
              "recv",
              &::c10d::Backend::recv,
              py::arg("tensors"),
              py::arg("srcRank"),
              py::arg("tag"),
              py::call_guard<py::gil_scoped_release>())
          .def(
              "recv_anysource",
              &::c10d::Backend::recvAnysource,
              py::call_guard<py::gil_scoped_release>())
          .def(
              "barrier",
              [](const c10::intrusive_ptr<::c10d::Backend>& self,
                 const ::c10d::BarrierOptions& opts) {
                return self->barrier(opts);
              },
              py::arg("opts") = ::c10d::BarrierOptions(),
              py::call_guard<py::gil_scoped_release>())
          .def(
              "_set_sequence_number_for_group",
              &::c10d::Backend::setSequenceNumberForGroup,
              py::call_guard<py::gil_scoped_release>())
          .def(
              "_get_sequence_number_for_group",
              &::c10d::Backend::getSequenceNumberForGroup,
              py::call_guard<py::gil_scoped_release>())
          .def(
              "monitored_barrier",
              [](const c10::intrusive_ptr<::c10d::Backend>& self,
                 const std::chrono::milliseconds& timeout,
                 bool waitAllRanks) {
                ::c10d::BarrierOptions opts;
                opts.timeout = timeout;
                return self->monitoredBarrier(opts, waitAllRanks);
              },
              py::arg("timeout") = ::c10d::kUnsetTimeout,
              py::arg("wait_all_ranks") = false,
              py::call_guard<py::gil_scoped_release>())
          .def(
              "_get_backend_name",
              &::c10d::Backend::getBackendName,
              py::call_guard<py::gil_scoped_release>())
          .def(
              "_start_coalescing",
              &::c10d::Backend::startCoalescing,
              py::call_guard<py::gil_scoped_release>())
          .def(
              "_end_coalescing",
              &::c10d::Backend::endCoalescing,
              py::arg("reqs"),
              py::call_guard<py::gil_scoped_release>());

#ifdef USE_C10D_GLOO
  static const std::string GLOO_SOCKET_IFNAME_ENV = "GLOO_SOCKET_IFNAME";

  auto processGroupGloo =
      intrusive_ptr_no_gil_destructor_class_<::c10d::ProcessGroupGloo>(
          module, "ProcessGroupGloo", backend);

  shared_ptr_class_<::gloo::transport::Device>(processGroupGloo, "Device");

  intrusive_ptr_class_<::c10d::ProcessGroupGloo::Options>(
      processGroupGloo, "_Options", processGroupOptions)
      .def(py::init<>())
      .def_readwrite("_devices", &::c10d::ProcessGroupGloo::Options::devices)
      .def_readwrite("_threads", &::c10d::ProcessGroupGloo::Options::threads);

  processGroupGloo
      .def_static(
          "create_device",
          [](const std::string& hostname, const std::string& interface)
              -> std::shared_ptr<::gloo::transport::Device> {
            if (!hostname.empty()) {
              return ::c10d::ProcessGroupGloo::createDeviceForHostname(
                  hostname);
            }
            if (!interface.empty()) {
              return ::c10d::ProcessGroupGloo::createDeviceForInterface(
                  interface);
            }
            throw std::invalid_argument(
                "Specify either `hostname` or `interface` argument.");
          },
          py::arg("hostname") = "",
          py::arg("interface") = "")
      .def_static(
          "create_default_device",
          &::c10d::ProcessGroupGloo::createDefaultDevice);

  processGroupGloo
      .def(
          py::init<
              const c10::intrusive_ptr<::c10d::Store>&,
              int,
              int,
              c10::intrusive_ptr<::c10d::ProcessGroupGloo::Options>>(),
          py::call_guard<py::gil_scoped_release>())
      .def(
          py::init([](const c10::intrusive_ptr<::c10d::Store>& store,
                      int rank,
                      int size,
                      std::chrono::milliseconds timeout) {
            auto options = ::c10d::ProcessGroupGloo::Options::create();

            // Use interfaces listed in "GLOO_SOCKET_IFNAME", if set.
            char* ifnameEnv = getenv(GLOO_SOCKET_IFNAME_ENV.c_str());
            if (ifnameEnv && strlen(ifnameEnv) > 1) {
              for (const auto& iface : ::c10d::split(',', ifnameEnv)) {
                options->devices.push_back(
                    ::c10d::ProcessGroupGloo::createDeviceForInterface(iface));
              }
            } else {
              // If no hostname is specified, this function looks up
              // the machine's hostname and returns a device instance
              // associated with the address that the hostname resolves to.
              options->devices.push_back(
                  ::c10d::ProcessGroupGloo::createDefaultDevice());
            }

            options->timeout = timeout;
            // NOLINTNEXTLINE(bugprone-narrowing-conversions,cppcoreguidelines-narrowing-conversions)
            options->threads = options->devices.size() * 2;
            return c10::make_intrusive<::c10d::ProcessGroupGloo>(
                store, rank, size, options);
          }),
          py::arg("store"),
          py::arg("rank"),
          py::arg("size"),
          py::arg("timeout") = kProcessGroupDefaultTimeout,
          py::call_guard<py::gil_scoped_release>())
      .def_property_readonly("options", &::c10d::ProcessGroupGloo::getOptions);

  // ProcessGroupWrapper is a wrapper pg that includes a helper gloo process
  // group. It can be used to validate collective calls across processes by
  // checking the op type and input tensor shapes.
  auto processGroupWrapper =
      intrusive_ptr_no_gil_destructor_class_<::c10d::ProcessGroupWrapper>(
          module, "_ProcessGroupWrapper", backend)
          .def(
              py::init(
                  [](const c10::intrusive_ptr<::c10d::Backend>& backend,
                     const c10::intrusive_ptr<::c10d::Backend>& gloo_backend) {
                    return c10::make_intrusive<::c10d::ProcessGroupWrapper>(
                        backend, gloo_backend);
                  }),
              py::arg("backend"),
              py::arg("gloo_backend"),
              py::call_guard<py::gil_scoped_release>())
          .def_property_readonly(
              "wrapped_pg", &::c10d::ProcessGroupWrapper::getWrappedPg);
#endif

#ifdef USE_C10D_NCCL
  auto processGroupNCCL =
      intrusive_ptr_no_gil_destructor_class_<::c10d::ProcessGroupNCCL>(
          module, "ProcessGroupNCCL", backend)
          .def(
              py::init<
                  const c10::intrusive_ptr<::c10d::Store>&,
                  int,
                  int,
                  c10::intrusive_ptr<::c10d::ProcessGroupNCCL::Options>>(),
              py::call_guard<py::gil_scoped_release>())
          .def(
              py::init([](const c10::intrusive_ptr<::c10d::Store>& store,
                          int rank,
                          int size,
                          const std::chrono::milliseconds& timeout) {
                auto options = ::c10d::ProcessGroupNCCL::Options::create();
                options->is_high_priority_stream = false;
                options->timeout = timeout;
                return c10::make_intrusive<::c10d::ProcessGroupNCCL>(
                    store, rank, size, options);
              }),
              py::arg("store"),
              py::arg("rank"),
              py::arg("size"),
              py::arg("timeout") = kProcessGroupDefaultTimeout,
              py::call_guard<py::gil_scoped_release>())
          .def(
              "_abort",
              [](const c10::intrusive_ptr<::c10d::ProcessGroupNCCL>& self,
                 const c10::optional<std::string>& abortReason) {
                return self->abort(abortReason);
              },
              py::arg("abort_reason") = py::none(),
              py::call_guard<py::gil_scoped_release>())
          .def_property_readonly(
              "options", &::c10d::ProcessGroupNCCL::getOptions)
          .def_property_readonly(
              "is_ucc_available", &::c10d::ProcessGroupNCCL::isUCCAvailable);

  intrusive_ptr_class_<::c10d::ProcessGroupNCCL::Options>(
      processGroupNCCL,
      "Options",
      processGroupOptions,
      R"(
ProcessGroup options for the NCCL backend

Arguments:
    is_high_priority_stream (bool, optional): flag to enable/disable process
            group to pick up high priority cuda streams. It lets CUDA driver
            to prioritize NCCL kernels when there are compute kernels waiting.
            Default is False.

Example::
    >>> import torch.distributed as dist
    >>>
    >>> nccl_options = dist.ProcessGroupNCCL.Options(is_high_priority_stream=True)
    >>> # initialize a nccl process group with the options just created
    >>> dist.init_process_group("nccl", pg_options=nccl_options)
      )")
      .def(py::init<bool>(), py::arg("is_high_priority_stream") = false)
      .def_readwrite(
          "is_high_priority_stream",
          &::c10d::ProcessGroupNCCL::Options::is_high_priority_stream);
  processGroupNCCL.def_static(
      "_group_start", []() { ::c10d::ProcessGroupNCCL::groupStart(); });
  processGroupNCCL.def_static(
      "_group_end", []() { ::c10d::ProcessGroupNCCL::groupEnd(); });
#endif

#ifdef USE_C10D_MPI
  auto processGroupMPI =
      intrusive_ptr_no_gil_destructor_class_<::c10d::ProcessGroupMPI>(
          module, "ProcessGroupMPI", backend);

  // Define static create function instead of a constructor, because
  // this function may return null. This happens if this process is not
  // part of a sub group that is to be created.
  processGroupMPI.def_static(
      "create",
      [](std::vector<int> ranks) {
        return ::c10d::ProcessGroupMPI::createProcessGroupMPI(ranks);
      },
      py::call_guard<py::gil_scoped_release>());
#endif

#ifdef USE_C10D_UCC
  auto processGroupUCC =
      intrusive_ptr_no_gil_destructor_class_<::c10d::ProcessGroupUCC>(
          module, "ProcessGroupUCC", backend)
          .def(
              py::init([](const c10::intrusive_ptr<::c10d::Store>& store,
                          int rank,
                          int size,
                          const std::chrono::milliseconds& timeout) {
                return c10::make_intrusive<::c10d::ProcessGroupUCC>(
                    store, rank, size, timeout);
              }),
              py::arg("store"),
              py::arg("rank"),
              py::arg("size"),
              py::arg("timeout") = kProcessGroupDefaultTimeout,
              py::call_guard<py::gil_scoped_release>());
#endif

  py::class_<
      ::c10d::Work,
      c10::intrusive_ptr<::c10d::Work>,
      ::c10d::PyProcessGroup::PyWork>(module, "Work")
      .def(py::init<>())
      .def("is_completed", &::c10d::Work::isCompleted)
      .def(
          "is_success",
          [](::c10d::Work& work) -> bool {
            TORCH_WARN_ONCE(
                fmt::format(kDeprecationWarning, "Work::is_success"));
            return work.isSuccess();
          })
      .def(
          "exception",
          [](::c10d::Work& work) -> std::exception_ptr {
            TORCH_WARN_ONCE(
                fmt::format(kDeprecationWarning, "Work::exception"));
            return work.exception();
          })
      .def(
          "source_rank",
          [](::c10d::Work& work) -> int {
            TORCH_WARN_ONCE(
                fmt::format(kDeprecationWarning, "Work::source_rank"));
            return work.sourceRank();
          })
      .def("_source_rank", &::c10d::Work::sourceRank)
      .def(
          "result",
          [](::c10d::Work& work) -> std::vector<at::Tensor> {
            return work.result();
          })
      .def(
          "synchronize",
          [](::c10d::Work& work) -> void {
            TORCH_WARN_ONCE(
                fmt::format(kDeprecationWarning, "Work::synchronize"));
            work.synchronize();
          })
      .def(
          "wait",
          &::c10d::Work::wait,
          py::arg("timeout") = kNoTimeout,
          py::call_guard<py::gil_scoped_release>())
      .def(
          "get_future",
          [](::c10d::Work& work) -> std::shared_ptr<jit::PythonFutureWrapper> {
            return std::make_shared<jit::PythonFutureWrapper>(work.getFuture());
          },
          R"(
            Returns:
                A ``torch.futures.Future`` object which is associated with the completion of
                the ``Work``. As an example, a future object can be retrieved
                by ``fut = process_group.allreduce(tensors).get_future()``.

            Example::
                Below is an example of a simple allreduce DDP communication hook that uses
                ``get_future` API to retrieve a Future associated with the completion of
                ``allreduce``.

                >>> def allreduce(process_group: dist.ProcessGroup, bucket: dist.GradBucket): -> torch.futures.Future
                >>>     group_to_use = process_group if process_group is not None else torch.distributed.group.WORLD
                >>>     tensor = bucket.buffer().div_(group_to_use.size())
                >>>     return torch.distributed.all_reduce(tensor, group=group_to_use, async_op=True).get_future()
                >>> ddp_model.register_comm_hook(state=None, hook=allreduce)

            .. warning ::
                ``get_future`` API supports NCCL, and partially GLOO and MPI backends
                (no support for peer-to-peer operations like send/recv) and will return a ``torch.futures.Future``.

                In the example above, ``allreduce`` work will be done on GPU using NCCL backend,
                ``fut.wait()`` will return after synchronizing the appropriate NCCL streams
                with PyTorch's current device streams to ensure we can have asynchronous CUDA
                execution and it does not wait for the entire operation to complete on GPU. Note that
                ``CUDAFuture``  does not support ``NCCL_BLOCKING_WAIT`` flag or NCCL's ``barrier()``.
                In addition, if a callback function was added by ``fut.then()``, it will wait until
                ``WorkNCCL``'s NCCL streams synchronize with ``ProcessGroupNCCL``'s dedicated callback
                stream and invoke the callback inline after running the callback on the callback stream.
                ``fut.then()`` will return another ``CUDAFuture`` that holds the return value of the
                callback and a ``CUDAEvent`` that recorded the callback stream.

                    1. For CPU work, ``fut.done()`` returns true when work has been completed and value()
                       tensors are ready.
                    2. For GPU work, ``fut.done()`` returns true only whether the operation has been enqueued.
                    3. For mixed CPU-GPU work (e.g. sending GPU tensors with GLOO), ``fut.done()`` returns
                       true when tensors have arrived on respective nodes, but not yet necessarily synched on
                       respective GPUs (similarly to GPU work).
           )");

  py::class_<c10::DDPLoggingData>(module, "DDPLoggingData")
      .def(py::init<>())
      .def_readwrite("strs_map", &c10::DDPLoggingData::strs_map)
      .def_readwrite("ints_map", &c10::DDPLoggingData::ints_map);

  module.def(
      "_compute_bucket_assignment_by_size",
      [](const std::vector<at::Tensor>& tensors,
         const std::vector<size_t>& bucket_size_limits,
         const std::vector<bool>& expect_sparse_gradient,
         const std::vector<int64_t>& tensor_indices,
         const c10::optional<std::shared_ptr<::c10d::Logger>>& logger) {
        if (logger.has_value()) {
          std::weak_ptr<::c10d::Logger> logger_weakref = logger.value();
          return ::c10d::compute_bucket_assignment_by_size(
              tensors,
              bucket_size_limits,
              expect_sparse_gradient,
              tensor_indices,
              {logger_weakref});
        } else {
          return ::c10d::compute_bucket_assignment_by_size(
              tensors,
              bucket_size_limits,
              expect_sparse_gradient,
              tensor_indices,
              {});
        }
      },
      py::arg("tensors"),
      py::arg("bucket_size"),
      py::arg("expect_sparse_gradient") = std::vector<bool>(),
      py::arg("tensor_indices") = std::vector<int64_t>(),
      py::arg("logger") = c10::optional<std::shared_ptr<::c10d::Logger>>{},
      py::call_guard<py::gil_scoped_release>());

  module.def(
      "_verify_params_across_processes",
      [](const c10::intrusive_ptr<::c10d::ProcessGroup>& process_group,
         const std::vector<at::Tensor>& params,
         const c10::optional<std::shared_ptr<::c10d::Logger>>& logger) {
        if (logger.has_value()) {
          std::weak_ptr<::c10d::Logger> logger_weakref = logger.value();
          verify_params_across_processes(
              process_group, params, {logger_weakref});
        } else {
          verify_params_across_processes(process_group, params, {});
        }
      },
      py::arg("process_group"),
      py::arg("params"),
      py::arg("logger") = c10::optional<std::shared_ptr<::c10d::Logger>>{},
      py::call_guard<py::gil_scoped_release>());

  module.def(
      "_broadcast_coalesced",
      // Define a lambda such that the pybind11 prototype can take a std::vector
      // for the tensor list argument, but still pass it to the underlying
      // function as a c10::ArrayRef.
      [](c10::intrusive_ptr<::c10d::ProcessGroup> process_group,
         std::vector<at::Tensor> tensors, // NOLINT
         size_t buffer_size,
         int rank) {
        broadcast_coalesced(
            std::move(process_group), tensors, buffer_size, rank);
      },
      py::arg("process_group"),
      py::arg("tensors"),
      py::arg("buffer_size"),
      // The source of truth rank to broadcast the tensors from.
      py::arg("src") = 0,
      py::call_guard<py::gil_scoped_release>());

  module.def(
      "_test_python_store",
      // Define a function that takes a c10d store and runs a few tests.
      // This is used by the PythonStore tests, which we cannot test from the
      // Python side of the world. Calling Python functions on a Python object
      // completely bypasses pybind11. We need to test that the overloaded
      // functions call into Python and behave like we expect.
      [](c10::intrusive_ptr<::c10d::Store> store) {
        auto add = [&store](const std::string& key, int64_t value) {
          store->add(key, value);
        };

        auto set = [&store](const std::string& key, const std::string& value) {
          store->set(key, value);
        };

        auto get = [&store](const std::string& key) {
          auto value = store->get(key);
          return std::string(value.begin(), value.end());
        };

        add("key", 1);
        add("key", 2);
        add("key", 3);
        set("key0", "value0");
        add("key3", 1);
        set("key1", "value1");
        add("key3", 2);
        set("key2", "value2");
        add("key3", 3);
        add("key3", 4);
        add("key3", 3);
        add("key3", 2);
        if (get("key") != "6") {
          TORCH_CHECK(false, "assertion failed");
        }
        if (get("key0") != "value0") {
          TORCH_CHECK(false, "assertion failed");
        }
        if (get("key1") != "value1") {
          TORCH_CHECK(false, "assertion failed");
        }
        if (get("key2") != "value2") {
          TORCH_CHECK(false, "assertion failed");
        }
        if (get("key3") != "15") {
          TORCH_CHECK(false, "assertion failed");
        }
      },
      py::call_guard<py::gil_scoped_release>());

  module.attr("_DEFAULT_FIRST_BUCKET_BYTES") = ::c10d::kDefaultFirstBucketBytes;
  module.attr("_DEFAULT_PG_TIMEOUT") = py::cast(kProcessGroupDefaultTimeout);
  module.attr("_DEFAULT_NO_TIMEOUT") = py::cast(kNoTimeout);

  module.def(
      "_create_work_from_future",
      [](std::shared_ptr<jit::PythonFutureWrapper> future) {
        return ::c10d::Work::create_from_future(future->fut);
      },
      py::arg("future"),
      R"(
        Arguments:
            future(str): The future to wrap.
        Returns:
            A ``Work`` object which is associated with the completion of
            the ``torch.futures.Future``.
        This is the preferred way of constructing Work objects when writing a custom ProcessGroup
        in python.
        Example::
            >>> class SingleRankProcessGroup(torch.distributed.ProcessGroup):
            >>>     def broadcast(self, tensor_list, opts):
            >>>         fut = torch.futures.Future()
            >>>         fut.set_result(tensor_list)
            >>>         return torch._C._distributed_c10d._create_work_from_future(fut)
        .. warning ::
            This API is experimental and subject to change.
            The returned Work object has multiple limitations:
            - synchronize() does nothing. Use ``torch.futures.Future`` based synchronization.
            - wait() ignored timeout argument.
            - sourceRank() raises.
            - abort() raises.
            The provided Future object result must be a Tensor or a list of Tensors.
           )");

  Py_RETURN_TRUE;
}

#undef PROCESS_GROUP_DEPRECATION_WARNING

} // namespace

// c10d methods on torch._C
static PyMethodDef methods[] = { // NOLINT
    {"_c10d_init", c10d_init, METH_NOARGS, nullptr},
    {nullptr, nullptr, 0, nullptr}};

PyMethodDef* python_functions() {
  return methods;
}

} // namespace c10d
} // namespace distributed
} // namespace torch<|MERGE_RESOLUTION|>--- conflicted
+++ resolved
@@ -506,19 +506,17 @@
           },
           py::call_guard<py::gil_scoped_release>())
       .def(
-<<<<<<< HEAD
+          "_autograd_hook",
+          [](::c10d::Reducer& reducer, int index) -> void {
+            reducer.autograd_hook(index);
+          },
+          py::call_guard<py::gil_scoped_release>())
+      .def(
         "_point_grads_to_bucket",
         [](::c10d::Reducer& reducer) {
             reducer.point_grads_to_bucket();
         },
         py::call_guard<py::gil_scoped_release>())
-=======
-          "_autograd_hook",
-          [](::c10d::Reducer& reducer, int index) -> void {
-            reducer.autograd_hook(index);
-          },
-          py::call_guard<py::gil_scoped_release>())
->>>>>>> fc255657
       .def(
           "set_logger",
           [](::c10d::Reducer& reducer,
