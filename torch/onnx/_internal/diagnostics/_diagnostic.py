"""Diagnostic components for PyTorch ONNX export."""

import contextlib
from typing import Any, Optional, Tuple, TypeVar

import torch
<<<<<<< HEAD
from torch.onnx._internal.diagnostics import _rules, infra
=======
from torch.onnx._internal.diagnostics import infra
from torch.onnx._internal.diagnostics.infra import utils as infra_utils
from torch.utils import cpp_backtrace
>>>>>>> 60e59c07

# This is a workaround for mypy not supporting Self from typing_extensions.
_ExportDiagnostic = TypeVar("_ExportDiagnostic", bound="ExportDiagnostic")


def _cpp_call_stack(frames_to_skip: int = 0, frames_to_log: int = 32):
    """Returns the current C++ call stack.

    This function utilizes `torch.utils.cpp_backtrace` to get the current C++ call stack.
    The returned C++ call stack is a concatenated string of the C++ call stack frames.
    Each frame is separated by a newline character, in the same format of
    r"frame #[0-9]+: (?P<frame_info>.*)". More info at `c10/util/Backtrace.cpp`.

    """
    frames = cpp_backtrace.get_cpp_backtrace(frames_to_skip, frames_to_log).split("\n")
    frame_messages = []
    for frame in frames:
        segments = frame.split(":", 1)
        if len(segments) == 2:
            frame_messages.append(segments[1].strip())
        else:
            frame_messages.append("<unknown frame>")
    return infra.Stack(
        frames=[
            infra.StackFrame(location=infra.Location(message=message))
            for message in frame_messages
        ]
    )


class ExportDiagnostic(infra.Diagnostic):
    """Base class for all export diagnostics.

    This class is used to represent all export diagnostics. It is a subclass of
    infra.Diagnostic, and adds additional methods to add more information to the
    diagnostic.
    """

    python_call_stack: Optional[infra.Stack] = None
    cpp_call_stack: Optional[infra.Stack] = None

    def __init__(
        self,
        rule: infra.Rule,
        level: infra.Level,
        message_args: Optional[Tuple[Any, ...]],
        **kwargs,
    ) -> None:
<<<<<<< HEAD
        super().__init__(rule, level, message_args, **kwargs)

    def with_cpp_stack(self: _ExportDiagnostic) -> _ExportDiagnostic:
        # TODO: Implement this.
        # self.stacks.append(...)
        raise NotImplementedError()
        return self

    def with_python_stack(self: _ExportDiagnostic) -> _ExportDiagnostic:
        # TODO: Implement this.
        # self.stacks.append(...)
        raise NotImplementedError()
        return self

    def with_model_source_location(
        self: _ExportDiagnostic,
    ) -> _ExportDiagnostic:
        # TODO: Implement this.
        # self.locations.append(...)
        raise NotImplementedError()
        return self

    def with_export_source_location(
        self: _ExportDiagnostic,
    ) -> _ExportDiagnostic:
        # TODO: Implement this.
        # self.locations.append(...)
        raise NotImplementedError()
        return self
=======
        super().__init__(*args, **kwargs)
        self.record_python_call_stack(frames_to_skip=1)
        self.record_cpp_call_stack(frames_to_skip=1)

    def record_python_call_stack(self, frames_to_skip) -> None:
        """Records the current Python call stack in the diagnostic."""
        frames_to_skip += 1  # Skip this function.
        stack = infra_utils.python_call_stack(frames_to_skip=frames_to_skip)
        stack.message = "Python call stack"
        self.with_stack(stack)
        self.python_call_stack = stack

    def record_cpp_call_stack(self, frames_to_skip) -> None:
        """Records the current C++ call stack in the diagnostic."""
        # No need to skip this function because python frame is not recorded
        # in cpp call stack.
        stack = _cpp_call_stack(frames_to_skip=frames_to_skip)
        stack.message = "C++ call stack"
        self.with_stack(stack)
        self.cpp_call_stack = stack
>>>>>>> 60e59c07


class ExportDiagnosticTool(infra.DiagnosticTool):
    """Base class for all export diagnostic tools.

    This class is used to represent all export diagnostic tools. It is a subclass
    of infra.DiagnosticTool.
    """

    def __init__(self) -> None:
        super().__init__(
            name="torch.onnx.export",
            version=torch.__version__,
            rules=_rules.rules,
            diagnostic_type=ExportDiagnostic,
        )


class ExportDiagnosticEngine(infra.DiagnosticEngine):
    """PyTorch ONNX Export diagnostic engine.

    The only purpose of creating this class instead of using the base class directly
    is to provide a background context for `diagnose` calls inside exporter.

    By design, one `torch.onnx.export` call should initialize one diagnostic context.
    All `diagnose` calls inside exporter should be made in the context of that export.
    However, since diagnostic context is currently being accessed via a global variable,
    there is no guarantee that the context is properly initialized. Therefore, we need
    to provide a default background context to fallback to, otherwise any invocation of
    exporter internals, e.g. unit tests, will fail due to missing diagnostic context.
    This can be removed once the pipeline for context to flow through the exporter is
    established.
    """

    _background_context: infra.DiagnosticContext

    def __init__(self) -> None:
        super().__init__()
        self._background_context = infra.DiagnosticContext(
<<<<<<< HEAD
            ExportDiagnosticTool(), options=None
=======
            name="torch.onnx",
            version=torch.__version__,
            diagnostic_type=ExportDiagnostic,
>>>>>>> 60e59c07
        )

    @property
    def background_context(self) -> infra.DiagnosticContext:
        return self._background_context

    def clear(self):
        super().clear()
        self._background_context._diagnostics.clear()

    def sarif_log(self):
        log = super().sarif_log()
        log.runs.append(self._background_context.sarif())
        return log


engine = ExportDiagnosticEngine()
context = engine.background_context


@contextlib.contextmanager
def create_export_diagnostic_context():
    """Create a diagnostic context for export.

    This is a workaround for code robustness since diagnostic context is accessed by
    export internals via global variable. See `ExportDiagnosticEngine` for more details.
    """
    global context
    context = engine.create_diagnostic_context(ExportDiagnosticTool())
    try:
        yield context
    finally:
<<<<<<< HEAD
        context = engine.background_context
=======
        context.pretty_print(context.options.log_verbose, context.options.log_level)
        context = engine.background_context


def diagnose(
    rule: infra.Rule,
    level: infra.Level,
    message: Optional[str] = None,
    **kwargs,
) -> ExportDiagnostic:
    """Creates a diagnostic and record it in the global diagnostic context.

    This is a wrapper around `context.record` that uses the global diagnostic context.
    """
    global context
    diagnostic = ExportDiagnostic(rule, level, message, **kwargs)
    context.add_diagnostic(diagnostic)
    return diagnostic
>>>>>>> 60e59c07
<|MERGE_RESOLUTION|>--- conflicted
+++ resolved
@@ -1,16 +1,12 @@
 """Diagnostic components for PyTorch ONNX export."""
 
 import contextlib
-from typing import Any, Optional, Tuple, TypeVar
+from typing import Optional, TypeVar
 
 import torch
-<<<<<<< HEAD
-from torch.onnx._internal.diagnostics import _rules, infra
-=======
 from torch.onnx._internal.diagnostics import infra
 from torch.onnx._internal.diagnostics.infra import utils as infra_utils
 from torch.utils import cpp_backtrace
->>>>>>> 60e59c07
 
 # This is a workaround for mypy not supporting Self from typing_extensions.
 _ExportDiagnostic = TypeVar("_ExportDiagnostic", bound="ExportDiagnostic")
@@ -54,42 +50,9 @@
 
     def __init__(
         self,
-        rule: infra.Rule,
-        level: infra.Level,
-        message_args: Optional[Tuple[Any, ...]],
+        *args,
         **kwargs,
     ) -> None:
-<<<<<<< HEAD
-        super().__init__(rule, level, message_args, **kwargs)
-
-    def with_cpp_stack(self: _ExportDiagnostic) -> _ExportDiagnostic:
-        # TODO: Implement this.
-        # self.stacks.append(...)
-        raise NotImplementedError()
-        return self
-
-    def with_python_stack(self: _ExportDiagnostic) -> _ExportDiagnostic:
-        # TODO: Implement this.
-        # self.stacks.append(...)
-        raise NotImplementedError()
-        return self
-
-    def with_model_source_location(
-        self: _ExportDiagnostic,
-    ) -> _ExportDiagnostic:
-        # TODO: Implement this.
-        # self.locations.append(...)
-        raise NotImplementedError()
-        return self
-
-    def with_export_source_location(
-        self: _ExportDiagnostic,
-    ) -> _ExportDiagnostic:
-        # TODO: Implement this.
-        # self.locations.append(...)
-        raise NotImplementedError()
-        return self
-=======
         super().__init__(*args, **kwargs)
         self.record_python_call_stack(frames_to_skip=1)
         self.record_cpp_call_stack(frames_to_skip=1)
@@ -110,23 +73,6 @@
         stack.message = "C++ call stack"
         self.with_stack(stack)
         self.cpp_call_stack = stack
->>>>>>> 60e59c07
-
-
-class ExportDiagnosticTool(infra.DiagnosticTool):
-    """Base class for all export diagnostic tools.
-
-    This class is used to represent all export diagnostic tools. It is a subclass
-    of infra.DiagnosticTool.
-    """
-
-    def __init__(self) -> None:
-        super().__init__(
-            name="torch.onnx.export",
-            version=torch.__version__,
-            rules=_rules.rules,
-            diagnostic_type=ExportDiagnostic,
-        )
 
 
 class ExportDiagnosticEngine(infra.DiagnosticEngine):
@@ -150,13 +96,9 @@
     def __init__(self) -> None:
         super().__init__()
         self._background_context = infra.DiagnosticContext(
-<<<<<<< HEAD
-            ExportDiagnosticTool(), options=None
-=======
             name="torch.onnx",
             version=torch.__version__,
             diagnostic_type=ExportDiagnostic,
->>>>>>> 60e59c07
         )
 
     @property
@@ -165,7 +107,7 @@
 
     def clear(self):
         super().clear()
-        self._background_context._diagnostics.clear()
+        self._background_context.diagnostics.clear()
 
     def sarif_log(self):
         log = super().sarif_log()
@@ -185,13 +127,12 @@
     export internals via global variable. See `ExportDiagnosticEngine` for more details.
     """
     global context
-    context = engine.create_diagnostic_context(ExportDiagnosticTool())
+    context = engine.create_diagnostic_context(
+        "torch.onnx.export", torch.__version__, diagnostic_type=ExportDiagnostic
+    )
     try:
         yield context
     finally:
-<<<<<<< HEAD
-        context = engine.background_context
-=======
         context.pretty_print(context.options.log_verbose, context.options.log_level)
         context = engine.background_context
 
@@ -209,5 +150,4 @@
     global context
     diagnostic = ExportDiagnostic(rule, level, message, **kwargs)
     context.add_diagnostic(diagnostic)
-    return diagnostic
->>>>>>> 60e59c07
+    return diagnostic