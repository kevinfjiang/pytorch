--- conflicted
+++ resolved
@@ -1802,23 +1802,10 @@
             symbolic_function_name
         )
         if symbolic_function_group is not None:
-<<<<<<< HEAD
             attrs = {
                 k: symbolic_helper._node_get(node, k) for k in node.attributeNames()
             }
-            # PythonOp symbolic need access to the node to resolve the name conflict,
-            # this is inconsistent with regular op symbolic.
-            if op_name == "PythonOp":
-                inputs = (node, *inputs)
             return symbolic_function_group(graph_context, *inputs, **attrs)
-=======
-            symbolic_fn = symbolic_function_group.get(opset_version)
-            if symbolic_fn is not None:
-                attrs = {
-                    k: symbolic_helper._node_get(node, k) for k in node.attributeNames()
-                }
-                return symbolic_fn(graph_context, *inputs, **attrs)
->>>>>>> 706e4205
 
         attrs = {
             k + "_" + node.kindOf(k)[0]: symbolic_helper._node_get(node, k)
