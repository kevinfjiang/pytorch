import functools
import warnings
from typing import Any, Callable, cast, Iterable, List, no_type_check, Optional, Tuple

import torch
import torch.nn as nn
from torch.autograd import Variable
from torch.distributed.algorithms._comm_hooks import default_hooks, LOW_PRECISION_HOOKS
from torch.distributed.fsdp._common_utils import (
    _all_handles,
    _assert_in_training_states,
    _FSDPState,
    _is_composable,
    TrainingState,
)
from torch.distributed.fsdp._init_utils import HYBRID_SHARDING_STRATEGIES
from torch.distributed.fsdp._utils import (
    _apply_to_tensors,
    _no_dispatch_record_stream,
    p_assert,
)
from torch.distributed.fsdp.api import BackwardPrefetch
from torch.distributed.fsdp.flat_param import (
    _HandlesKey,
    FlatParamHandle,
    HandleShardingStrategy,
    HandleTrainingState,
)
from torch.distributed.utils import _to_kwargs

RESHARD_AFTER_FORWARD_STRATEGIES = {
    HandleShardingStrategy.FULL_SHARD,
    HandleShardingStrategy.HYBRID_SHARD,
}


@no_type_check
def _validate_hybrid_shard_setup(fsdp_root: _FSDPState, fsdp_module: nn.Module):
    """
    Performs validation that hybrid sharding strategy is setup. In particular, we:
    1) Ensure root and passed in FSDP module have the same hybrid sharding strategy,
    i.e. both should be using the same hybrid shard strategy or no hybrid shard at all.
    2) Ensure that inter and intra-node process groups are the same across root and
    this FSDP module.
    """
    if (
        fsdp_root.sharding_strategy in HYBRID_SHARDING_STRATEGIES
        or fsdp_module.sharding_strategy in HYBRID_SHARDING_STRATEGIES
    ):
        if fsdp_root.sharding_strategy != fsdp_module.sharding_strategy:
            raise ValueError(
                "When using hybrid sharding strategy, expect sharding strategies"
                f" to be the same, but got {fsdp_root.sharding_strategy} vs {fsdp_module.sharding_strategy}"
            )

        # Ensure inter and intra-node process groups are the same
        # TODO (rohan-varma) unclear whether these should be asserts or Exceptions
        # as they can happen due to bug in FSDP process group setup or user passing in
        # incorrect configuration.
        if fsdp_root.process_group != fsdp_module.process_group:
            raise ValueError(
                f"For {fsdp_root.sharding_strategy} intra-node process groups do not match"
            )

        if fsdp_root._inter_node_pg != fsdp_module._inter_node_pg:
            raise ValueError(
                f"For {fsdp_root.sharding_strategy}, inter-node process groups do not match"
            )


@no_type_check
def _lazy_init(
    state: _FSDPState,
    root_module: nn.Module,
) -> _FSDPState:
    """
    Performs initialization lazily, typically right before the first forward
    pass. The laziness is needed to ensure that the parameter device/dtype and
    the FSDP hierarchy have finalized. This method's actual logic only runs on
    the root FSDP instance, which performs initialization for all non-root FSDP
    instances to avoid partial initialization.

    For the non-composable code path, ``state`` and ``root_module`` should be
    the same, namely the FSDP instance itself.
    """
    if state._is_root is not None:
        return  # no-op: already lazily initialized
    if not torch.cuda.is_available():
        # Allow the FSDP constructor to run even without CUDA but check this
        # once we start real execution
        raise RuntimeError("FSDP does not support CPU only execution")
    # The following logic is only run on the root FSDP instance since it will
    # set `_is_root=False` for the non-root instances
    state._is_root = True
    _assert_in_training_states(state, [TrainingState.IDLE])
    _init_streams(state)
    buffers, buffer_dtypes = _get_buffers_and_dtypes_for_computation(state, root_module)
    _cast_buffers_to_dtype_and_device(buffers, buffer_dtypes, state.compute_device)
    for handle in state._handles:
        handle.init_flat_param_attributes()
    state._exec_order_data.init(state, root_module, state.process_group)
    if _is_composable(state):
        # Return early since there is no need to share data structures
        return state
    # Initialize non-root FSDP instances and share attributes from the root to
    # non-root instances
    assert state is root_module
    inconsistent_limit_all_gathers = False
    for fsdp_module in state.fsdp_modules(root_module):
        if fsdp_module is root_module:
            continue

        if fsdp_module.sharding_strategy in HYBRID_SHARDING_STRATEGIES:
            _validate_hybrid_shard_setup(state, fsdp_module)
            # Share the allreduce state across FSDP units. This is not strictly necessary
            # as each one already uses the same process group, but can slightly save memory
            # since other FSDP units allreduce state can be garbage collected.
            fsdp_module._inter_node_state = state._inter_node_state

        # Relax the assert for non-root FSDP instances in case the nested
        # initialized module is wrapped again in FSDP later (e.g. after
        # training to run inference)
        p_assert(
            fsdp_module._is_root is None or not fsdp_module._is_root,
            "Non-root FSDP instance's `_is_root` should not have been "
            "set yet or should have been set to `False`",
        )
        fsdp_module._is_root = False
        fsdp_module._streams = state._streams
        fsdp_module._stream_to_name = state._stream_to_name
        fsdp_module._exec_order_data = state._exec_order_data
        if fsdp_module.limit_all_gathers != state.limit_all_gathers:
            # Prefer the root's value
            inconsistent_limit_all_gathers = True
            fsdp_module.limit_all_gathers = state.limit_all_gathers
        fsdp_module._free_event_queue = state._free_event_queue
        fsdp_module._handles_prefetched = state._handles_prefetched
        fsdp_module._needs_pre_backward_unshard = state._needs_pre_backward_unshard
        for handle in fsdp_module._handles:
            handle.init_flat_param_attributes()
    if inconsistent_limit_all_gathers:
        warnings.warn(
            "Found inconsistent `limit_all_gathers` values across FSDP "
            f"instances on rank {state.rank}. Using the root FSDP's value of "
            f"{state.limit_all_gathers} for all instances."
        )
    return state


@no_type_check
def _init_streams(
    state: _FSDPState,
) -> _FSDPState:
    """
    Initializes CUDA streams for overlapping communication, computation, and
    data transfers. The streams should be shared across FSDP instances.
    """
    assert state._is_root
    assert torch.cuda.is_available()
    # Stream for unshard logic, including allocating the all-gather destination
    # tensors and the all-gathers themselves.
    state._streams["unshard"] = torch.cuda.Stream()
    # Stream for overlapping gradient reduction with the backward pass gradient
    # computation.
    state._streams["post_backward"] = torch.cuda.Stream()
    # Stream for pre-unshard logic, namely allocations and writes for CPU
    # offloading (H2D copy) and mixed precision (low precision cast).
    state._streams["pre_unshard"] = torch.cuda.Stream()
    # Default stream for computation
    state._streams["default"] = torch.cuda.current_stream()
    state._stream_to_name = {
        torch.cuda.current_stream(): "default",
        state._streams["unshard"]: "unshard",
        state._streams["pre_unshard"]: "pre_unshard",
        state._streams["post_backward"]: "post_backward",
    }


@no_type_check
def _unshard(
    state: _FSDPState,
    handles: List[FlatParamHandle],
    unshard_stream: torch.cuda.Stream,
    pre_unshard_stream: torch.cuda.Stream,
) -> None:
    """
    Unshards the handles in ``handles``. If the handles are in
    :meth:`summon_full_params` and are using mixed precision, then they are
    forced to full precision.

    Postcondition: Each handle's ``FlatParameter`` 's data is the padded
    unsharded flattened parameter on the compute device.
    """
    if not handles:
        return
    any_ran_pre_unshard = False
    with torch.cuda.stream(pre_unshard_stream):
        for handle in handles:
            ran_pre_unshard = handle.pre_unshard()
            any_ran_pre_unshard = any_ran_pre_unshard or ran_pre_unshard
    if any_ran_pre_unshard:
        unshard_stream.wait_stream(pre_unshard_stream)
    if state.limit_all_gathers:
        event = state._free_event_queue.dequeue_if_needed()
        if event:
            event.synchronize()
    with torch.cuda.stream(unshard_stream):
        for handle in handles:
            handle.unshard()
            handle.post_unshard()


@no_type_check
def _reshard(
    state: _FSDPState,
    handles: List[FlatParamHandle],
    free_unsharded_flat_params: List[bool],
):
    """
    Reshards the handles in ``handles``. ``free_unsharded_flat_params`` should
    have the same length as ``handles``, and each element should give whether
    the corresponding handle should free its padded unsharded flattened
    parameter.
    """
    if not handles:
        return
    p_assert(
        len(handles) == len(free_unsharded_flat_params),
        "Expects both lists to have equal length but got "
        f"{len(handles)} and {len(free_unsharded_flat_params)}",
    )
    for handle, free_unsharded_flat_param in zip(
        handles,
        free_unsharded_flat_params,
    ):
        handle.reshard(free_unsharded_flat_param)
        if state.limit_all_gathers and free_unsharded_flat_param:
            free_event = torch.cuda.Event()
            free_event.record()
            state._free_event_queue.enqueue(free_event)
        handle.post_reshard()
    # Since we prefetch entire handles keys at a time, conservatively mark
    # the entire key as no longer prefetched once we free at least one
    handles_key = tuple(handles)
    if any(free_unsharded_flat_params):
        state._handles_prefetched.pop(handles_key, None)


def _unshard_grads(
    handles: List[FlatParamHandle],
) -> None:
    for handle in handles:
        handle.unshard_grad()


def _reshard_grads(
    handles: List[FlatParamHandle],
) -> None:
    for handle in handles:
        handle.reshard_grad()


@no_type_check
def _pre_forward(
    state: _FSDPState,
    handles: List[FlatParamHandle],
    unshard_fn: Callable,
    module: nn.Module,
    input: Any,
):
    """
    Runs the pre-forward logic. This includes an opportunity to unshard
    currently sharded parameters such as those for the current forward and
    registering post-backward hooks for these current parameters.

    Args:
        handles (List[FlatParamHandle]): Handles giving the parameters used in
            the current forward.
        unshard_fn (Optional[Callable]): A callable to unshard any currently
            sharded parameters or ``None`` to not do any unsharding.
        module (nn.Module): Module whose forward this method runs right before;
            expected by the hook signature.
        input (Any): Unused; expected by the hook signature.
    """
    state.training_state = TrainingState.FORWARD_BACKWARD
    state._exec_order_data.record_pre_forward(handles, module.training)
    for handle in handles:
        handle._training_state = HandleTrainingState.FORWARD
    if unshard_fn is not None:
        unshard_fn()
    # Register post-backward hooks to reshard the parameters and reduce-scatter
    # their gradients. They must be re-registered every forward pass in case
    # the `grad_fn` is mutated.
    _register_post_backward_hooks(state, handles)


@no_type_check
def _pre_forward_unshard(
    state: _FSDPState,
    handles: List[FlatParamHandle],
) -> None:
    """Unshards parameters in the pre-forward."""
    if not handles:
        return
    _unshard(state, handles, state._streams["unshard"], state._streams["pre_unshard"])
    handles_key = tuple(handles)
    state._needs_pre_forward_unshard[handles_key] = False
    torch.cuda.current_stream().wait_stream(state._streams["unshard"])
    _prefetch_handles(state, handles_key)


@no_type_check
def _post_forward(
    state: _FSDPState,
    handles: List[FlatParamHandle],
    reshard_fn: Callable,
    module: nn.Module,
    input: Any,
    output: Any,
) -> Any:
    """
    Runs the post-forward logic. This includes an opportunity to reshard
    currently unsharded parameters such as those used in the current forward
    and registering pre-backward hooks on the forward outputs.

    Args:
        handles (List[FlatParamHandle]): Handles giving the parameters used in
            the current forward.
        reshard_fn (Optional[Callable]): A callable to reshard any currently
            unsharded parameters (e.g. from the current forward) or ``None`` to
            not do any resharding.
        module (nn.Module): Unused; expected by the hook signature.
        input (Any): Unused; exepcted by the hook signature.
        output (Any): Forward pass output; pre-backward hooks are registered on
            the tensors that require gradients in this output.

    Postcondition: Each ``FlatParameter`` 's data points to the sharded
    flattened parameter.
    """
    state._exec_order_data.record_post_forward(handles)
    if reshard_fn is not None:
        reshard_fn()
    # Register pre-backward hooks to unshard the flattened parameters
    # for the gradient computation (if needed)
    output = _register_pre_backward_hooks(state, output, handles)
    state.training_state = TrainingState.IDLE
    for handle in handles:
        handle._training_state = HandleTrainingState.IDLE
    return output


@no_type_check
def _post_forward_reshard(
    state: _FSDPState,
    handles: List[FlatParamHandle],
) -> None:
    """Reshards parameters in the post-forward."""
    if not handles:
        return
    # Do not free the root's parameters in the post-forward for `FULL_SHARD`
    # with the intention that they are immediately used for backward
    # computation (though this may not be true)

    free_unsharded_flat_params = [
        not state._is_root
        and handle._config.sharding_strategy in RESHARD_AFTER_FORWARD_STRATEGIES
        for handle in handles
    ]
    _reshard(state, handles, free_unsharded_flat_params)


@no_type_check
def _root_pre_forward(
    state: _FSDPState,
    module: nn.Module,
    args,
    kwargs,
):
    """
    Runs pre-forward logic specific to the root FSDP instance, which should run
    before any individual module's pre-forward. This starts with an attempt at
    lazy initialization (which only runs non-vacuously once). Otherwise, if
    this is called on a non-root FSDP instance, then the forward inputs are
    returned directly.

    Args:
        module (nn.Module): Module for which this logic tries to run. It may or
            may not be the root. If not, then this method does not do anything.
    """
    _lazy_init(state, module)
    p_assert(state._is_root is not None, "Expects a root FSDP to have been set")
    if not state._is_root:
        return args, kwargs
    if state.forward_prefetch:
        handles_keys = []
        if _is_composable(state):
            # TODO: This assumes singleton handles keys.
            handles_keys = [tuple(handle) for handle in state._handles]
        else:
            for fsdp_module in state.fsdp_modules(state):
                handles_key = tuple(fsdp_module._handles)
                handles_keys.append(handles_key)
        for handles_key in handles_keys:
            state._needs_pre_forward_unshard[handles_key] = True
    _wait_for_computation_stream(
        torch.cuda.current_stream(),
        state._streams["unshard"],
        state._streams["pre_unshard"],
    )
    _clear_grads_if_needed(_all_handles(state))
    input_dtype: Optional[torch.dtype] = state.mixed_precision.param_dtype
    args, kwargs = _prepare_forward_inputs(
        state.compute_device, input_dtype, *args, **kwargs
    )
    return args, kwargs


def _prepare_forward_inputs(
    device: torch.device,
    input_dtype: Optional[torch.dtype],
    *args: Any,
    **kwargs: Any,
) -> Tuple[Any, Any]:
    """
    Prepares the forward inputs by moving them to ``device`` and casting them
    to ``input_dtype`` if it is not ``None``.
    """
    # TODO: Do not use the side stream for tensor copies for now; investigate
    # the perf with/without it.
    # TODO: For mixed precision, move the inputs to the compute device and cast
    # to reduced-precision in a single `to()` call.
    args_tuple, kwargs_tuple = _to_kwargs(args, kwargs, device.index, False)
    args = args_tuple[0]
    kwargs = kwargs_tuple[0]
    if input_dtype is not None:
        args, kwargs = _cast_fp_inputs_to_dtype(input_dtype, *args, **kwargs)
    return args, kwargs


def _cast_fp_inputs_to_dtype(
    dtype: torch.dtype,
    *args: Any,
    **kwargs: Any,
) -> Tuple[Any, Any]:
    """
    Casts floating point tensors in ``args`` and ``kwargs`` to ``input_dtype``.
    This respects the existing ``requires_grad`` on the tensors.
    """

    def cast_fn(x: torch.Tensor) -> torch.Tensor:
        if not torch.is_floating_point(x):
            return x
        y = x.to(dtype)
        # Explicitly copy over `requires_grad` since this runs inside
        # `torch.no_grad()`
        if x.is_leaf:
            y.requires_grad = x.requires_grad
        return y

    with torch.no_grad():
        return (_apply_to_tensors(cast_fn, args), _apply_to_tensors(cast_fn, kwargs))


@no_type_check
def _pre_backward_hook(
    state: _FSDPState,
    _handles: List[FlatParamHandle],
    *unused: Any,
) -> Any:
    """Prepares ``_handles`` 's ``FlatParameter`` s for gradient computation."""
    _handles_key = tuple(_handles)  # avoid shadowing `handles_key`
    # Only run the pre-backward hook once per group of handles involved in the
    # same module forward computation
    if _handles_key and state._ran_pre_backward_hook.get(_handles_key, False):
        return

    with torch.autograd.profiler.record_function(
        "FullyShardedDataParallel._pre_backward_hook"
    ):
        # Queue the post-backward callback once for the root FSDP instance to
        # attach it to the outermost backward graph task so that it is called
        # after all backward calls complete
        if state._is_root and not state._post_backward_callback_queued:
            _register_post_backward_final_callback(state)
            _clear_grads_if_needed(_all_handles(state))
        elif _handles_key:
            allowed_states = [TrainingState.IDLE]
            if _is_composable(state):
                allowed_states.append(TrainingState.FORWARD_BACKWARD)
            _assert_in_training_states(state, allowed_states)
        state.training_state = TrainingState.FORWARD_BACKWARD
        # Queueing the post-backward callback is the only logic that is not
        # per-handle in the pre-backward hook, so we can return early here if
        # there are no handles.
        if not _handles_key:
            return
        for handle in _handles:
            handle._training_state = HandleTrainingState.BACKWARD_PRE

        # If the handles have been prefetched, this `_unshard()` simply
        # switches to using the unsharded parameter
        _unshard(
            state, _handles, state._streams["unshard"], state._streams["pre_unshard"]
        )
        torch.cuda.current_stream().wait_stream(state._streams["unshard"])

        # Set this to `False` to ensure that a mistargeted prefetch does not
        # actually unshard these handles
        state._needs_pre_backward_unshard[_handles_key] = False
        _prefetch_handles(state, _handles_key)
        for handle in _handles:
            handle.prepare_gradient_for_backward()
        state._ran_pre_backward_hook[_handles_key] = True


@no_type_check
@torch.no_grad()
def _post_backward_hook(
    state: _FSDPState,
    handle: FlatParamHandle,
    *unused: Any,
):
    """
    Reduce-scatters the gradient of ``handle`` 's ``FlatParameter``.

    Precondition: The ``FlatParameter`` 's ``.grad`` attribute contains the
    unsharded gradient for the local batch.

    Postcondition:
    - If using ``NO_SHARD``, then the ``.grad`` attribute is the reduced
    unsharded gradient.
    - Otherwise, the ``_saved_grad_shard`` attribute is the reduced sharded
    gradient (accumulating with any existing gradient).
    """
    flat_param = handle.flat_param
    flat_param._post_backward_called = True
    with torch.autograd.profiler.record_function(
        "FullyShardedDataParallel._post_backward_hook"
    ):
        _assert_in_training_states(state, [TrainingState.FORWARD_BACKWARD])
        # For multiple applications of reentrant AC across submodules sharing
        # the same `FlatParameter`, the post-backward hook may run multiple
        # times in one backward, in which case we permit the state to already
        # be in `BACKWARD_POST`.
        p_assert(
            handle._training_state
            in (HandleTrainingState.BACKWARD_PRE, HandleTrainingState.BACKWARD_POST),
            f"Expects `BACKWARD_PRE` or `BACKWARD_POST` state but got {handle._training_state}",
        )
        handle._training_state = HandleTrainingState.BACKWARD_POST

        if flat_param.grad is None:
            return
        if flat_param.grad.requires_grad:
            raise RuntimeError("FSDP does not support gradients of gradients")

        free_unsharded_flat_param = _should_free_in_backward(state, handle)
        _reshard(state, [handle], [free_unsharded_flat_param])

        # TODO: Post-backward prefetching does not support the multiple handles
        # per module case since the post-backward hook runs per handle, not per
        # group of handles.
        handles_key = (handle,)
        _prefetch_handles(state, handles_key)

        if not state._sync_gradients:
            return

        needs_cast_to_low_prec_reduce_dtype = (
            handle._uses_reduce_mixed_precision
            and not _low_precision_hook_enabled(state)
            and flat_param.grad.dtype != handle._config.low_prec_reduce_dtype
        )
        needs_cast_to_full_prec_param_dtype = (
            not _low_precision_hook_enabled(state)
            and (
                handle._uses_param_mixed_precision
                or handle._uses_reduce_mixed_precision
            )
        )

        # Only define `padded_unsharded_grad` and `new_sharded_grad` for
        # sharded strategies
        pre_allocated_unsharded_grad = False
        if handle.uses_sharded_strategy:
            grad_dtype = _get_grad_reduction_dtype(handle)
            # Pre-allocate the (padded) sharded gradient and the padded
            # unsharded gradient if the gradient needs padding, both in the
            # default stream
            with torch.cuda.stream(state._streams["default"]):
                grad_kwargs = {"dtype": grad_dtype, "device": handle.device}
                new_sharded_grad = torch.empty(
                    handle.flat_param._sharded_size, **grad_kwargs
                )
                padded_unsharded_grad: Optional[torch.Tensor] = (
                    torch.empty(handle.flat_param._padded_unsharded_size, **grad_kwargs)
                    if handle.flat_param._padded_unsharded_size
                    != handle.flat_param._unpadded_unsharded_size
                    else None
                )
            pre_allocated_unsharded_grad = padded_unsharded_grad is not None
        pre_allocated_sharded_grad = handle.uses_sharded_strategy
        # Define `full_prec_sharded_grad` for all strategies
        pre_allocated_full_prec_sharded_grad = needs_cast_to_full_prec_param_dtype
        with torch.cuda.stream(state._streams["default"]):
            full_prec_sharded_grad: Optional[torch.Tensor] = (
                torch.empty(
                    handle.flat_param._sharded_size,
                    dtype=handle.flat_param.dtype,
                    device=handle.device,
                )
                if needs_cast_to_full_prec_param_dtype
                else None
            )

        # Wait for all ops in the current stream (e.g. gradient
        # computation) to finish before reduce-scattering the gradient
        current_stream = torch.cuda.current_stream()
        state._streams["post_backward"].wait_stream(current_stream)
        if handle.uses_sharded_strategy and current_stream != state._streams["default"]:
            state._streams["post_backward"].wait_stream(state._streams["default"])

        with torch.cuda.stream(state._streams["post_backward"]):
            unsharded_grad_data = flat_param.grad.data
            if state._exec_order_data.is_first_iter:  # only check once
                _check_comm_hook(
                    state._communication_hook, state._communication_hook_state
                )
            if handle.uses_sharded_strategy:
                # We clear `.grad` to permit multiple backwards. This avoids a
                # race where the second backward pass computation precedes
                # ahead of the first backward pass reduction, which is possible
                # since the reduction is issued in a separate stream and is
                # async and would result in reducing the wrong gradient.
                unsharded_grad = flat_param.grad.data
                flat_param.grad = None
                p_assert(
                    len(unsharded_grad.size()) == 1,
                    f"Expects gradient to be flattened but got {unsharded_grad.size()}",
                )
                chunks = list(unsharded_grad.chunk(state.world_size))
                numel_to_pad = (
                    state.world_size * chunks[0].numel() - unsharded_grad.numel()
                )
                if pre_allocated_unsharded_grad:
                    p_assert(
                        padded_unsharded_grad.numel() - unsharded_grad.numel()
                        == numel_to_pad,
                        f"Expects {numel_to_pad} numel to pad but got padded "
                        f"shape {padded_unsharded_grad.shape} and unpadded "
                        f"shape {unsharded_grad.shape}",
                    )
                    # NOTE: If `unsharded_grad` is in full precision and
                    # `padded_unsharded_grad` is in low precision, then the
                    # `copy_()` includes the downcast.
                    padded_unsharded_grad[: unsharded_grad.numel()].copy_(
                        unsharded_grad
                    )
                    # TODO: `clip_grad_norm_()` assumes padding is zeroed. We
                    # need to trim padding before computing local norms.
                    padding_numel = (
                        padded_unsharded_grad.numel() - unsharded_grad.numel()
                    )
                    padded_unsharded_grad[-padding_numel:].zero_()
                else:  # does not need padding
                    padded_unsharded_grad = (
                        unsharded_grad.to(handle._config.low_prec_reduce_dtype)
                        if needs_cast_to_low_prec_reduce_dtype
                        else unsharded_grad
                    )
                state._communication_hook(
                    state._communication_hook_state,
                    padded_unsharded_grad,
                    new_sharded_grad,
                )
                if handle._config.sharding_strategy in (
                    HandleShardingStrategy.HYBRID_SHARD,
                    HandleShardingStrategy._HYBRID_SHARD_ZERO2,
                ):
                    default_hooks.allreduce_hook(
                        state=state._inter_node_state,
                        grad=new_sharded_grad,
                    )

                if needs_cast_to_full_prec_param_dtype:
                    # Copy from low precision to full precision
                    full_prec_sharded_grad.copy_(new_sharded_grad)
                    new_sharded_grad.data = full_prec_sharded_grad

                # Save the sharded gradient in `_saved_grad_shard` to support
                # gradient accumulation -- for multiple backwards, the gradient
                # reductions may happen in arbitrary order
                accumulate_grad = hasattr(flat_param, "_saved_grad_shard")
                if accumulate_grad:
                    _check_grad_to_accumulate(
                        new_sharded_grad, flat_param._saved_grad_shard
                    )
                    flat_param._saved_grad_shard += new_sharded_grad
                else:
                    flat_param._saved_grad_shard = new_sharded_grad
                sharded_grad = flat_param._saved_grad_shard
            else:
                state._communication_hook(
                    state._communication_hook_state, flat_param.grad
                )
                # For `NO_SHARD`, we can keep the low precision gradients by
                # simply omitting the cast altogether
<<<<<<< HEAD
                if not handle._keep_low_precision_grads and needs_cast_to_full_prec_param_dtype:
                    # Copy from low precision to full precision
                    full_prec_sharded_grad.copy_(flat_param.grad)  # not actually "sharded"
                    flat_param.grad.data = full_prec_sharded_grad
=======
                if not handle._keep_low_precision_grads:
                    _cast_grad_to_param_dtype(
                        state, handle, flat_param.grad, flat_param
                    )
>>>>>>> a60fe85f
                sharded_grad = flat_param.grad.data

            if handle._config.offload_params:
                # Offload the gradient to CPU to ensure parameters and
                # gradients are on the same device as required by the optimizer
                # TODO: Investigate why `NO_SHARD` breaks correctness when
                # using `non_blocking=True` here.
                non_blocking = handle.uses_sharded_strategy
                flat_param._cpu_grad.copy_(  # type: ignore[attr-defined]
                    sharded_grad.detach(), non_blocking=non_blocking
                )  # synchronized in the post-backward callback
                # Since the sharded gradient is produced in the post-backward
                # stream and consumed later in the computation stream, inform
                # the caching allocator
                _no_dispatch_record_stream(
                    sharded_grad.data, torch.cuda.current_stream()
                )

            # Since the unsharded gradient is produced in the computation
            # stream and consumed in the post-backward stream, inform the
            # caching allocator (before it goes out of scope)
            _no_dispatch_record_stream(
                unsharded_grad_data, state._streams["post_backward"]
            )
            # Same pattern for the pre-allocated gradient tensors
            if pre_allocated_unsharded_grad:
                _no_dispatch_record_stream(
                    padded_unsharded_grad, state._streams["post_backward"]
                )
            if pre_allocated_sharded_grad:
                _no_dispatch_record_stream(
                    new_sharded_grad, state._streams["post_backward"]
                )
            if pre_allocated_full_prec_sharded_grad:
                _no_dispatch_record_stream(
                    full_prec_sharded_grad, state._streams["post_backward"]
                )

            if handle._use_orig_params:
                # Since the handle's `FlatParameter` completed its gradient
                # computation, we should reset the gradient noneness mask
                handle._reset_is_grad_none()
                # Delay using sharded gradient views until after the
                # reduce-scatter instead of immediately after resharding
                handle._use_sharded_grad_views()


def _get_grad_reduction_dtype(handle: FlatParamHandle) -> torch.dtype:
    """
    Returns the dtype used for gradient reduction.

    Precondition: ``handle.flat_param.grad is not None``.
    """
    if handle._uses_reduce_mixed_precision:
        grad_dtype = cast(torch.dtype, handle._config.low_prec_reduce_dtype)
    elif handle._uses_param_mixed_precision:
        grad_dtype = cast(torch.dtype, handle._config.low_prec_param_dtype)
    else:
        assert handle.flat_param.grad is not None  # mypy
        grad_dtype = handle.flat_param.grad.dtype
    return grad_dtype


@no_type_check
def _should_free_in_backward(
    state: _FSDPState,
    handle: FlatParamHandle,
) -> bool:
    """
    Returns whether FSDP should free the unsharded flattened parameter in the
    post-backward or not.
    """
    # We always free if we are syncing gradients (i.e. not in no_sync) and parameters
    # are sharded.
    free_unsharded = state._sync_gradients and handle.uses_sharded_strategy
    # For NO_SHARD we don't need to free full parameters, for ZeRO-2 strategies, we skip
    # freeing in backward.
    return free_unsharded or (
        handle._config.sharding_strategy in RESHARD_AFTER_FORWARD_STRATEGIES
    )


def _check_comm_hook(
    comm_hook: Any,
    comm_hook_state: Any,
) -> None:
    p_assert(comm_hook is not None, "Communication hook should not be `None`")
    p_assert(
        comm_hook_state is not None, "Communication hook state should not be `None`"
    )


def _check_grad_to_accumulate(
    new_sharded_grad: torch.Tensor,
    accumulated_grad: torch.Tensor,
) -> None:
    p_assert(
        accumulated_grad.shape == new_sharded_grad.shape,
        "Shape mismatch when accumulating gradients: "
        f"existing gradient shape={accumulated_grad.shape} "
        f"new gradient shape={new_sharded_grad.shape}",
    )
    p_assert(
        accumulated_grad.device == new_sharded_grad.device,
        "Device mismatch when accumulating gradients: "
        f"existing gradient device={accumulated_grad.device} "
        f"new gradient device={new_sharded_grad.device}",
    )


@no_type_check
def _low_precision_hook_enabled(state: _FSDPState) -> bool:
    return state._communication_hook in LOW_PRECISION_HOOKS


@no_type_check
@torch.no_grad()
def _post_backward_final_callback(
    state: _FSDPState,
):
    """
    This waits for the post-backward to finish and performs some final cleanup.
    This runs at the end of the entire backward pass and should only be called
    on the root FSDP instance.
    """
    p_assert(
        state._is_root,
        "The post-backward callback should only be called on the root FSDP instance",
    )

    if state._sync_gradients:
        torch.cuda.current_stream().wait_stream(state._streams["post_backward"])
        if state.cpu_offload.offload_params:
            # Wait for non-blocking GPU -> CPU sharded gradient copies from the
            # post-backward hooks to finish explicitly since CPU gradients do
            # not automatically synchronize with the GPU
            torch.cuda.current_stream().synchronize()
    state._exec_order_data.next_iter()

    states = [state] if _is_composable(state) else state.fsdp_modules(state)
    for state in states:
        _catch_all_reshard(state)
        _finalize_params(state)
        state._ran_pre_backward_hook.clear()
        state.training_state = TrainingState.IDLE
        for handle in state._handles:
            handle._training_state = HandleTrainingState.IDLE
        state._handles_prefetched.clear()
    # Reset for cases like one forward and multiple backwards
    state._post_backward_callback_queued = False


@no_type_check
def _catch_all_reshard(
    state: _FSDPState,
) -> None:
    """
    Reshards the parameters that may not have been resharded in the
    post-backward hook. This can happen when a module's output is used in the
    forward pass, meaning that its pre-backward hook runs (unsharding the
    parameter), but the post-backward hook does not run because the output was
    not jused in the loss computation corresponding to this backward pass.
    """
    # Wrap with a try-except to provide a more informative traceback if an
    # error is raised
    try:
        free_unsharded_flat_params: List[bool] = []
        handles_to_reshard: List[FlatParamHandle] = []
        for handle in state._handles:
            # TODO: This already-resharded check is brittle:
            # https://github.com/pytorch/pytorch/issues/83956
            already_resharded = (
                handle.flat_param.data_ptr()
                == handle.flat_param._local_shard.data_ptr()
            )
            if already_resharded:
                continue
            free_unsharded_flat_params.append(_should_free_in_backward(state, handle))
            handles_to_reshard.append(handle)
        if handles_to_reshard:
            _reshard(state, handles_to_reshard, free_unsharded_flat_params)
    except Exception as e:
        p_assert(
            False,
            f"Got exception in the catch-all reshard for {state}: {str(e)}",
            raise_assertion_error=False,
        )
        raise e


@no_type_check
def _finalize_params(
    state: _FSDPState,
) -> None:
    """Finalizes the parameters before the next iteration."""
    for handle in state._handles:
        flat_param = handle.flat_param
        if flat_param.requires_grad:
            if hasattr(flat_param, "_post_backward_hook_state"):
                p_assert(
                    len(flat_param._post_backward_hook_state) == 2,
                    f"Invalid: ``_post_backward_hook_state``: {flat_param._post_backward_hook_state}",
                )
                flat_param._post_backward_hook_state[1].remove()
                delattr(flat_param, "_post_backward_hook_state")
            if not state._sync_gradients:
                # Preserve the gradient accumulation state if not synchronizing
                # gradients: `.grad` remains the unsharded gradient  from prior
                # `no_sync()` iterations, and `_saved_grad_shard` remains the
                # sharded gradient from the last synchronized iteration
                continue
            handle.prepare_gradient_for_optim()
            p_assert(
                hasattr(flat_param, "_post_backward_called"),
                "Expects `_post_backward_called` to be set on the `FlatParameter`",
            )
            flat_param._post_backward_called = False


@no_type_check
def _prefetch_handles(
    state: _FSDPState,
    current_handles_key: _HandlesKey,
) -> None:
    """
    Prefetches the next handles if needed (without synchronization). An empty
    handles key cannot prefetch.
    """
    if not current_handles_key:
        return
    handles_to_prefetch = _get_handles_to_prefetch(state, current_handles_key)
    for handles_key in handles_to_prefetch:
        # Prefetch the next set of handles without synchronizing to allow
        # the sync to happen as late as possible to maximize overlap
        _unshard(
            state, handles_key, state._streams["unshard"], state._streams["pre_unshard"]
        )
        state._handles_prefetched[handles_key] = True


@no_type_check
def _get_handles_to_prefetch(
    state: _FSDPState,
    current_handles_key: _HandlesKey,
) -> List[_HandlesKey]:
    """
    Returns a :class:`list` of the handles keys to prefetch for the next
    module(s), where ``current_handles_key`` represents the current module.

    "Prefetching" refers to running the unshard logic early (without
    synchronization), and the "next" modules depend on the recorded execution
    order and the current training state.
    """
    training_state = _get_training_state(current_handles_key)
    valid_training_states = (
        HandleTrainingState.BACKWARD_PRE,
        HandleTrainingState.BACKWARD_POST,
        HandleTrainingState.FORWARD,
    )
    p_assert(
        training_state in valid_training_states,
        f"Prefetching is only supported in {valid_training_states} but "
        f"currently in {training_state}",
    )
    eod = state._exec_order_data
    target_handles_keys: List[_HandlesKey] = []
    if (
        training_state == HandleTrainingState.BACKWARD_PRE
        and state.backward_prefetch == BackwardPrefetch.BACKWARD_PRE
    ) or (
        training_state == HandleTrainingState.BACKWARD_POST
        and state.backward_prefetch == BackwardPrefetch.BACKWARD_POST
    ):
        target_handles_keys = [
            target_handles_key
            for target_handles_key in eod.get_handles_to_backward_prefetch(
                current_handles_key
            )
            if state._needs_pre_backward_unshard.get(target_handles_key, False)
            and not state._handles_prefetched.get(target_handles_key, False)
        ]
    elif training_state == HandleTrainingState.FORWARD and state.forward_prefetch:
        target_handles_keys = [
            target_handles_key
            for target_handles_key in eod.get_handles_to_forward_prefetch(
                current_handles_key
            )
            if state._needs_pre_forward_unshard.get(target_handles_key, False)
            and not state._handles_prefetched.get(target_handles_key, False)
        ]
    return target_handles_keys


def _get_training_state(
    handles_key: _HandlesKey,
) -> HandleTrainingState:
    """Returns the training state of the handles in ``handles_key``."""
    p_assert(len(handles_key) > 0, "Expects a non-empty handles key")
    training_states = set(handle._training_state for handle in handles_key)
    p_assert(
        len(training_states) == 1,
        f"Expects uniform training state but got {training_states}",
    )
    return next(iter(training_states))


@no_type_check
def _register_pre_forward_hooks(
    state: _FSDPState,
    modules: Iterable[nn.Module],
) -> None:
    """
    Registers pre-forward hooks on all modules in ``modules``. The pre-forward
    hooks are partially applied based on the current ``FlatParamHandle``
    construction, meaning that they must be re-registered if the construction
    changes.
    """
    for forward_handle in state._pre_forward_handles:
        forward_handle.remove()
    state._pre_forward_handles.clear()
    for module in modules:
        module_param_handles = state._comm_module_to_handles.get(module, [])
        if module_param_handles:
            unshard_fn = functools.partial(
                _pre_forward_unshard,
                state,
                module_param_handles,
            )
            hook = functools.partial(
                _pre_forward, state, module_param_handles, unshard_fn
            )
            state._pre_forward_handles.append(
                module.register_forward_pre_hook(hook, prepend=True)
            )


@no_type_check
def _register_post_forward_hooks(
    state: _FSDPState,
    modules: Iterable[nn.Module],
) -> None:
    """
    Registers post-forward hooks on all modules in ``modules``. The
    post-forward hooks are partially applied based on the current
    ``FlatParamHandle`` construction, meaning that they must be re-registered
    if the construction changes.
    """
    for forward_handle in state._post_forward_handles:
        forward_handle.remove()
    state._post_forward_handles.clear()
    for module in modules:
        module_param_handles = state._comm_module_to_handles.get(module, [])
        if module_param_handles:
            reshard_fn = functools.partial(
                _post_forward_reshard,
                state,
                module_param_handles,
            )
            hook = functools.partial(
                _post_forward,
                state,
                module_param_handles,
                reshard_fn,
            )
            state._post_forward_handles.append(module.register_forward_hook(hook))


@no_type_check
def _register_root_pre_forward_hook(
    state: _FSDPState,
    module: nn.Module,
):
    """
    Registers root pre-forward hook on ``module``, which should be the local
    FSDP root.

    NOTE: For the current composable FSDP design, we have each application of
    ``fully_shard()`` to a module to indicate that that module is the local
    FSDP root. We may remove this assumption in the future, in which case we
    will need to register this root pre-forward hook on any candidate module
    that may be the local FSDP root.
    """
    for forward_handle in state._root_pre_forward_handles:
        forward_handle.remove()
    state._root_pre_forward_handles.clear()
    hook = functools.partial(_root_pre_forward, state)
    state._root_pre_forward_handles.append(
        module.register_forward_pre_hook(hook, prepend=True, with_kwargs=True)
    )


@no_type_check
def _register_pre_backward_hooks(
    state: _FSDPState,
    outputs: Any,
    handles: List[FlatParamHandle],
) -> None:
    """
    Registers pre-backward hooks on the tensors that require gradients in the
    forward pass outputs ``outputs``, which were computed using the
    ``FlatParameter`` s of ``handles``.

    Returns:
        Forward pass outputs with pre-backward hooks registered to tensors that
        require gradients.
    """
    # If there is no gradient computation, then there is no need for
    # pre-backward logic
    if not torch.is_grad_enabled():
        return outputs
    if state._is_root:
        state._post_backward_callback_queued = False  # only defined on the root

    handles_key = tuple(handles)
    if handles_key:
        # Since these handles' `FlatParameter`s participated in a forward, we
        # conservatively assume that they will be used in the backward
        state._needs_pre_backward_unshard[handles_key] = False
        state._ran_pre_backward_hook[handles_key] = False

    def _register_hook(t: torch.Tensor) -> torch.Tensor:
        if t.requires_grad:
            t.register_hook(functools.partial(_pre_backward_hook, state, handles))
            state._needs_pre_backward_unshard[handles_key] = True
        return t

    return _apply_to_tensors(_register_hook, outputs)


def _register_post_backward_hooks(
    state: _FSDPState,
    handles: List[FlatParamHandle],
) -> None:
    """
    Registers post-backward hooks on the ``FlatParameter`` s'
    ``AccumulateGrad`` objects to reshard and to reduce-scatter gradients.

    The ``AccumulateGrad`` object represents the last function that finalizes
    the ``FlatParameter`` 's gradient, so it only runs after its entire
    gradient computation has finished.

    We register the post-backward hook only once in the *first* forward that a
    ``FlatParameter`` participates in. This relies on the ``AccumulateGrad``
    object being preserved through multiple forwards.
    """
    # If there is no gradient computation, then there is no need for
    # post-backward logic
    if not torch.is_grad_enabled():
        return
    for handle in handles:
        flat_param = handle.flat_param
        already_registered = hasattr(flat_param, "_post_backward_hook_state")
        if already_registered or not flat_param.requires_grad:
            continue
        # Get the `AccumulateGrad` object
        temp_flat_param = flat_param.expand_as(flat_param)
        p_assert(
            temp_flat_param.grad_fn is not None,
            "The `grad_fn` is needed to access the `AccumulateGrad` and "
            "register the post-backward hook",
        )
        acc_grad = temp_flat_param.grad_fn.next_functions[0][0]
        hook_handle = acc_grad.register_hook(
            functools.partial(_post_backward_hook, state, handle)
        )
        flat_param._post_backward_hook_state = (acc_grad, hook_handle)  # type: ignore[attr-defined]


@no_type_check
def _register_post_backward_final_callback(state: _FSDPState) -> None:
    """
    Registers the post-backward final callback that runs at the end of the
    backward pass. This should be called from the root FSDP instance at the
    beginning of the pre-backward.
    """
    p_assert(
        state._is_root,
        "Only the root FSDP instance should register the post-backward callback",
    )
    if state._post_backward_callback_queued:
        return
    _assert_in_training_states(state, [TrainingState.IDLE])
    state._post_backward_callback_queued = True
    Variable._execution_engine.queue_callback(
        functools.partial(_post_backward_final_callback, state)
    )


def _wait_for_computation_stream(
    computation_stream: torch.cuda.Stream,
    unshard_stream: torch.cuda.Stream,
    pre_unshard_stream: torch.cuda.Stream,
):
    """
    Has the unshard and pre-unshard streams wait for the computation stream.
    For example, this should be called in the FSDP root's pre-forward to
    respect optimizer step computation.
    """
    unshard_stream.wait_stream(computation_stream)
    # Having the pre-all-gather stream wait for the current stream even if we
    # do not leverage the pre-all-gather stream is tolerable since this only
    # runs once per iteration
    pre_unshard_stream.wait_stream(computation_stream)


def _clear_grads_if_needed(
    handles: List[FlatParamHandle],
):
    """
    Clears the original parameters' gradients if needed. This method's CPU
    overhead is minimal, so we may call it throughout FSDP methods, which serve
    as callsites to free the gradient memory earlier.
    """
    for handle in handles:
        if handle._use_orig_params:
            handle._clear_grads_if_needed()


@no_type_check
def _get_buffers_and_dtypes_for_computation(
    state: _FSDPState,
    root_module: nn.Module,
) -> Tuple[List[torch.Tensor], List[Optional[torch.dtype]]]:
    """
    Returns all buffers in the module tree rooted at ``root_module`` and a
    corresponding list of the buffer dtypes for computation. Each buffer dtype
    is either ``None`` if buffer mixed precision is not enabled or the buffer
    low precision dtype otherwise.
    """
    p_assert(state._is_root, "Expects the root to cast buffers")
    buffers: List[torch.Tensor] = []
    buffer_dtypes: List[Optional[torch.dtype]] = []
    if _is_composable(state):
        buffers = [
            buffer for module in root_module.modules() for buffer in module.buffers()
        ]
        buffer_dtypes = [
            state.mixed_precision.buffer_dtype for _ in range(len(buffers))
        ]
    else:
        visited_buffers = set()
        # Traverse the FSDP instances bottom-up so that we prefer the owning
        # FSDP instance's mixed precision setting for each buffer
        for fsdp_module in reversed(state.fsdp_modules(root_module)):
            for buffer in fsdp_module.buffers():
                if buffer in visited_buffers:
                    continue
                visited_buffers.add(buffer)
                buffers.append(buffer)
                buffer_dtypes.append(fsdp_module.mixed_precision.buffer_dtype)
    assert len(buffers) == len(buffer_dtypes), f"{len(buffers)} {len(buffer_dtypes)}"
    return buffers, buffer_dtypes


@no_type_check
def _get_buffer_dtypes(
    state: _FSDPState,
    buffer_names: List[str],
) -> List[torch.dtype]:
    """
    Returns the original buffer types of the given buffer names.
    """
    buffer_dtypes: List[torch.dtype] = []
    for buffer_name in buffer_names:
        p_assert(
            buffer_name in state._buffer_name_to_orig_dtype,
            f"{buffer_name} is missing from pre-computed dict on rank "
            f"{state.rank}, which only has keys "
            f"{state._buffer_name_to_orig_dtype.keys()}",
        )
        buffer_dtypes.append(state._buffer_name_to_orig_dtype[buffer_name])
    return buffer_dtypes


def _cast_buffers_to_dtype_and_device(
    buffers: List[torch.Tensor],
    buffer_dtypes: List[Optional[torch.dtype]],
    device: torch.device,
) -> None:
    """
    Casts ``buffers`` to the dtypes given by ``buffer_dtypes`` and moves them
    to ``device``. If an element in ``buffer_dtypes`` is ``None``, then the
    corresponding buffer is only moved to ``device``.
    """
    p_assert(
        buffer_dtypes is None or len(buffers) == len(buffer_dtypes),
        f"Expects `buffers` and `buffer_dtypes` to have the same length if "
        f"`buffer_dtypes` is specified but got {len(buffers)} and "
        f"{len(buffer_dtypes)}",
    )
    for buffer, buffer_dtype in zip(buffers, buffer_dtypes):
        if not torch.is_floating_point(buffer) or buffer_dtype is None:
            buffer.data = buffer.to(device=device)
        else:
            buffer.data = buffer.to(device=device, dtype=buffer_dtype)<|MERGE_RESOLUTION|>--- conflicted
+++ resolved
@@ -571,12 +571,10 @@
             and not _low_precision_hook_enabled(state)
             and flat_param.grad.dtype != handle._config.low_prec_reduce_dtype
         )
-        needs_cast_to_full_prec_param_dtype = (
-            not _low_precision_hook_enabled(state)
-            and (
-                handle._uses_param_mixed_precision
-                or handle._uses_reduce_mixed_precision
-            )
+        needs_cast_to_full_prec_param_dtype = not _low_precision_hook_enabled(
+            state
+        ) and (
+            handle._uses_param_mixed_precision or handle._uses_reduce_mixed_precision
         )
 
         # Only define `padded_unsharded_grad` and `new_sharded_grad` for
@@ -705,17 +703,15 @@
                 )
                 # For `NO_SHARD`, we can keep the low precision gradients by
                 # simply omitting the cast altogether
-<<<<<<< HEAD
-                if not handle._keep_low_precision_grads and needs_cast_to_full_prec_param_dtype:
+                if (
+                    not handle._keep_low_precision_grads
+                    and needs_cast_to_full_prec_param_dtype
+                ):
                     # Copy from low precision to full precision
-                    full_prec_sharded_grad.copy_(flat_param.grad)  # not actually "sharded"
+                    full_prec_sharded_grad.copy_(
+                        flat_param.grad
+                    )  # not actually "sharded"
                     flat_param.grad.data = full_prec_sharded_grad
-=======
-                if not handle._keep_low_precision_grads:
-                    _cast_grad_to_param_dtype(
-                        state, handle, flat_param.grad, flat_param
-                    )
->>>>>>> a60fe85f
                 sharded_grad = flat_param.grad.data
 
             if handle._config.offload_params:
