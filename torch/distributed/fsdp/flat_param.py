import contextlib
import functools
import logging
import os
import warnings
from enum import auto, Enum
from itertools import accumulate, chain
from typing import (
    Any,
    Callable,
    Dict,
    Generator,
    Iterator,
    List,
    NamedTuple,
    no_type_check,
    Optional,
    Sequence,
    Set,
    Tuple,
    Union,
)

import torch
import torch.distributed as dist
import torch.nn as nn
import torch.nn.functional as F
from torch import Tensor
from torch.distributed._tensor import DTensor
from torch.distributed.fsdp._common_utils import (
    _set_fsdp_flattened,
    HandleTrainingState,
)
from torch.distributed.utils import _alloc_storage, _free_storage, _p_assert

from ._fsdp_extensions import _ext_post_unflatten_transform, _ext_pre_flatten_transform
from ._utils import _no_dispatch_record_stream, _same_storage_as_data_ptr

__all__ = [
    "FlatParameter",
    "FlatParamHandle",
    "FlatParamShardMetadata",
    "ParamInfo",
    "SharedParamInfo",
    "HandleShardingStrategy",
]

log = logging.getLogger(__name__)


"""
[Note: Fully Sharded Module]
We define the "fully sharded module" to be the original ``nn.Module`` that owns
a ``FlatParamHandle``. It is the *single* module logically responsible for the
*single* unshard/reshard pair for the handle's ``FlatParameter`` for a given
forward or backward pass. The fully sharded module should be passed to the
``FlatParamHandle`` constructor.

For the wrapper code path:
- The ``FullyShardedDataParallel`` module wrapping the fully sharded module
runs the unshard/reshard on behalf of the fully sharded module by overriding
``nn.Module.forward``.
- The fully sharded module is exactly the module passed to the
``FullyShardedDataParallel`` constructor's ``module`` argument.

For the non-wrapper code path:
- Hooks registered on the fully sharded module run the unshard/reshard.
- The fully sharded module may either be the direct argument to ``fully_shard``
or a submodule chosen by the provided wrapping policy.
"""

# Environment variable toggling whether to use unsafe `setattr()` for view
# setting in `_use_sharded_views()` and `_use_unsharded_views()`
# We should use 'safe' by default since it respects method overrides, but for
# special cases such as for high CPU overhead or for intentionally bypassing
# checks in the overrides, we may use 'unsafe'.
_FSDP_USE_UNSAFE_SETATTR = "FSDP_USE_UNSAFE_SETATTR"


# Some value to set padding in tensors to for debuggability
_FLAT_PARAM_PADDING_VALUE = 42


class ParamInfo(NamedTuple):
    """Information for an original parameter."""

    param_name: str  # unprefixed
    module: nn.Module
    module_name: str


class SharedParamInfo(NamedTuple):
    """
    Additional information for a shared parameter.

    For each shared parameter, we designate one module and its parameter
    variable to be the primary owner, determined as the first one encountered
    in the parameter walk. These are prefixed with "prim". The primary module
    and parameter do not have their own :class:`SharedParamInfo` instance.
    """

    param_name: str  # unprefixed
    module: nn.Module
    module_name: str
    prim_param_name: str  # unprefixed
    prim_module: nn.Module
    prim_module_name: str


class _ShardParamInfo(NamedTuple):
    """Shard-related information for an original parameter."""

    in_shard: bool
    # Use to index into the sharded flat parameter, e.g.
    # `flat_param[offset_in_shard : offset_in_shard + numel_in_shard]`
    offset_in_shard: Optional[int]
    numel_in_shard: Optional[int]
    # Use to get part of the parameter in the local shard from a flattened
    # version of the unsharded parameter, e.g.
    # `param.flatten()[intra_param_start_idx : intra_param_end_idx + 1]`
    intra_param_start_idx: Optional[int]
    intra_param_end_idx: Optional[int]  # inclusive


class FlatParamShardMetadata(NamedTuple):
    """
    This holds metadata specific to this rank's shard of the flat parameter.

    Attributes:
        param_names (Tuple[str, ...]): Prefixed parameter names of this rank's
            shard of the parameters; see :class:`FlatParameter`.
        param_shapes (Tuple[torch.Size, ...]): Parameter shapes of this rank's
            shard of the parameters; see :class:`FlatParameter`.
        param_numels (Tuple[int, ...]): Parameter numels of this rank's shard
            of the parameters; see :class:`FlatParameter`.
        param_offsets (Tuple[Tuple[int, int], ...]): [start, end] offsets (in
            units of numels) giving this rank's part of each flattened
            original parameter.
    """

    param_names: Tuple[str, ...]
    param_shapes: Tuple[torch.Size, ...]
    param_numels: Tuple[int, ...]
    param_offsets: Tuple[Tuple[int, int], ...]


# TODO (awgu): Prefix these with "Handle" for now to avoid circular imports and
# inadvertent misuses; coalesce with those in fully_sharded_data_parallel.py
# later
class HandleShardingStrategy(Enum):
    FULL_SHARD = auto()
    SHARD_GRAD_OP = auto()
    NO_SHARD = auto()
    HYBRID_SHARD = auto()
    _HYBRID_SHARD_ZERO2 = auto()


class FlatParameter(nn.Parameter):
    """
    This is the flat parameter used by :class:`FullyShardedDataParallel`. It is
    comprised of one or more original parameters, which are flattened and
    concatenated to construct the flat parameter.

    Under the current design, this parameter logically represents both the
    unsharded and sharded flat parameter, and its data changes storages
    dynamically.
        - In the :class:`FullyShardedDataParallel` constructor, the parameter
        is initialized as unsharded and then sharded in-place.
        - At runtime, the parameter is lazily (re)-initialized. The sharded
        parameter data is saved in ``self._local_shard``, and a new ``Tensor``
        ``self._full_param_padded`` is created, which is the all-gather
        destination and owns the unsharded parameter storage thereafter. (See
        :meth:`FlatParamHandle.init_flat_param_attributes`.)
        - Throughout runtime, the parameter data changes storages as needed,
        e.g. to the sharded flat parameter, low precision sharded flat
        parameter, or the unsharded flat parameter.

    NOTE: Since ``use_orig_params=True`` supports intra-``FlatParameter``
    padding, we have two versions of the per-parameter numels, one that
    includes the padding (``_numels_with_padding``) and one that does not
    (``_numels``). The former may have length longer than the other data
    structures, while the latter has the same length as the number of actual
    original parameters like the other per-parameter data structures.

    Attributes:
        _unpadded_unsharded_size (torch.Size): Unsharded flat parameter's size
            without right-hand-side padding for divisibility by the world size.
            For ``use_orig_params=True``, this includes alignment padding.
        _padded_unsharded_size (torch.Size): Unsharded flat parameter's size
            with right-hand-side padding for divisibility by the world size.
            For ``use_orig_params=True``, this includes alignment padding. This
            is only set for sharded strategies since they require padding for
            the all-gather.
        _sharded_size (torch.Size): Sharded flat parameter's size with padding.
            This is also set for ``NO_SHARD``, in which case it is the same as
            the unsharded sizes. (We omit "padded" because there is no
            analogous unpadded one.)

        _num_params (int): Number of original parameters flattened into this
            flat parameter. This is the length of the per-parameter data
            structures.
        _param_infos (Tuple[ParamInfo, ...]): Each parameter's parameter info
            entry; see :class:`ParamInfo` for details.
        _shapes (Tuple[torch.Size, ...]): Each parameter's original shape.
        _fqns (Tuple[str, ...]): Each parameter's fully-qualified name (FQN)
            prefixed from the ``_fully_sharded_module``. The names are
            guaranteed to be unique in the subtree rooted at that module.
        _param_extensions (Tuple[Optional[Any], ...]): Each parameter's
            extension (i.e. some per-parameter state) used to customize
            pre-flatten and post-unflatten behavior or ``None``. This is
            experimental, and users should not depend on its existence in the
            future.
        _numels_with_padding (Tuple[int, ...]): Each parameter's numel
            including entries for the padding. This is used to construct views
            into the flat parameter via ``torch.split()``. This may have length
            longer than ``_num_params``.
        _numels (Tuple[int, ...]): Each parameter's numel excluding entries for
            padding. This has length equal to ``_num_params``.
        _shard_param_infos (Tuple[_ShardParamInfo, ...]): Each parameter's
            shard parameter info; see :class:`_ShardParamInfo` for details.
        _shared_param_infos (Tuple[SharedParamInfo, ...]): Shared parameter
            info entries; see :class:`SharedParamInfo` for details.
        _modules (Set[nn.Module]): Modules that contain some original parameter
            that is flattened into the flat parameter.

        _shard_numel_padded (int): Numel padded for this rank's sharded flat
            parameter.
        _local_shard (Tensor): Sharded flat parameter with padding if using a
            sharded strategy. If using ``NO_SHARD``, then this is the unpadded
            unsharded flat parameter, and there is no notion of a sharded flat
            parameter or padded unsharded flat parameter.
        _full_param_padded (Tensor): Unsharded flat parameter with padding.
            This is not defined for ``NO_SHARD``. When using mixed precision
            for parameters, this has the low precision.
        _full_prec_full_param_padded (Tensor): Full precision unsharded flat
            parameter with padding. This is used for unsharding outside of
            computation when using mixed precision for parameters. This is
            never defined for ``NO_SHARD``.
        _post_backward_hook_state (Tuple[AccumulateGrad, RemovableHandle]):
            Flat parameter's :class:`AccumulateGrad` object and post-backward
            hook handle.
        _mp_shard (Tensor): Low precision sharded flat parameter with padding.
            This is only defined when parameter mixed precision is enabled. For
            ``NO_SHARD``, this is used for computation.
        _cpu_grad (Tensor): Sharded gradient with padding stored on CPU.
            This is only defined when offloading parameters is enabled.
        _saved_grad_shard (Tensor): Sharded gradient with padding from previous
            iterations for gradient accumulation without :meth:`no_sync`.

        _params (Optional[List[nn.Parameter]]): If ``use_orig_params=True``,
            then each original parameter variable; otherwise, ``None``. This
            does not include any padding tensors.
        _shared_params (Optional[List[nn.Parameter]]): The original shared
            parameter variables if ``use_orig_params=True`` and ``None``
            otherwise.
        _tensors (Optional[List[Optional[Tensor]]]): This saves the ``Tensor``
            views created in the forward and tracked by autograd when
            ``use_orig_params=True`` and is ``None`` otherwise. This is to
            preserve those ``Tensor`` variables for the backward to ensure that
            the ``FlatParameter`` 's ``AccumulateGrad`` object does not change
            in which case the post-backward hook does not run. This is relevant
            for cases like reentrant activation checkpointing.
        _is_grad_none_mask (Optional[List[bool]]): If ``use_orig_params=True``,
            a mask over the original parameters' gradients indicating if it is
            logically ``None`` or not; otherwise, ``None``. This does not
            include entries for padding. This mask is needed because only some
            of the parameters may have ``None`` gradient, in which case the
            flat gradient must be non-``None`` and must use zeros to
            approximate those original ``None`` gradients. This mask informs
            FSDP to set the original parameter gradients to ``None`` (instead
            of zeros) as needed.
    """

    def _init_metadata(
        self,
        param_infos: List[ParamInfo],
        numels: List[int],
        shapes: List[torch.Size],
        fqns: List[str],
        shared_param_infos: List[SharedParamInfo],
        param_extensions: List[Optional[Any]],
        params: Optional[List[nn.Parameter]],
        shared_params: Optional[List[nn.Parameter]],
        is_padding_mask: List[bool],
    ) -> None:
        """
        Initializes attributes holding metadata about the original parameters
        comprising the flat parameter.

        We expose this method separate from the constructor to keep the
        constructor only responsible for the flat parameter's tensor data. This
        method should only be called once per model, while the constructor may
        be called multiple times, e.g. when reloading from a checkpoint, in
        which case only the tensor data needs to be passed to the constructor.
        Since :meth:`load_state_dict` is implemented via :meth:`copy_`, the
        metadata is correctly assumed to be unchanged.

        Args:
            See the Attributes in the class docstring.
        """
        assert len(param_infos) == len(shapes)
        assert len(param_infos) == len(fqns)
        assert len(param_infos) == len(param_extensions)
        self._num_params = len(param_infos)
        self._param_infos = param_infos
        self._shapes = shapes
        self._fqns = fqns
        self._param_extensions = param_extensions
        self._is_padding_mask = is_padding_mask

        numels_without_padding: List[int] = []
        for numel, is_padding in zip(numels, is_padding_mask):
            if not is_padding:
                numels_without_padding.append(numel)
        self._numels = tuple(numels_without_padding)
        self._numels_with_padding = tuple(numels)
        assert len(self._numels) == self._num_params

        self._shared_param_infos = tuple(shared_param_infos)
        self._modules = {pi.module for pi in self._param_infos}.union(
            {spi.module for spi in self._shared_param_infos}
        )
        assert (params is None) == (shared_params is None)
        if params is not None:
            assert shared_params is not None and len(shared_params) == len(
                shared_param_infos
            )
            self._params: Optional[List[nn.Parameter]] = []
            for param, is_padding in zip(params, is_padding_mask):
                if not is_padding:
                    self._params.append(param)
            self._shared_params: Optional[List[nn.Parameter]] = shared_params
            # Mark the original parameters to avoid flattening them into
            # another `FlatParameter` during recursive construction
            for param in chain(self._params, self._shared_params):
                _set_fsdp_flattened(param)
            self._is_grad_none_mask: Optional[List[bool]] = [
                False for _ in range(self._num_params)
            ]
            self._tensors: Optional[List[Optional[Tensor]]] = [
                None for _ in range(self._num_params)
            ]
        else:
            self._params = None
            self._shared_params = None
            self._is_grad_none_mask = None
            self._tensors = None
        self._unpadded_unsharded_size = self.size()
        _set_fsdp_flattened(self)
        # Tracks whether the `FlatParameter`'s post-backward hook has been
        # called to modify the behavior of the post-backward callback
        self._post_backward_called = False


class FlatParamHandle:
    """
    This handle manages a flat parameter (:class:`FlatParameter`). This
    includes sharding and view management.

    Args:
        params (Sequence[nn.Parameter]): The parameters to flatten into the
            flat parameter.
        fully_sharded_module (nn.Module): See [Note: Fully Sharded Module].
        device (torch.device): The compute and communication device, which
            should be a non-CPU device. We refer to it as the compute device.
        sharding_strategy (ShardingStrategy): Sharding strategy to apply to
            this handle's ``FlatParameter``.
        offload_params (bool): Whether to offload the handle's
            ``FlatParameter`` to CPU.
        mp_param_dtype (Optional[torch.dtype]): Parameter mixed precision
            setting passed to the FSDP constructor.
        mp_reduce_dtype (Optional[torch.dtype]): Gradient reduction mixed
            precision setting passed to the FSDP constructor.
        keep_low_precision_grads (bool): Whether to keep gradients in low
            precision.
        use_orig_params (bool): If ``True``, then FSDP preserves the original
            parameter variables and returns them from ``named_parameters()``
            (e.g. to support different optimizer hyperparameters within one
            :class:`FlatParameter`). If ``False``, then FSDP reconstructs the
            parameters every iteration and returns the :class:`FlatParameter` s
            from ``named_parameters()``.
    """

    ##################
    # INITIALIZATION #
    ##################
    def __init__(
        self,
        params: Sequence[Union[nn.Parameter, Tensor]],
        fully_sharded_module: nn.Module,
        device: torch.device,
        sharding_strategy: HandleShardingStrategy,
        offload_params: bool,
        mp_param_dtype: Optional[torch.dtype],
        mp_reduce_dtype: Optional[torch.dtype],
        keep_low_precision_grads: bool,
        process_group: dist.ProcessGroup,
        use_orig_params: bool,
    ):
        super().__init__()
        params = list(params)
        if len(params) == 0:
            raise ValueError(
                f"Cannot construct a {self.__class__.__name__} with an empty parameter list"
            )
        self._init_setattr_fns()
        align_addresses = use_orig_params
        self._init_get_unflat_views_fn(align_addresses)
        self.device = device
        self.process_group = process_group
        self.rank = process_group.rank()
        self.world_size = process_group.size()
        self._sharding_strategy = sharding_strategy
        self._offload_params = offload_params
        self._use_orig_params = use_orig_params
        self._keep_low_precision_grads = keep_low_precision_grads
        self._training_state = HandleTrainingState.IDLE
        self._debug_level = dist.get_debug_level()
        self._fully_sharded_module = fully_sharded_module
        # Optimistically assume a valid input `params` and set dtype attributes
        # before `_init_flat_param()`, which performs the actual validation
        self._orig_param_dtype = params[0].dtype
        self._init_param_reduce_dtypes(mp_param_dtype, mp_reduce_dtype)
        assert self._fwd_bwd_param_dtype is not None  # mypy
        self._aligned_numel = (
            _get_aligned_numel(unsharded_dtype=self._fwd_bwd_param_dtype)
            if align_addresses
            else 0
        )
        self._init_flat_param_and_metadata(
            params, fully_sharded_module, self._aligned_numel, use_orig_params  # type: ignore[arg-type]
        )
        self._use_unsharded_views(as_params=False)

    def _init_setattr_fns(self):
        use_unsafe_setattr = os.environ.get(_FSDP_USE_UNSAFE_SETATTR, "") == "1"
        self._setattr_tensor: Callable[[nn.Module, str, Tensor], None]
        self._setattr_param: Callable[[nn.Module, str, nn.Parameter], None]
        if use_unsafe_setattr:
            self._setattr_tensor = _unsafe_setattr_tensor
            self._setattr_param = _unsafe_setattr_param
        else:
            self._setattr_tensor = _safe_setattr_tensor_or_param
            self._setattr_param = _safe_setattr_tensor_or_param

    def _init_get_unflat_views_fn(self, align_addresses: bool):
        self._get_unflat_views = (
            self._get_unflat_views_aligned
            if align_addresses
            else self._get_unflat_views_unaligned
        )

    def _init_flat_param_and_metadata(
        self,
        params: List[Union[Tensor, nn.Parameter]],
        module: nn.Module,
        aligned_numel: int,
        use_orig_params: bool,
    ) -> None:
        """
        NOTE: This should only be called once at construction time, after which
        the ``FlatParameter`` metadata is assumed to be static.

        NOTE: The elements of ``params`` should only be ``Tensor`` s when
        composing with ``DTensor`` -based tensor parallelism, in which case the
        elements may be ``DTensor`` local shards.
        """
        if len(params) == 0:
            raise ValueError("Expects non-empty `params`")
        if aligned_numel < 0:
            raise ValueError(
                f"Expects non-negative `aligned_numel` but got {aligned_numel}"
            )
<<<<<<< HEAD
        (
            dtype,
            flat_param_requires_grad,
            device,
            requires_grad_mask,
        ) = self._validate_tensors_to_flatten(params)
=======
        dtype, requires_grad, device = self._validate_tensors_to_flatten(params)
>>>>>>> 8e5f57a2
        params_set = set(params)
        # For alignment padding, only `numels` gets strictly non-`None`
        # elements, and all other lists get `None` elements for padding.
        param_infos: List[ParamInfo] = []
        numels: List[int] = []
        shapes: List[torch.Size] = []
        fqns: List[str] = []
        shared_param_infos: List[SharedParamInfo] = []
        shared_param_memo: Dict[
            Union[Tensor, nn.Parameter], Tuple[nn.Module, str, str]
        ] = {}
        params_to_flatten: List[Union[Tensor, nn.Parameter]] = []
        shared_params: List[Union[Tensor, nn.Parameter]] = []
        param_extensions: List[Any] = []
        is_padding_mask: List[bool] = []
        total_numel = total_numel_without_padding = 0
        for submodule_name, submodule in module.named_modules():
            for param_name, param in submodule.named_parameters(recurse=False):
                if param not in params_set:
                    continue
                if param in shared_param_memo:  # shared reference
                    prim_module, prim_module_name, prim_param_name = shared_param_memo[
                        param
                    ]
                    shared_params.append(param)
                    shared_param_infos.append(
                        SharedParamInfo(
                            param_name,
                            submodule,
                            submodule_name,
                            prim_param_name,
                            prim_module,
                            prim_module_name,
                        )
                    )
                else:
                    if aligned_numel > 0:
                        numel_to_pad = aligned_numel - (total_numel % aligned_numel)
                        if numel_to_pad > 0 and numel_to_pad < aligned_numel:
                            padding_tensor = _construct_padding_tensor(
<<<<<<< HEAD
                                numel_to_pad, dtype, False, device
=======
                                numel_to_pad, dtype, requires_grad, device
>>>>>>> 8e5f57a2
                            )
                            params_to_flatten.append(padding_tensor)
                            is_padding_mask.append(True)
                            numels.append(numel_to_pad)
                            total_numel += numel_to_pad
                    param, extension = _ext_pre_flatten_transform(param)
                    param_extensions.append(extension)
                    shared_param_memo[param] = (submodule, submodule_name, param_name)
                    params_to_flatten.append(param)
                    is_padding_mask.append(False)
                    param_infos.append(ParamInfo(param_name, submodule, submodule_name))
                    numels.append(param.numel())
                    shapes.append(param.shape)
                    fqn = (
                        submodule_name + "." + param_name
                        if submodule_name
                        else param_name
                    )
                    fqns.append(fqn)
                    total_numel += param.numel()
                    total_numel_without_padding += param.numel()
        if len(params_to_flatten) == 0:
            raise ValueError(
                f"`params` were not found in `module`'s tree"
                f"params: {params}\nmodule: {module}"
            )
        if (
            self.rank == 0
            and aligned_numel > 0
            and total_numel != total_numel_without_padding
        ):
            log.info(
                f"FSDP FlatParameter address alignment created "
                f"{total_numel - total_numel_without_padding} "
                f"numel of padding ({total_numel} vs. {total_numel_without_padding})"
            )
        # Pass `aligned_numel=0` since we already included padding tensors
        self.flat_param: FlatParameter = self.flatten_tensors_into_flat_param(
            params_to_flatten,
            aligned_numel=0,
<<<<<<< HEAD
            requires_grad=flat_param_requires_grad,
=======
            requires_grad=requires_grad,
>>>>>>> 8e5f57a2
        )
        self.flat_param._init_metadata(
            param_infos,
            numels,
            shapes,
            fqns,
            shared_param_infos,
            param_extensions,
            _convert_to_params(params_to_flatten) if use_orig_params else None,
            _convert_to_params(shared_params) if use_orig_params else None,
            is_padding_mask,
        )

    def _validate_tensors_to_flatten(
        self, tensors: List[Union[Tensor, nn.Parameter]]
    ) -> Tuple:
        """
        Validates the tensors to flatten and returns any necessary metadata.
        """
        dtype: Optional[torch.dtype] = None
<<<<<<< HEAD
        # Return as the logical OR over each tensor's value
        flat_param_requires_grad: Optional[bool] = None
        device: Optional[torch.device] = None
        # For `use_orig_params=True`, permit non-uniform `requires_grad`
        requires_grad_mask: List[bool] = []
=======
        requires_grad: Optional[bool] = None
        device: Optional[torch.device] = None
>>>>>>> 8e5f57a2
        for tensor in tensors:
            if type(tensor) is FlatParameter:
                raise ValueError("Cannot flatten a `FlatParameter`")
            if dtype is None and not tensor.is_floating_point():
                raise ValueError("Cannot flatten integer dtype tensors")
            if dtype is not None and tensor.dtype != dtype:
                raise ValueError(
                    f"Must flatten tensors with uniform dtype but got {dtype} "
                    f"and {tensor.dtype}"
                )
<<<<<<< HEAD
            if (
                not self._use_orig_params
                and flat_param_requires_grad is not None
                and tensor.requires_grad != flat_param_requires_grad
            ):
                raise ValueError(
                    "Must flatten tensors with uniform `requires_grad` when "
                    "`use_orig_params=False`"
                )
=======
            # TODO: Relax the following for `use_orig_params=True`.
            if requires_grad is not None and tensor.requires_grad != requires_grad:
                raise ValueError("Must flatten tensors with uniform `requires_grad`")
>>>>>>> 8e5f57a2
            if device is not None and tensor.device != device:
                raise ValueError(
                    "Must flatten tensors on the same device but got both "
                    f"{device} and {tensor.device}"
                )
            dtype = tensor.dtype
<<<<<<< HEAD
            flat_param_requires_grad = flat_param_requires_grad or tensor.requires_grad
            requires_grad_mask.append(tensor.requires_grad)
            device = tensor.device
        assert flat_param_requires_grad is not None, "Requires non-empty `tensors` list"
        # `use_orig_params=False` uses the uniform `flat_param_requires_grad`,
        # and `use_orig_params=True` uses the mask to set each `requires_grad`
        return dtype, flat_param_requires_grad, device, requires_grad_mask
=======
            requires_grad = tensor.requires_grad
            device = tensor.device
        assert requires_grad is not None
        return dtype, requires_grad, device
>>>>>>> 8e5f57a2

    def flatten_tensors(
        self,
        tensors: List[Tensor],
        aligned_numel: int,
    ) -> Tensor:
        """
        Flattens ``tensors`` into a single flat tensor optionally including
        padding if ``aligned_numel`` is greater than 0, where ``aligned_numel``
        gives the numel required to have address alignment.

        NOTE: The padding alignment algorithm must be kept in sync with
        :meth:`_init_flat_param_metadata`. We separate the two methods because
        the initialization happens once, whereas this method may be called
        multiple times throughout training (e.g. for checkpointing).
        """
        if len(tensors) == 0:
            raise ValueError("Expects non-empty `tensors`")
        if aligned_numel < 0:
            raise ValueError(
                f"Expects non-negative `aligned_numel` but got {aligned_numel}"
            )
<<<<<<< HEAD
        dtype, _, device, _ = self._validate_tensors_to_flatten(tensors)
=======
        dtype, requires_grad, device = self._validate_tensors_to_flatten(tensors)
>>>>>>> 8e5f57a2
        flat_tensors: List[Tensor] = []
        if aligned_numel > 0:
            total_numel = 0
            for tensor in tensors:
                numel_to_pad = aligned_numel - (total_numel % aligned_numel)
                if numel_to_pad > 0 and numel_to_pad < aligned_numel:
                    padding_tensor = _construct_padding_tensor(
<<<<<<< HEAD
                        numel_to_pad, dtype, False, device
=======
                        numel_to_pad, dtype, requires_grad, device
>>>>>>> 8e5f57a2
                    )
                    flat_tensors.append(padding_tensor)
                    total_numel += numel_to_pad
                flat_tensors.append(torch.flatten(_detach_if_needed(tensor)))
                total_numel += tensor.numel()
        else:
            flat_tensors = [
                torch.flatten(_detach_if_needed(tensor)) for tensor in tensors
            ]
        return torch.cat(flat_tensors, dim=0)

    def flatten_tensors_into_flat_param(
        self,
        tensors: List[Tensor],
        aligned_numel: int,
        requires_grad: bool,
    ) -> FlatParameter:
        flat_param_data = self.flatten_tensors(tensors, aligned_numel)
        return FlatParameter(flat_param_data, requires_grad=requires_grad)

    def _init_param_reduce_dtypes(
        self,
        mp_param_dtype: Optional[torch.dtype],
        mp_reduce_dtype: Optional[torch.dtype],
    ) -> None:
        """
        Precondition: ``self.flat_param`` is set. This ensures that this
        handle's parameters have a single dtype.

        Postcondition: This sets ``self._fwd_bwd_param_dtype`` and
        ``self._reduce_dtype``. If ``mp_param_dtype`` or ``mp_reduce_dtype``
        is ``None``, then we assume the original parameter dtype. One special
        case is if ``mp_param_dtype`` is not ``None`` and ``mp_reduce_dtype``
        is ``None``, in which case we assume the gradient reduction dtype
        matches the forward/backward parameter dtype.
        """
        # Save whether these dtypes were specified so that we permit the
        # parameter dtype to change up until the lazy initialization
        self._low_prec_param_dtype_specified = mp_param_dtype is not None
        self._low_prec_reduce_dtype_specified = mp_reduce_dtype is not None
        if (
            self._low_prec_param_dtype_specified
            and not self._low_prec_reduce_dtype_specified
        ):
            # Special case: infer gradient reduction mixed precision
            self._fwd_bwd_param_dtype = mp_param_dtype
            self._reduce_dtype = self._fwd_bwd_param_dtype
        else:
            self._fwd_bwd_param_dtype = mp_param_dtype or self._orig_param_dtype
            self._reduce_dtype = mp_reduce_dtype or self._orig_param_dtype
        assert self._fwd_bwd_param_dtype is not None
        assert self._reduce_dtype is not None

    ###################################
    # SHARD INITIALIZATION & METADATA #
    ###################################
    @torch.no_grad()
    def shard(self):
        """
        Shards the handle's ``FlatParameter``. This allocates new memory for
        the sharded flat parameter and frees the unsharded flat parameter's
        storage.

        Postcondition: ``self.flat_param`` is the sharded flat parameter. Shard
        metadata attributes are set for all sharding strategies.
        """
        flat_param = self.flat_param
        if not self.uses_sharded_strategy:
            self._init_shard_metadata(0, 0, flat_param.numel() - 1)
        else:
            _p_assert(
                flat_param.storage_offset() == 0,
                "The `FlatParameter` is not the sole occupant of its storage",
            )
            orig_storage = flat_param._typed_storage()
            sharded_flat_param, numel_padded = FlatParamHandle._get_shard(
                flat_param, self.rank, self.world_size
            )
            flat_param.set_(sharded_flat_param)  # type: ignore[call-overload]
            start_idx = sharded_flat_param.numel() * self.rank
            end_idx = sharded_flat_param.numel() * (self.rank + 1) - 1  # inclusive
            self._init_shard_metadata(numel_padded, start_idx, end_idx)
            if orig_storage._size() > 0:
                orig_storage._resize_(0)
        if self._use_orig_params:
            self._use_sharded_views()

    def _init_shard_metadata(
        self,
        numel_padded: int,
        unsharded_start_idx: int,
        unsharded_end_idx: int,
    ) -> None:
        """
        Initializes shard-related metadata for this rank's shard of the flat
        parameter: ``_sharded_size``, ``_shard_param_infos``, and
        ``_shard_numel_padded``.

        Args:
            numel_padded (int): Numel padded for this rank's sharded flat
                parameter.
            unsharded_start_idx (int): Start index in the unsharded flat
            parameter assigned to this rank.
            unsharded_end_idx (int): End index (inclusive) in the unsharded
                flat parameter assigned to this rank.

        Precondition: ``self.flat_param`` 's data is the sharded flat
        parameter.
        """
        flat_param = self.flat_param
        flat_param._sharded_size = flat_param.size()  # type: ignore[attr-defined]
        sharded_flat_param_numel = flat_param.numel()  # includes `numel_padded`
        _p_assert(
            unsharded_start_idx >= 0 and unsharded_start_idx <= unsharded_end_idx,
            f"unsharded_start_idx: {unsharded_start_idx} unsharded_end_idx: {unsharded_end_idx}",
        )
        _p_assert(
            numel_padded <= sharded_flat_param_numel,
            f"numel_padded: {numel_padded} "
            f"sharded_flat_param_numel: {sharded_flat_param_numel}",
        )
        shard_param_infos = self._get_shard_metadata(
            unsharded_start_idx, unsharded_end_idx
        )
        assert (
            len(shard_param_infos) == flat_param._num_params
        ), f"Expects length {flat_param._num_params} but got {len(shard_param_infos)}"
        flat_param._shard_param_infos = shard_param_infos  # type: ignore[attr-defined]
        flat_param._shard_numel_padded = numel_padded  # type: ignore[attr-defined]

    def _get_shard_metadata(
        self,
        unsharded_start_idx: int,
        unsharded_end_idx: int,
    ) -> Tuple[_ShardParamInfo, ...]:
        """
        Computes the shard metadata based on ``unsharded_start_idx`` and
        ``unsharded_end_idx`` (inclusive), which give the interval of the
        unsharded flat parameter specifying the shard.
        """
        flat_param_offsets = self._get_flat_param_offsets()
        assert len(flat_param_offsets) == len(
            self.flat_param._numels_with_padding
        ), f"Expected {len(self.flat_param._numels_with_padding)} but got {len(flat_param_offsets)}"
        shard_param_infos: List[_ShardParamInfo] = []
        sharded_flat_param_numel = unsharded_end_idx - unsharded_start_idx + 1
        # `unsharded_param_start_idx` and `unsharded_param_end_idx` are indices
        # into the unsharded flat parameter (inclusive) of the given parameter
        for i, (
            (unsharded_param_start_idx, unsharded_param_end_idx),
            is_padding,
        ) in enumerate(zip(flat_param_offsets, self.flat_param._is_padding_mask)):
            if is_padding:
                continue
            in_sharded_flat_param = (
                unsharded_start_idx <= unsharded_param_end_idx
                and unsharded_end_idx >= unsharded_param_start_idx
            )
            if not in_sharded_flat_param:
                shard_param_info = _ShardParamInfo(False, None, None, None, None)
            else:
                if unsharded_start_idx <= unsharded_param_start_idx:
                    # This branch can only happen once since the rank's
                    # unsharded start index can only intersect one parameter
                    intra_param_start_idx = 0
                    offset_in_shard = unsharded_param_start_idx - unsharded_start_idx
                else:
                    intra_param_start_idx = (
                        unsharded_start_idx - unsharded_param_start_idx
                    )
                    offset_in_shard = 0
                assert (
                    offset_in_shard >= 0 and offset_in_shard < sharded_flat_param_numel
                ), (
                    f"Invalid `offset_in_shard` of {offset_in_shard} for "
                    f"sharded flat parameter with {sharded_flat_param_numel} numel"
                )
                intra_param_end_idx = (
                    min(unsharded_param_end_idx, unsharded_end_idx)
                    - unsharded_param_start_idx
                )
                numel_in_shard = intra_param_end_idx - intra_param_start_idx + 1
                shard_param_info = _ShardParamInfo(
                    True,
                    offset_in_shard,
                    numel_in_shard,
                    intra_param_start_idx,
                    intra_param_end_idx,
                )
            shard_param_infos.append(shard_param_info)
        return tuple(shard_param_infos)

    @staticmethod
    def _get_unpadded_shard(
        tensor: Tensor,
        rank: int,
        world_size: int,
    ) -> Tuple[Tensor, int]:
        """
        Returns the shard of ``tensor`` without any padding for the given
        ``rank`` and ``world_size`` and the numel to pad for that shard.

        If ``tensor`` is already flattened or may be viewed in the flattened
        shape (which is true in the expected usage), then this method does not
        allocate any new tensor memory.
        """
        chunks = torch.flatten(tensor).chunk(world_size)
        if len(chunks) < (rank + 1):
            # This rank gets an empty chunk fully padded with zeros since there
            # are not enough chunks across ranks
            chunk = chunks[0].new_empty(0)
        else:
            chunk = chunks[rank]
        numel_to_pad = chunks[0].numel() - chunk.numel()
        assert (
            numel_to_pad >= 0
        ), "Chunk's size should be at most the first chunk's size"
        return chunk, numel_to_pad

    @staticmethod
    def _get_shard(
        tensor: Tensor,
        rank: int,
        world_size: int,
    ) -> Tuple[Tensor, int]:
        """
        Returns the shard of ``tensor`` with padding for the given ``rank`` and
        ``world_size`` and the numel padded for that shard.

        This method allocates new memory (via :meth:`clone`) since the
        unsharded ``tensor`` may be deallocated after this method returns.
        """
        chunk, numel_to_pad = FlatParamHandle._get_unpadded_shard(
            tensor, rank, world_size
        )
        shard = chunk.clone()
        if numel_to_pad > 0:
            shard = F.pad(shard, [0, numel_to_pad])
        return shard, numel_to_pad

    @staticmethod
    def _get_sharded_size(tensor: Tensor, rank: int, world_size: int) -> torch.Size:
        """
        Returns the shape of ``tensor`` after sharding including padding. This
        requires ``tensor`` to have 1D shape and ensures that the returned
        shape is 1D.
        """
        assert len(tensor.shape) == 1, f"{tensor.shape}"
        unpadded_sharded_tensor, numel_to_pad = FlatParamHandle._get_unpadded_shard(
            tensor, rank, world_size
        )
        unpadded_sharded_size = unpadded_sharded_tensor.size()
        assert len(unpadded_sharded_size) == 1, f"{unpadded_sharded_size}"
        return torch.Size([unpadded_sharded_size[0] + numel_to_pad])

    def _get_flat_param_offsets(self) -> List[Tuple[int, int]]:
        """
        Returns [start, end] offsets of each original parameter's flattened
        data in the unsharded flat parameter (without padding).
        NOTE: The returned list includes elements for alignment padding.
        """
        cumulative_sum = list(accumulate(self.flat_param._numels_with_padding))
        starts = [0] + cumulative_sum[:-1]
        ends = [end - 1 for end in cumulative_sum]  # inclusive
        param_offsets = list(zip(starts, ends))
        return param_offsets

    @no_type_check
    def shard_metadata(
        self,
    ) -> FlatParamShardMetadata:
        """
        Returns shard-related metadata specific to this rank's shard of the
        flat parameter.
        NOTE: The returned tuple does not include elements for alignment
        padding but does account for the padding.
        """
        fqns_list = []
        shapes_list = []
        numels_list = []
        shard_param_offsets = []
        for fqn, shape, numel, shard_param_info in zip(
            self.flat_param._fqns,
            self.flat_param._shapes,
            self.flat_param._numels,
            self.flat_param._shard_param_infos,
        ):
            if not shard_param_info.in_shard:
                continue
            fqns_list.append(fqn)
            shapes_list.append(shape)
            numels_list.append(numel)
            shard_param_offsets.append(
                (
                    shard_param_info.intra_param_start_idx,
                    shard_param_info.intra_param_end_idx,
                )
            )
        return FlatParamShardMetadata(
            tuple(fqns_list),
            tuple(shapes_list),
            tuple(numels_list),
            shard_param_offsets,
        )

    @no_type_check
    @torch.no_grad()
    def init_flat_param_attributes(self) -> None:
        """
        This initializes some attributes on the handle's ``FlatParameter``.
        This should be called during lazy initialization since it requires the
        parameter to be on the compute device if not offloading to CPU and we
        want to give users the chance to move the parameter appropriately after
        the FSDP constructor.

        For each tensor attribute on the ``FlatParameter``, see the unshard and
        reshard methods in this class for the allocation and free pattern.
        """
        flat_param = self.flat_param
        if flat_param.dtype != self._orig_param_dtype:
            # Entering this branch means that the user changed the parameter
            # dtype after FSDP initialization, in which case we may need to
            # refresh some saved dtype attributes (dtypes specified as a part
            # of mixed precision take precedence).
            if not self._low_prec_param_dtype_specified:
                self._fwd_bwd_param_dtype = flat_param.dtype
            # For `reduce_dtype`, require `param_dtype` was not specified since
            # then we infer the `reduce_dtype` from the specified `param_dtype`
            if (
                not self._low_prec_reduce_dtype_specified
                and not self._low_prec_param_dtype_specified
            ):
                self._reduce_dtype = flat_param.dtype
            self._orig_param_dtype = flat_param.dtype
        cpu_device = torch.device("cpu")
        if self._offload_params:
            _p_assert(
                flat_param.device == cpu_device,
                f"Expects the `FlatParameter` to be on CPU when parameter CPU "
                f"offloading is enabled, not {flat_param.device}",
            )
        else:
            self._check_on_compute_device(self.flat_param)
        flat_param._local_shard = flat_param.data
        if self._offload_params:
            # Pin the memory for faster H2D transfer
            flat_param._local_shard = flat_param._local_shard.pin_memory()
            # Pre-allocate the sharded gradient on CPU to enable non-blocking
            # D2H transfer during the backward pass
            flat_param._cpu_grad = torch.zeros_like(
                flat_param._local_shard, device=cpu_device
            ).pin_memory()
        if self._uses_param_mixed_precision:
            # For parameter mixed precision, we maintain a low precision
            # sharded tensor on the compute device to be all-gathered (for
            # sharded strategies) or directly used (for `NO_SHARD`) for
            # computation.
            flat_param._mp_shard = torch.zeros_like(
                flat_param._local_shard,
                device=self.device,
                dtype=self._fwd_bwd_param_dtype,
            )
            _free_storage(flat_param._mp_shard)
        if self.uses_sharded_strategy:
            # We maintain a padded unsharded tensor that serves as the
            # all-gather destination and owns the original parameter storages.
            unsharded_param_dtype = (
                self._fwd_bwd_param_dtype
                if self._uses_param_mixed_precision
                else flat_param.dtype
            )  # use low precision if parameter mixed precision is enabled
            padded_unsharded_numel = flat_param.numel() * self.world_size
            flat_param._full_param_padded = torch.zeros(
                padded_unsharded_numel,
                device=self.device,
                dtype=unsharded_param_dtype,
            )
            flat_param._padded_unsharded_size = flat_param._full_param_padded.size()
            _free_storage(flat_param._full_param_padded)

            if self._uses_param_mixed_precision:
                # For parameter mixed precision, we maintain a full precision
                # padded unsharded tensor for when we force full precision.
                flat_param._full_prec_full_param_padded = torch.zeros(
                    padded_unsharded_numel,
                    device=self.device,
                    dtype=flat_param.dtype,  # full precision
                )
                _free_storage(flat_param._full_prec_full_param_padded)

    ###################
    # UNSHARD/RESHARD #
    ###################
    def pre_unshard(self) -> bool:
        """
        Returns: ``False`` if this is a no-op and ``True`` otherwise.

        Postcondition: ``self.flat_param`` 's data is on the device for
        communication and is what should be all-gathered. This means that it
        matches the dtype of the expected unsharded parameter.
        """
        ret = False
        if self._use_orig_params:
            ret = self._writeback_orig_params()
        if (
            self.uses_sharded_strategy
            and not self._offload_params
            and not self.needs_unshard()
        ):
            pass  # no-op
        elif self._uses_param_mixed_precision and not self._force_full_precision:
            self._use_low_precision_shard()
            ret = True
        elif self._offload_params and self.flat_param.device != self.device:
            # NOTE: This creates a new tensor distinct from any attributes.
            self.flat_param_to(self.device, non_blocking=True)
            ret = True
        self._check_on_compute_device(self.flat_param)
        return ret

    def _use_low_precision_shard(self):
        """
        Allocates the low precision shard directly on the compute device and
        switches to using the low precision sharded flat parameter.
        """
        self._check_low_precision_shard()
        flat_param = self.flat_param
        _alloc_storage(
            flat_param._mp_shard, flat_param._local_shard.size()  # type: ignore[attr-defined]
        )
        # `copy_()` implicitly casts to the low precision
        flat_param._mp_shard.copy_(  # type: ignore[attr-defined]
            flat_param._local_shard.to(  # type: ignore[attr-defined]
                self.device, non_blocking=True
            )
        )
        # Invariant: `_mp_shard` is always on the compute device.
        flat_param.data = flat_param._mp_shard  # type: ignore[attr-defined]

    def unshard(self):
        """
        Runs the unshard logic. This includes all-gathering the flat parameter
        and switching to using the unsharded flat parameter. If the handle does
        not need unsharding, then this only switches to using the unsharded
        flat parameter. For ``NO_SHARD``, this is a no-op.

        If FSDP is in :meth:`summon_full_params` and the handle uses parameter
        mixed precision, then the parameter is forced to full precision.
        """
        if not self.needs_unshard():
            # Even when not needing an unshard, we should switch to using
            # the unsharded flat parameter
            unsharded_flat_param = (
                self._get_padded_unsharded_flat_param()
                if self.uses_sharded_strategy
                else self.flat_param
            )
            self._use_unsharded_flat_param(unsharded_flat_param)
            return
        unsharded_flat_param = self._alloc_padded_unsharded_flat_param()
        padded_unsharded_flat_param = self._all_gather_flat_param(unsharded_flat_param)
        self._use_unsharded_flat_param(padded_unsharded_flat_param)

    def needs_unshard(self) -> bool:
        """Returns if the handle's flat parameter needs to be unsharded."""
        if not self.uses_sharded_strategy:
            return False
        unsharded_flat_param = self._get_padded_unsharded_flat_param()
        already_unsharded = (
            unsharded_flat_param._typed_storage()._size()
            == unsharded_flat_param.numel()
        )
        return not already_unsharded

    def _alloc_padded_unsharded_flat_param(self):
        """
        Allocates the *padded* unsharded flat parameter. The unpadded unsharded
        flat parameter is always a view into the padded one. This padded
        parameter is saved to a different attribute on the ``FlatParameter``
        depending on if we force full precision.
        """
        self._check_sharded_strategy()
        flat_param = self.flat_param
        unsharded_flat_param = self._get_padded_unsharded_flat_param()
        self._check_storage_freed(unsharded_flat_param)
        _alloc_storage(unsharded_flat_param, flat_param._padded_unsharded_size)  # type: ignore[attr-defined]
        return unsharded_flat_param

    def _get_padded_unsharded_flat_param(self) -> torch.Tensor:
        """
        Returns a reference to the padded unsharded flat parameter depending on
        the calling context. This should only be called if using a sharded
        strategy.
        """
        self._check_sharded_strategy()
        flat_param = self.flat_param
        if self._force_full_precision:
            # When parameter mixed precision is enabled, we use a different
            # tensor as the all-gather destination to preserve the invariant
            # that  `_full_param_padded` is in the low precision
            unsharded_flat_param = flat_param._full_prec_full_param_padded  # type: ignore[attr-defined]
            _p_assert(
                unsharded_flat_param.dtype != self._fwd_bwd_param_dtype,
                f"Expects full precision but got {self._fwd_bwd_param_dtype}",
            )
        else:
            unsharded_flat_param = flat_param._full_param_padded  # type: ignore[attr-defined]
        return unsharded_flat_param

    def _all_gather_flat_param(
        self,
        padded_unsharded_flat_param: Tensor,
    ) -> Tensor:
        """
        All-gathers the handle's flat parameter to the destination
        ``padded_unsharded_flat_param``, and switches to using the all-gathered
        tensor.
        """
        _p_assert(
            hasattr(self, "process_group") and hasattr(self, "world_size"),
            "Expects a process group and world size to have been set via `shard()`",
        )
        sharded_flat_param = self.flat_param.data
        expected_numel = sharded_flat_param.numel() * self.world_size
        _p_assert(
            padded_unsharded_flat_param.numel() == expected_numel,
            f"Expects {expected_numel} numel but got {padded_unsharded_flat_param.numel()}",
        )
        dist.all_gather_into_tensor(
            padded_unsharded_flat_param,
            sharded_flat_param,
            self.process_group,
        )
        return padded_unsharded_flat_param

    def _use_unsharded_flat_param(
        self,
        padded_unsharded_flat_param: torch.Tensor,
    ) -> None:
        """
        Switches to using the *unpadded* unsharded flat parameter, which is a
        view into the *padded* unsharded flat parameter.
        """
        unsharded_size = self.flat_param._unpadded_unsharded_size
        self.flat_param.data = padded_unsharded_flat_param[
            : unsharded_size.numel()
        ].view(
            unsharded_size
        )  # this `.view()` is not autograd visible
        in_forward = self._training_state == HandleTrainingState.FORWARD
        in_pre_backward = self._training_state == HandleTrainingState.BACKWARD_PRE
        if self._use_orig_params:
            # We use `Tensor` views in the forward so that they are tracked by
            # autograd. We use them in the pre-backward as well to support
            # reentrant activation checkpointing, which needs the views to be
            # tracked by autograd in the backward pass's recomputed forward.
            self._use_unsharded_views(
                as_params=(not in_forward and not in_pre_backward)
            )
        elif in_forward:
            self._use_unsharded_views(as_params=False)

    def post_unshard(self):
        """
        Runs the post-unshard logic. This includes freeing the low precision
        shard if needed.
        """
        if self._uses_param_mixed_precision and self.uses_sharded_strategy:
            self._free_low_precision_sharded_param()
        self._check_on_compute_device(self.flat_param)

    def _free_low_precision_sharded_param(self):
        """Frees the low precision sharded flat parameter."""
        self._check_low_precision_shard()
        # `_mp_shard` is allocated in the pre-unshard stream, consumed in the
        # unshard stream for sharded strategies, and consumed in both the
        # unshard and default streams for `NO_SHARD`. For sharded strategies,
        # the current stream here is the unshard stream, and for `NO_SHARD`,
        # it is the default stream. For `NO_SHARD`, only recording for the
        # default stream suffices since the default stream waits for the
        # unshard stream.
        _no_dispatch_record_stream(
            self.flat_param._mp_shard, torch.cuda.current_stream()  # type: ignore[attr-defined]
        )
        _free_storage(self.flat_param._mp_shard)  # type: ignore[attr-defined]

    @torch.no_grad()
    def unshard_grad(self):
        """
        Unshards the handle's ``FlatParameter`` 's gradient. If all ranks have
        ``None`` gradient, then all original parameters will as well. This
        method performs an all-reduce and an all-gather. The additional
        all-reduce is tolerable since this method is not meant to be used on
        the computation critical path.

        Postcondition: ``_saved_grad_shard`` is defined and contains the value
        to set ``flat_param.grad`` after gradients are resharded.
        """
        if not self.uses_sharded_strategy:
            self._use_unsharded_grad_views()
            return
        flat_param = self.flat_param
        self._check_unsharded(flat_param)

        # Check if all ranks have a `None` gradient
        num_grad_none = torch.zeros(1, dtype=torch.int32, device=self.device)
        num_grad_none[0] = flat_param.grad is None
        dist.all_reduce(num_grad_none, group=self.process_group)
        if num_grad_none[0] == self.world_size:
            flat_param._saved_grad_shard = None  # type: ignore[attr-defined]
            self._use_unsharded_grad_views()
            return

        padded_unsharded_grad = torch.empty(
            flat_param._padded_unsharded_size,  # type: ignore[attr-defined]
            device=self.device,
        )
        if flat_param.grad is None:
            # In the case that only some ranks have `None` gradient, we use
            # zeros to approximate as a best effort attempt
            if self._debug_level == dist.DebugLevel.DETAIL:
                warnings.warn(
                    f"[Rank {self.rank}] Only some but not all ranks have a "
                    "`None` `FlatParameter` gradient, so FSDP is using zeros to "
                    "approximate those ranks' sharded gradients being `None`"
                )
            flat_param._saved_grad_shard = None  # type: ignore[attr-defined]
            sharded_grad = torch.zeros(flat_param._sharded_size, device=self.device)  # type: ignore[attr-defined]
        else:
            self._check_sharded(flat_param.grad)
            flat_param._saved_grad_shard = flat_param.grad  # type: ignore[attr-defined]
            sharded_grad = flat_param._saved_grad_shard  # type: ignore[attr-defined]
        dist.all_gather_into_tensor(
            padded_unsharded_grad, sharded_grad, self.process_group
        )
        unsharded_size = self.flat_param._unpadded_unsharded_size
        flat_param.grad = padded_unsharded_grad[: unsharded_size.numel()].view(
            unsharded_size
        )
        self._use_unsharded_grad_views()

    def reshard_grad(self):
        if self._use_orig_params:
            self._use_sharded_grad_views()
        if not self.uses_sharded_strategy:
            return
        self.flat_param.grad = self.flat_param._saved_grad_shard  # type: ignore[attr-defined]
        delattr(self.flat_param, "_saved_grad_shard")

    def prepare_gradient_for_backward(self):
        """
        Prepares the gradient for the backward computation by saving and
        clearing any existing sharded gradient in ``.grad`` to enable computing
        a new unsharded gradient.
        """
        _p_assert(
            self._training_state
            in (HandleTrainingState.BACKWARD_PRE, HandleTrainingState.IDLE),
            "Expects to be in `BACKWARD_PRE` or `IDLE` (if prefetching)",
        )
        flat_param = self.flat_param
        if flat_param.grad is not None and (
            flat_param.grad.size() != flat_param._unpadded_unsharded_size
            or flat_param.grad.device != flat_param.device  # grad on CPU
        ):
            self._check_on_compute_device(self.flat_param)
            grad_offloaded = flat_param.grad.device != self.device
            _p_assert(
                not grad_offloaded or self._offload_params,
                f"Expects the sharded gradient to be on {self.device} "
                f"but got {flat_param.grad.device}",
            )
            prev_iter_synced_gradients = (
                flat_param.grad.size()
                == flat_param._local_shard.size()  # type: ignore[attr-defined]
            )
            if prev_iter_synced_gradients:
                # TODO (awgu): Gradient accumulation outside `no_sync()`
                # does not work with CPU offloading. The issue should be
                # that, in the post-backward hook, we cannot do an addition
                # between a CPU tensor (the existing sharded gradient) and
                # a GPU tensor (the new sharded gradient).
                if not grad_offloaded:
                    flat_param._saved_grad_shard = flat_param.grad.data  # type: ignore[attr-defined]
                    sharded_grad = flat_param._saved_grad_shard  # type: ignore[attr-defined]
                else:
                    _p_assert(
                        hasattr(flat_param, "_cpu_grad"),
                        "`_cpu_grad` should be defined if the gradient is on CPU",
                    )
                    sharded_grad = flat_param._cpu_grad  # type: ignore[attr-defined]
                # If user specified to keep the gradient in low precision, then
                # the gradient may still be of the low precision dtype if the
                # user did not set the gradient to `None` after the previous
                # backward, in which case FSDP should cast back to the full
                # precision dtype so that FSDP can accumulate in that dtype in
                # the post-backward hook and assign to `.grad` in that dtype in
                # the post-backward callback.
                local_shard_dtype = flat_param._local_shard.dtype  # type: ignore[attr-defined]
                if (
                    self._keep_low_precision_grads
                    and sharded_grad.dtype != local_shard_dtype
                ):
                    sharded_grad.data = sharded_grad.to(local_shard_dtype)
            else:
                padded_unsharded_size = flat_param._padded_unsharded_size  # type: ignore[attr-defined]
                _p_assert(
                    flat_param.grad.size() == padded_unsharded_size,
                    "Expects `.grad` to be the unsharded gradient in "
                    f"`no_sync()` with size {padded_unsharded_size} "
                    f"but got size {flat_param.grad.size()}",
                )
            flat_param.grad = None

    def prepare_gradient_for_optim(self):
        """
        Prepares the gradient for optimizer computation by moving the sharded
        gradient to the ``.grad`` attribute.
        """

        def cast_grad_to_param_dtype_if_needed(flat_param):
            if self._keep_low_precision_grads:
                assert flat_param.grad is not None  # mypy
                if flat_param.grad.dtype != self._fwd_bwd_param_dtype:
                    flat_param.grad.data = flat_param.grad.to(self._fwd_bwd_param_dtype)
                    if self._use_orig_params:
                        self._use_sharded_grad_views()

        flat_param = self.flat_param
        # TODO (awgu): We should replace these conditional checks to encode
        # the logical intention more directly.
        if hasattr(flat_param, "_cpu_grad"):
            # NOTE: This branch includes `NO_SHARD`.
            self._check_sharded(flat_param)
            self._check_on_cpu(flat_param)
            flat_param.grad = flat_param._cpu_grad  # type: ignore[attr-defined]
            cast_grad_to_param_dtype_if_needed(flat_param)
        elif hasattr(flat_param, "_saved_grad_shard"):
            self._check_sharded(flat_param)
            self._check_on_compute_device(flat_param)
            self._check_on_compute_device(flat_param._saved_grad_shard)  # type: ignore[attr-defined]
            # If no sharded gradient was computed this iteration, then there is
            # no need to forward `_saved_grad_shard` to `grad`
            if flat_param._post_backward_called:  # type: ignore[attr-defined]
                flat_param.grad = flat_param._saved_grad_shard  # type: ignore[attr-defined]
                cast_grad_to_param_dtype_if_needed(flat_param)
        else:
            _p_assert(
                not self.uses_sharded_strategy
                or not flat_param._post_backward_called,  # type: ignore[attr-defined]
                "All sharded parameters that received a gradient in the "
                "post-backward should use `_saved_grad_shard`",
            )
        # Delete `_saved_grad_shard` since its existence indicates a previous
        # gradient to accumulate with in the post-backward hook
        if hasattr(flat_param, "_saved_grad_shard"):
            delattr(flat_param, "_saved_grad_shard")

    @contextlib.contextmanager
    def to_cpu(self):
        """
        Moves the unpadded unsharded flat parameter to CPU while in the context
        and moves it back to the previous device upon exit. For now, this
        assumes the ``FlatParameter`` is the unpadded unsharded flat parameter
        since (1) there is no reason to include the padding in the copy and (2)
        there is no use case for the sharded flat parameter.

        Precondition: ``self.flat_param`` 's data is the unpadded unsharded
        flat parameter on the compute device, and the handle uses a sharded
        strategy.
        Postcondition: Same as the precondition.
        """
        self._check_sharded_strategy()
        _p_assert(
            self.flat_param.size() == self.flat_param._unpadded_unsharded_size,
            f"Expects size {self.flat_param._unpadded_unsharded_size} but got {self.flat_param.size()}",
        )
        self._check_on_compute_device(self.flat_param)
        # Check that the unpadded unsharded flat parameter is a view into the
        # padded unsharded flat parameter as expected
        # NOTE: This check is not strictly needed for correctness but is a
        # useful sanity check since the tensor should only be used internally.
        unpadded_storage_ptr = self.flat_param._typed_storage()._data_ptr()
        padded_storage_ptr = (
            self._get_padded_unsharded_flat_param()._typed_storage()._data_ptr()
        )
        _p_assert(
            unpadded_storage_ptr == padded_storage_ptr,
            "Expects the unpadded parameter to be a view into the padded parameter",
        )
        self.flat_param_to(torch.device("cpu"))
        self._free_unsharded_flat_param()
        try:
            yield
        finally:
            _p_assert(
                self.flat_param.size() == self.flat_param._unpadded_unsharded_size,
                f"Expects size {self.flat_param._unpadded_unsharded_size} but got {self.flat_param.size()}",
            )
            padded_unsharded_flat_param = self._alloc_padded_unsharded_flat_param()
            # Copy from CPU to the compute device
            padded_unsharded_flat_param[: self.flat_param.numel()].copy_(
                self.flat_param
            )
            self._use_unsharded_flat_param(padded_unsharded_flat_param)

    def reshard(self, free_unsharded_flat_param: bool):
        """
        Runs the reshard logic. This includes freeing the unsharded flat
        parameter if ``free_unsharded_flat_param`` and switching to using the
        sharded flat parameter.
        """
        # Switch to the sharded `FlatParameter` before freeing to prevent
        # "use-after-free"-type bugs with external profiling tools, where for
        # `use_orig_params=True`, the `param` does not point to valid memory
        # when setting `param.data = ...` in `_use_sharded_views()`.
        self._use_sharded_flat_param()
        if free_unsharded_flat_param:
            self._free_unsharded_flat_param()

    def post_reshard(self):
        """
        Runs the post-reshard logic. This includes freeing any memory that
        can now be freed given that the ``FlatParameter`` points to the full
        precision sharded flat parameter.

        Precondition: ``self.flat_param`` 's data points to the full precision
        sharded flat parameter.
        """
        # For `NO_SHARD`, `_mp_shard` is not freed in the post-unshard since it
        # is also the low precision *unsharded* flat parameter. Hence, we delay
        # the free until the reshard.
        if (
            self._uses_param_mixed_precision
            and not self.uses_sharded_strategy
            and not self._force_full_precision  # did not use the low precision shard
        ):
            self._free_low_precision_sharded_param()

    def _free_unsharded_flat_param(self):
        """
        Frees the padded unsharded flat parameter. The tensor to free depends
        on the calling context since the unshard may have forced full
        precision, in which case a different tensor is used.
        """
        self._check_sharded_strategy()
        unsharded_flat_param = self._get_padded_unsharded_flat_param()
        self._check_storage_allocated(unsharded_flat_param)
        self._check_on_compute_device(unsharded_flat_param)
        # Do not free the memory until all ops in the current stream finish
        _no_dispatch_record_stream(unsharded_flat_param, torch.cuda.current_stream())
        _free_storage(unsharded_flat_param)

    def _use_sharded_flat_param(self) -> None:
        """Switches to using the sharded flat parameter."""
        flat_param = self.flat_param
        if self._offload_params:
            device = flat_param._local_shard.device  # type: ignore[attr-defined]
            _p_assert(
                device == torch.device("cpu"),
                f"Expects the local shard to be on CPU but got {device}",
            )
        flat_param.data = flat_param._local_shard  # type: ignore[attr-defined]
        if self._use_orig_params:
            self._use_sharded_views()
            # For the post-forward reshard, we may try to use sharded gradient
            # views (or unsharded gradient views if a gradient was accumulated
            # in `no_sync()`), but for the post-backward reshard, we delay the
            # call to after the reduce-scatter.
            if self._training_state == HandleTrainingState.FORWARD:
                # TODO: Change `_unpadded_unsharded_size` if we change the
                # gradient to be computed directly with padding.
                accumulated_grad_in_no_sync = (
                    flat_param.grad is not None
                    and self.uses_sharded_strategy
                    and flat_param.grad.shape == flat_param._unpadded_unsharded_size
                )
                if accumulated_grad_in_no_sync:
                    self._use_unsharded_grad_views()
                else:
                    self._use_sharded_grad_views()

    #########
    # VIEWS #
    #########
    @no_type_check
    def _get_unflat_views_unaligned(
        self,
        tensor: Optional[torch.Tensor] = None,
    ) -> Iterator[Tensor]:
        """
        Returns unflattened ``Tensor`` views into ``tensor`` if it is not
        ``None`` or ``flat_param`` otherwise, where the unflattening is based
        on ``flat_param`` 's metadata.

        Examples for ``tensor`` include ``flat_param.grad`` or unsharded
        tensor optimizer state.
        """
        flat_param = self.flat_param
        if tensor is None:
            tensor = flat_param
        views = (
            _ext_post_unflatten_transform(subtensor.view(shape), param_extension)
            for (subtensor, shape, param_extension) in zip(
                torch.split(tensor, flat_param._numels, dim=0),
                flat_param._shapes,
                flat_param._param_extensions,
            )
        )
        return views

    @no_type_check
    def _get_unflat_views_aligned(
        self,
        tensor: Optional[Tensor] = None,
    ) -> List[Tensor]:
        """
        This has the same contract as :meth:`_get_unflat_views_unaligned`
        except it checks for ``None`` placeholders representing padding for
        alignment, which may incur slightly more CPU overhead.
        """
        flat_param = self.flat_param
        if tensor is None:
            tensor = flat_param
        splits: List[Tensor] = torch.split(
            tensor, flat_param._numels_with_padding, dim=0
        )
        idx = 0
        views: List[Tensor] = []
        for split, is_padding in zip(splits, flat_param._is_padding_mask):
            if is_padding:
                continue
            views.append(
                _ext_post_unflatten_transform(
                    split.view(flat_param._shapes[idx]),
                    flat_param._param_extensions[idx],
                )
            )
            idx += 1
        return views

    @no_type_check
    def _use_unsharded_views(self, as_params: bool) -> None:
        """
        Unflattens the unsharded flat parameter by setting the original
        parameter variables to be views into it.

        Args:
            as_params (bool): If ``True``, then registers the original
                parameters as ``nn.Parameter`` s; if ``False``, then registers
                the original parameters only as ``Tensor`` s. ``False`` should
                be used during forward/backward computation and when hiding the
                original parameters from :meth:`nn.Module.named_parameters`.
        """
        flat_param = self.flat_param
        self._check_unsharded(flat_param)
        views = self._get_unflat_views()
        for i, (view, (param_name, module, _)) in enumerate(
            zip(views, flat_param._param_infos)
        ):
            if self._use_orig_params and as_params:
                if type(view) is DTensor:
                    # A `DTensor` `view` is not compatible with assigning
                    # `param.data = view`, so we cannot preserve the parameter
                    # variable.
                    self._setattr_param(module, param_name, nn.Parameter(view))
                    continue
                param = self.flat_param._params[i]
                self._setattr_param(module, param_name, param)
                param.data = view
            elif as_params:
                self._setattr_param(module, param_name, nn.Parameter(view))
            else:  # `as_params=False`
                param_var: Tensor = view
                if self._use_orig_params:
                    if self._training_state == HandleTrainingState.FORWARD:
                        # Save the `Tensor` for the pre-backward
                        self.flat_param._tensors[i] = view  # save for pre-backward
                    elif self._training_state == HandleTrainingState.BACKWARD_PRE:
                        # Use the saved `Tensor` variable from the forward to
                        # preserve the autograd graph so that the post-backward
                        # hook fires (e.g. for reentrant AC)
                        tensor = self.flat_param._tensors[i]
                        tensor.data = view
                        param_var = tensor
                self._setattr_tensor(module, param_name, param_var)
                if (
                    self._use_orig_params
                    and self._training_state == HandleTrainingState.FORWARD
                ):
                    module._parameters[param_name] = param_var
        for i, (
            param_name,
            module,
            _,
            prim_param_name,
            prim_module,
            _,
        ) in enumerate(self.flat_param._shared_param_infos):
            prim_param: Union[Tensor, nn.Parameter] = getattr(
                prim_module, prim_param_name
            )
            _p_assert(
                not as_params or isinstance(prim_param, nn.Parameter),
                f"as_params={as_params} type(prim_param)={type(prim_param)}",
            )
            if self._use_orig_params and as_params:
                shared_param = self.flat_param._shared_params[i]
                self._setattr_param(module, param_name, shared_param)
                shared_param.data = prim_param
            elif as_params:
                self._setattr_param(module, param_name, prim_param)
            else:
                self._setattr_tensor(module, param_name, prim_param)
                if (
                    self._use_orig_params
                    and self._training_state == HandleTrainingState.FORWARD
                ):
                    module._parameters[param_name] = prim_param

    @no_type_check
    def _use_unsharded_grad_views(self) -> None:
        """
        Unflattens the unsharded flat parameter's gradient by setting the
        original parameter variables' gradients to be views into it.
        """
        # Expects the gradient to be in `flat_param.grad`
        if self.flat_param.grad is None:
            for param in chain(self.flat_param._params, self.flat_param._shared_params):
                param.grad = None
            return
        self._check_unsharded(self.flat_param.grad)
        views = self._get_unflat_views(self.flat_param.grad)
        for i, (view, (param_name, module, _)) in enumerate(
            zip(views, self.flat_param._param_infos)
        ):
            _p_assert(
                hasattr(module, param_name),
                f"{self.flat_param._fqns[i]} is missing",
            )
            param = getattr(module, param_name)
            if param.shape != view.shape or param.dtype != view.dtype:
                # NOTE: This is a hack using `.data` to side step the
                # check that parameter/gradient sizes and dtypes match. Here,
                # `param` can have the sharded size, and `grad` can have the
                # unsharded size. Orthogonally, `param` can have the full
                # precision dtype from `reshard()`, and `grad` can have the
                # parameter low precision dtype. Both of these mismatches
                # happen when running in `no_sync()`.
                if param.grad is None:
                    param.grad = torch.empty_like(param)
                param.grad.data = view
            else:
                param.grad = view
        for i, (
            param_name,
            module,
            module_name,
            prim_param_name,
            prim_module,
            _,
        ) in enumerate(self.flat_param._shared_param_infos):
            _p_assert(
                hasattr(module, param_name),
                f"{module_name + '.' + param_name if module_name else param_name} is missing",
            )  # did not save FQN info in `_shared_param_infos`
            param = getattr(module, param_name)
            prim_param = getattr(prim_module, prim_param_name)
            if (
                param.shape != prim_param.grad.shape
                or param.dtype != prim_param.grad.dtype
            ):
                # NOTE: This is the same hack to use `.data` to side step the
                # size check.
                if param.grad is None:
                    param.grad = torch.empty_like(param)
                param.grad.data = prim_param.grad
            else:
                param.grad = prim_param.grad

    @contextlib.contextmanager
    def unflatten_as_params(self) -> Generator:
        """
        Assumes the flat parameter is unsharded. When in the context,
        unflattens the original parameters as ``nn.Parameter`` views into the
        flat parameter, and after the context, restores the original parameters
        as ``Tensor`` views into the flat parameter.
        """
        self._use_unsharded_views(as_params=True)
        try:
            yield
        finally:
            self._use_unsharded_views(as_params=False)

    @no_type_check
    @torch.no_grad()
    def _use_sharded_views(self) -> None:
        """
        Sets the original parameter variables' data to be flattened views into
        the sharded flat parameter.

        The views are kept as flattened to simplify the case where a parameter
        is sharded across ranks. Parameters whose data is not present in the
        sharded flat parameter have their data set to a size-0 empty tensor. We
        do not delete them to ensure to preserve expected behaviors like model
        printability. Parameters whose data is present must preserve their
        variables to be passable to an optimizer.
        """
        if not self.uses_sharded_strategy:
            # For `NO_SHARD`, use the *unflattened* unsharded views since we
            # have the unsharded parameter
            self._use_unsharded_views(as_params=True)
            return
        flat_param = self.flat_param
        self._check_sharded(flat_param)
        # Construct once and reuse for all parameters not in the local shard
        size_0_empty_tensor = torch.empty(
            0,
            dtype=self.flat_param.dtype,  # in case `flat_param` changed dtype
            device=self.flat_param.device,
            requires_grad=False,
        )
        for param, shard_param_info, (param_name, module, _) in zip(
            flat_param._params, flat_param._shard_param_infos, flat_param._param_infos
        ):
            self._setattr_param(module, param_name, param)
            if not shard_param_info.in_shard:
                # Allow the original data to be freed via garbage collection
                param.data = size_0_empty_tensor
            else:
                offset = shard_param_info.offset_in_shard
                numel_in_shard = shard_param_info.numel_in_shard
                param.data = flat_param[offset : offset + numel_in_shard]
        assert self.flat_param._shared_params is not None
        for i, (
            param,
            (param_name, module, _, prim_param_name, prim_module, _),
        ) in enumerate(
            zip(self.flat_param._shared_params, self.flat_param._shared_param_infos)
        ):
            self._setattr_param(module, param_name, param)
            prim_param = getattr(prim_module, prim_param_name)
            param.data = prim_param  # could be both empty and non-empty
        if self._training_state == HandleTrainingState.BACKWARD_POST:
            # Clear the saved `Tensor`s since they are unneeded now
            for i in range(len(self.flat_param._tensors)):
                self.flat_param._tensors[i] = None

    @no_type_check
    @torch.no_grad()
    def _use_sharded_grad_views(self) -> None:
        """
        Sets the original parameter variables' gradients to be flattened
        views into the sharded flat parameter's gradient. This is a no-op if
        there is no gradient.

        Parameters whose data is not present in the sharded flat parameter and
        parameters with ``requires_grad=False`` have their gradients set to
        ``None``. Since the gradient variables do not need to be preserved,
        this method does not manipulate existing ``Tensor`` data directly and
        creates new ``Tensor`` variables instead.
        """
        flat_param = self.flat_param
        self._check_sharded(flat_param)
        grad = self.sharded_grad
        if grad is None:
            for param in chain(flat_param._params, flat_param._shared_params):
                param.grad = None
            return
        self._check_sharded(grad)
        for param, shard_param_info, is_grad_none in zip(
            flat_param._params,
            flat_param._shard_param_infos,
            flat_param._is_grad_none_mask,
        ):
            if not shard_param_info.in_shard:
                param.grad = None
            else:
                numel_in_shard = shard_param_info.numel_in_shard
                if param.requires_grad and not is_grad_none:
                    offset = shard_param_info.offset_in_shard
                    if self._keep_low_precision_grads or param.dtype != grad.dtype:
                        # NOTE: This is a hack using `.data` to side step the
                        # check that parameter/gradient dtypes match. Here,
                        # `param` has full precision; `grad` has low precision.
                        if param.grad is None:
                            # `.grad` must have the same shape as `param`
                            param.grad = torch.empty_like(param)
                        param.grad.data = grad[
                            offset : offset + numel_in_shard
                        ].reshape(param.shape)
                    else:
                        param.grad = grad[offset : offset + numel_in_shard].reshape(
                            param.shape
                        )
                else:
                    param.grad = None
        assert flat_param._shared_params is not None
        for i, (param, (_, _, _, prim_param_name, prim_module, _)) in enumerate(
            zip(flat_param._shared_params, flat_param._shared_param_infos)
        ):
            in_sharded_flat_param = hasattr(prim_module, prim_param_name)
            if in_sharded_flat_param and param.requires_grad:
                prim_param = getattr(prim_module, prim_param_name)
                param.grad = prim_param.grad  # share the same reference
            else:
                param.grad = None

    @no_type_check
    @torch.no_grad()
    def _writeback_orig_params(self) -> bool:
        """
        Iterates over the original parameters and writes back any parameters
        that changed storages (due to a non-inplace operator) to the handle's
        ``FlatParameter``. This method preserves the ``FlatParameter` 's
        device even if an original parameter's device changes.

        Raises:
            RuntimeError: If an original parameter or gradient changes storages
            but no longer has the expected flattened shape.
        Returns: ``True`` if some writeback happened, and ``False`` otherwise.
        """
        if self.uses_sharded_strategy and not self.is_sharded(self.flat_param):
            # For `NO_SHARD`, we may still need to writeback
            return False
        flat_param = self.flat_param
        wroteback = False
        flat_param_data_ptr = flat_param.untyped_storage().data_ptr()
        # NOTE: Since this method is called in the pre-unshard, which is only
        # called during computation in the pre-forward or pre-backward, the
        # sharded gradient should be guaranteed to be in `.grad`, not in
        # `._saved_grad_shard`.
        flat_param_grad = (
            flat_param.grad
            if self.uses_sharded_strategy or not self._offload_params
            else flat_param._cpu_grad
        )
        flat_param_grad_data_ptr = (
            None
            if flat_param_grad is None
            else flat_param_grad.untyped_storage().data_ptr()
        )
        for i, (
            param,
            (in_shard, offset_in_shard, numel_in_shard, _, _),
            (param_name, module, _),
        ) in enumerate(
            zip(
                flat_param._params,
                flat_param._shard_param_infos,
                flat_param._param_infos,
            )
        ):
            if not in_shard:
                continue
            if not hasattr(module, param_name):
                # Do not writeback if original parameters are deregistered
                # (e.g. during model checkpointing)
                continue

            # Check for parameter writeback
            param_changed = getattr(module, param_name) is not param
            needs_param_writeback = (
                param_changed  # changed parameter variable itself
                or not _same_storage_as_data_ptr(
                    param, flat_param_data_ptr
                )  # changed `.data`
            )
            if param_changed:
                # NOTE: The gradient is not preserved after a parameter change.
                param = getattr(module, param_name)
                flat_param._params[i] = param
            if needs_param_writeback:
                expected_shape = torch.Size([numel_in_shard])
                self._writeback_tensor(
                    param, flat_param, i, expected_shape, offset_in_shard, True
                )
                wroteback = True

            # Check for gradient writeback
            if param.grad is None and flat_param.grad is not None:
                expected_shape = torch.Size([numel_in_shard])
                self._writeback_tensor(
                    None, flat_param.grad, i, expected_shape, offset_in_shard, False
                )
            elif param.grad is not None:
                # For `NO_SHARD` + CPU offloading, `_cpu_grad` is always in
                # memory and owns the gradient storage, so it will never
                # require gradient writeback.
                needs_grad_writeback = (
                    flat_param_grad is None
                    or not _same_storage_as_data_ptr(
                        param.grad, flat_param_grad_data_ptr
                    )
                )
                if needs_grad_writeback:
                    if flat_param_grad is None:
                        flat_param_grad = torch.zeros_like(flat_param)
                    expected_shape = torch.Size([numel_in_shard])
                    self._writeback_tensor(
                        param.grad,
                        flat_param_grad,
                        i,
                        expected_shape,
                        offset_in_shard,
                        False,
                    )
                    flat_param.grad = flat_param_grad
                    flat_param_grad = flat_param.grad
                    flat_param_grad_data_ptr = (
                        flat_param_grad.untyped_storage().data_ptr()
                    )
        # TODO: If we want to handle shared parameters, we need to re-generate
        # the shared parameter data structures in case sharedness changed.
        for i, (
            param_name,
            module,
            _,
            prim_param_name,
            prim_module,
            _,
        ) in enumerate(flat_param._shared_param_infos):
            if getattr(module, param_name) is not getattr(prim_module, prim_param_name):
                raise NotImplementedError(
                    "Changing shared parameters is not supported yet"
                )
        return wroteback

    def _writeback_tensor(
        self,
        src_tensor: Optional[Tensor],
        dst_tensor: Tensor,
        tensor_index: int,
        expected_shape: torch.Size,
        offset: int,
        is_param: bool,  # else gradient
    ) -> None:
        """
        Writes back ``src_tensor`` to ``dst_tensor`` at offset ``offset``,
        where ``src_tensor`` should have shape ``expected_shape``. ``is_param``
        indicates if the tensor is the parameter (if ``True``) or gradient (if
        ``False``). If ``src_tensor`` is ``None``, then the effect is zeroing
        instead of copying. ``tensor_index`` gives the index of ``src_tensor``
        in the metadata structures.

        Raises:
            RuntimeError: If the ``src_tensor`` does not have the expected
            shape.
        """
        _p_assert(
            len(expected_shape) == 1,
            f"Expects a 1D expected shape but got {expected_shape}",
        )
        if self._debug_level == dist.DebugLevel.DETAIL:
            rank = self.rank if hasattr(self, "rank") else dist.get_rank()
            src_shape = src_tensor.shape if src_tensor is not None else None
            src_device = src_tensor.device if src_tensor is not None else None
            warnings.warn(
                f"[Rank {rank}] {'Parameter' if is_param else 'Gradient'} needs "
                f"writeback in {self._training_state}\n"
                f"expected shape={expected_shape} shape={src_shape} "
                f"expected device={dst_tensor.device} device={src_device}"
            )
        if src_tensor is not None and src_tensor.shape != expected_shape:
            # NOTE: Gradient shape mismatch is not possible in practice since
            # the gradient shape is enforced to match that of the parameter and
            # we already check for parameter shape mismatch.
            raise RuntimeError(
                f"Cannot writeback when the {'parameter' if is_param else 'gradient'} "
                f"shape changes\nExpects {expected_shape} but got {src_tensor.shape}"
            )
        if src_tensor is not None:
            dst_tensor[offset : offset + expected_shape.numel()].copy_(src_tensor)
        else:
            dst_tensor[offset : offset + expected_shape.numel()].zero_()
            assert self.flat_param._is_grad_none_mask is not None
            self.flat_param._is_grad_none_mask[tensor_index] = True

    def _clear_grads_if_needed(self):
        """
        When ``use_orig_params=True``, sets the underlying ``flat_param.grad``
        to ``None`` if *all* of the original parameters' ``.grad`` are
        ``None``. This is targeting ``optim.zero_grad(set_to_none=True)``, in
        which case we want to free the gradients as soon after the
        ``zero_grad()`` call as possible.
        """
        if not self._use_orig_params:
            return
        flat_param = self.flat_param
        assert flat_param._params is not None
        if all(param.grad is None for param in flat_param._params):
            flat_param.grad = None

    def _deregister_orig_params(self):
        for param_info in self.flat_param._param_infos:
            param_name, module, _ = param_info
            if hasattr(module, param_name):
                delattr(module, param_name)
        for param_name, module, _, _, _, _ in self.flat_param._shared_param_infos:
            if hasattr(module, param_name):
                delattr(module, param_name)

    ###########
    # HELPERS #
    ###########
    def flat_param_to(self, *args, **kwargs):
        """Wraps an in-place call to ``.to()`` for ``self.flat_param``."""
        self.flat_param.data = self.flat_param.to(*args, **kwargs)
        if self._use_orig_params:
            # Refresh the views because their storage may have changed
            if self.is_sharded(self.flat_param):
                self._use_sharded_views()
            else:
                self._use_unsharded_views(as_params=True)

    def _get_modules(self) -> Set[nn.Module]:
        """
        Returns a :class:`set` of the modules whose parameters are included
        in this handle's flat parameter.
        """
        return {pi.module for pi in self.flat_param._param_infos}.union(
            {spi.module for spi in self.flat_param._shared_param_infos}
        )

    def is_sharded(self, tensor: Tensor) -> bool:
        """
        Returns if ``tensor`` is *currently* sharded. For ``NO_SHARD``, we
        choose to have this always return ``False`` for clarity.
        """
        if (
            not hasattr(self.flat_param, "_sharded_size")
            or not self.uses_sharded_strategy
        ):
            # `_sharded_size` is defined iff `handle.shard()` has been called
            return False
        sharded_size = self.flat_param._sharded_size  # type: ignore[attr-defined]
        return tensor.size() == sharded_size

    def param_module_names(self) -> Iterator[Tuple[str, str]]:
        shared_param_infos = [
            ParamInfo(param_name, module, module_name)
            for (
                param_name,
                module,
                module_name,
                _,
                _,
                _,
            ) in self.flat_param._shared_param_infos
        ]
        for param_info in chain(self.flat_param._param_infos, shared_param_infos):
            param_name, _, module_name = param_info  # type: ignore[misc]
            yield (param_name, module_name)

    def shared_param_module_names(self) -> Iterator[Tuple[str, str]]:
        for param_name, _, module_name in [
            ParamInfo(param_name, module, module_name)
            for (
                param_name,
                module,
                module_name,
                _,
                _,
                _,
            ) in self.flat_param._shared_param_infos
        ]:
            yield (param_name, module_name)

    @property
    def _fqns_in_shard(self) -> List[str]:
        """Returns the FQNs of the parameters present in this rank's shard."""
        fqns_in_shard: List[str] = []
        for fqn, shard_param_info in zip(
            self.flat_param._fqns, self.flat_param._shard_param_infos  # type: ignore[attr-defined]
        ):
            if shard_param_info.in_shard:
                fqns_in_shard.append(fqn)
        return fqns_in_shard

    @property
    def sharded_grad(self) -> Optional[Tensor]:
        """Returns the handle's sharded gradient."""
        flat_param = self.flat_param
        # Priority for non-`None`: `_cpu_grad` > `_saved_grad_shard` > `grad`
        # - CPU offloading: `_cpu_grad`
        # - No CPU offloading + sharded strategies: `_saved_grad_shard`
        # - No CPU offloading + `NO_SHARD`: `grad`
        if hasattr(flat_param, "_cpu_grad"):
            grad = flat_param._cpu_grad  # type: ignore[attr-defined]
        elif hasattr(flat_param, "_saved_grad_shard"):
            # In the post-backward hook, the sharded gradient is still in
            # `_saved_grad_shard`.
            grad = flat_param._saved_grad_shard  # type: ignore[attr-defined]
        else:
            # If in IDLE or in FORWARD states, then there may be an
            # (accumulated) gradient. If accessed in IDLE, then this should
            # be due to re-registering the original parameters (e.g. in state
            # dict load).
            _p_assert(
                flat_param.grad is None
                or not self.uses_sharded_strategy
                or self._training_state
                in (HandleTrainingState.FORWARD, HandleTrainingState.IDLE),
                "Sharded strategies should use `_cpu_grad` or `_saved_grad_shard` "
                "unless in IDLE or FORWARD",
            )
            grad = flat_param.grad
        return grad

    def _reset_is_grad_none(self) -> None:
        """
        Resets ``_is_grad_none_mask`` as needed. This method should only be
        called in the post-backward after gradient computation, in which case
        if a parameter requires gradient, then it will surely receive a
        gradient and we may reset its mask entry to ``False``.
        """
        if not self._use_orig_params:
            return
        _p_assert(
            self._training_state == HandleTrainingState.BACKWARD_POST,
            "Expects to only be called in the post-backward after gradient computation",
        )
        flat_param = self.flat_param
        assert flat_param._params is not None  # mypy
        for i, param in enumerate(flat_param._params):  # type: ignore[arg-type]
            # As long as the parameter requires gradient, it should receive a
            # meaningful gradient (even if the gradient happens to be zeros)
            if param.requires_grad:
                assert flat_param._is_grad_none_mask is not None  # mypy
                flat_param._is_grad_none_mask[i] = False

    #######################
    # CHECKS & INVARIANTS #
    #######################
    def _check_sharded_strategy(self):
        _p_assert(self.uses_sharded_strategy, "Expects sharded strategy")

    def _check_on_compute_device(self, tensor: Tensor):
        _p_assert(
            tensor.device == self.device,
            f"Expects tensor to be on the compute device {self.device}",
        )

    def _check_on_cpu(self, tensor: Tensor):
        _p_assert(
            tensor.device == torch.device("cpu"),
            f"Expects tensor to be on CPU but got {tensor.device}",
        )

    @staticmethod
    def _check_storage_freed(tensor: Tensor):
        storage_size: int = tensor._typed_storage()._size()
        _p_assert(
            storage_size == 0,
            f"Expects storage to be freed but got storage with size {storage_size}",
        )

    @staticmethod
    def _check_storage_allocated(tensor: Tensor):
        storage_size: int = tensor._typed_storage()._size()
        _p_assert(storage_size > 0, "Expects storage to be allocated")

    def _check_low_precision_shard(self):
        _p_assert(
            self._uses_param_mixed_precision,
            "Not using low precision for parameters",
        )
        _p_assert(
            getattr(self.flat_param, "_mp_shard", None) is not None,
            "Expects `_mp_shard` to exist",
        )
        device = self.flat_param._mp_shard.device  # type: ignore[attr-defined]
        _p_assert(
            device == self.device,
            f"Expects the low precision shard to be on {self.device} but got {device}",
        )

    def _check_unsharded(self, tensor: Tensor):
        msg_prefix = "Expects tensor to be unsharded "
        _p_assert(tensor is not None, msg_prefix + "but got `None`")
        unsharded_size = self.flat_param._unpadded_unsharded_size
        _p_assert(
            tensor.size() == unsharded_size,
            msg_prefix + f"with size {unsharded_size} but got {tensor.size()}",
        )

    def _check_sharded(self, tensor: Tensor):
        msg_prefix = "Expects tensor to be sharded "
        _p_assert(tensor is not None, msg_prefix + "but got `None`")
        sharded_size = self.flat_param._sharded_size  # type: ignore[attr-defined]
        _p_assert(
            tensor.size() == sharded_size,
            msg_prefix + f"with size {sharded_size} but got {tensor.size()}",
        )

    ##############
    # PROPERTIES #
    ##############
    @property
    def uses_sharded_strategy(self) -> bool:
        return self._sharding_strategy != HandleShardingStrategy.NO_SHARD

    @property
    def _uses_param_mixed_precision(self) -> bool:
        return self._fwd_bwd_param_dtype != self._orig_param_dtype

    @property
    def _uses_reduce_mixed_precision(self) -> bool:
        return self._reduce_dtype != self._orig_param_dtype

    @property
    def _force_full_precision(self) -> bool:
        return (
            self._training_state == HandleTrainingState.SUMMON_FULL_PARAMS
            and self._uses_param_mixed_precision
        )


# NOTE: These are hacks to bypass `nn.Module.__setattr__` checks.
def _unsafe_setattr_param(
    module: nn.Module, param_name: str, param: nn.Parameter
) -> None:
    module._parameters[param_name] = param
    # This bypasses any overrides in case `module` is an instance of an
    # `nn.Module` subclass
    super(nn.Module, module).__setattr__(param_name, param)


def _unsafe_setattr_tensor(module: nn.Module, param_name: str, tensor: Tensor) -> None:
    module._parameters.pop(param_name, None)
    # This bypasses any overrides in case `module` is an instance of an
    # `nn.Module` subclass
    super(nn.Module, module).__setattr__(param_name, tensor)


def _safe_setattr_tensor_or_param(
    module: nn.Module, param_name: str, tensor_or_param: Union[Tensor, nn.Parameter]
):
    # Call `delattr()` and `setattr()` to go through `nn.Module` checks
    if hasattr(module, param_name):
        delattr(module, param_name)
    setattr(module, param_name, tensor_or_param)


def _convert_to_params(
    tensors: List[Union[torch.Tensor, nn.Parameter]]
) -> List[nn.Parameter]:
    return [t if isinstance(t, nn.Parameter) else nn.Parameter(t) for t in tensors]


def _detach_if_needed(param_or_tensor: Union[nn.Parameter, Tensor]) -> Tensor:
    return (
        param_or_tensor.detach()
        if isinstance(param_or_tensor, nn.Parameter)
        else param_or_tensor
    )


def _get_aligned_numel(unsharded_dtype: torch.dtype):
    # NOTE: This alignment constraint comes from TorchInductor.
    ALIGNMENT = 16  # bytes
    unsharded_dtype_size = _get_dtype_size(unsharded_dtype)
    aligned_numel = ALIGNMENT // unsharded_dtype_size
    return aligned_numel


@functools.lru_cache(8)
def _get_dtype_size(dtype):
    return torch.empty((), dtype=dtype).element_size()


def _construct_padding_tensor(
    padding_numel: int, dtype: torch.dtype, requires_grad: bool, device: torch.device
):
    # NOTE: Set the padding value as a magic number for debuggability. The
    # value itself should never be used in any user-facing computation.
    return (
        torch.ones(
            (padding_numel,), dtype=dtype, requires_grad=requires_grad, device=device
        )
        * _FLAT_PARAM_PADDING_VALUE
    )


# A handles key represents the group of `FlatParamHandle`s involved in a given
# module's forward. These will be all-gathered together in the pre-forward and
# pre-backward.
_HandlesKey = Tuple[FlatParamHandle, ...]<|MERGE_RESOLUTION|>--- conflicted
+++ resolved
@@ -471,16 +471,12 @@
             raise ValueError(
                 f"Expects non-negative `aligned_numel` but got {aligned_numel}"
             )
-<<<<<<< HEAD
         (
             dtype,
             flat_param_requires_grad,
             device,
             requires_grad_mask,
         ) = self._validate_tensors_to_flatten(params)
-=======
-        dtype, requires_grad, device = self._validate_tensors_to_flatten(params)
->>>>>>> 8e5f57a2
         params_set = set(params)
         # For alignment padding, only `numels` gets strictly non-`None`
         # elements, and all other lists get `None` elements for padding.
@@ -521,11 +517,7 @@
                         numel_to_pad = aligned_numel - (total_numel % aligned_numel)
                         if numel_to_pad > 0 and numel_to_pad < aligned_numel:
                             padding_tensor = _construct_padding_tensor(
-<<<<<<< HEAD
                                 numel_to_pad, dtype, False, device
-=======
-                                numel_to_pad, dtype, requires_grad, device
->>>>>>> 8e5f57a2
                             )
                             params_to_flatten.append(padding_tensor)
                             is_padding_mask.append(True)
@@ -566,11 +558,7 @@
         self.flat_param: FlatParameter = self.flatten_tensors_into_flat_param(
             params_to_flatten,
             aligned_numel=0,
-<<<<<<< HEAD
             requires_grad=flat_param_requires_grad,
-=======
-            requires_grad=requires_grad,
->>>>>>> 8e5f57a2
         )
         self.flat_param._init_metadata(
             param_infos,
@@ -591,16 +579,11 @@
         Validates the tensors to flatten and returns any necessary metadata.
         """
         dtype: Optional[torch.dtype] = None
-<<<<<<< HEAD
         # Return as the logical OR over each tensor's value
         flat_param_requires_grad: Optional[bool] = None
         device: Optional[torch.device] = None
         # For `use_orig_params=True`, permit non-uniform `requires_grad`
         requires_grad_mask: List[bool] = []
-=======
-        requires_grad: Optional[bool] = None
-        device: Optional[torch.device] = None
->>>>>>> 8e5f57a2
         for tensor in tensors:
             if type(tensor) is FlatParameter:
                 raise ValueError("Cannot flatten a `FlatParameter`")
@@ -611,7 +594,6 @@
                     f"Must flatten tensors with uniform dtype but got {dtype} "
                     f"and {tensor.dtype}"
                 )
-<<<<<<< HEAD
             if (
                 not self._use_orig_params
                 and flat_param_requires_grad is not None
@@ -621,18 +603,12 @@
                     "Must flatten tensors with uniform `requires_grad` when "
                     "`use_orig_params=False`"
                 )
-=======
-            # TODO: Relax the following for `use_orig_params=True`.
-            if requires_grad is not None and tensor.requires_grad != requires_grad:
-                raise ValueError("Must flatten tensors with uniform `requires_grad`")
->>>>>>> 8e5f57a2
             if device is not None and tensor.device != device:
                 raise ValueError(
                     "Must flatten tensors on the same device but got both "
                     f"{device} and {tensor.device}"
                 )
             dtype = tensor.dtype
-<<<<<<< HEAD
             flat_param_requires_grad = flat_param_requires_grad or tensor.requires_grad
             requires_grad_mask.append(tensor.requires_grad)
             device = tensor.device
@@ -640,12 +616,6 @@
         # `use_orig_params=False` uses the uniform `flat_param_requires_grad`,
         # and `use_orig_params=True` uses the mask to set each `requires_grad`
         return dtype, flat_param_requires_grad, device, requires_grad_mask
-=======
-            requires_grad = tensor.requires_grad
-            device = tensor.device
-        assert requires_grad is not None
-        return dtype, requires_grad, device
->>>>>>> 8e5f57a2
 
     def flatten_tensors(
         self,
@@ -668,11 +638,7 @@
             raise ValueError(
                 f"Expects non-negative `aligned_numel` but got {aligned_numel}"
             )
-<<<<<<< HEAD
         dtype, _, device, _ = self._validate_tensors_to_flatten(tensors)
-=======
-        dtype, requires_grad, device = self._validate_tensors_to_flatten(tensors)
->>>>>>> 8e5f57a2
         flat_tensors: List[Tensor] = []
         if aligned_numel > 0:
             total_numel = 0
@@ -680,11 +646,7 @@
                 numel_to_pad = aligned_numel - (total_numel % aligned_numel)
                 if numel_to_pad > 0 and numel_to_pad < aligned_numel:
                     padding_tensor = _construct_padding_tensor(
-<<<<<<< HEAD
                         numel_to_pad, dtype, False, device
-=======
-                        numel_to_pad, dtype, requires_grad, device
->>>>>>> 8e5f57a2
                     )
                     flat_tensors.append(padding_tensor)
                     total_numel += numel_to_pad
