import math
from typing import List, Optional, Union

import torch
import torch._prims_common as utils
from torch import Tensor
from torch._decomp import _add_op_to_registry, global_decomposition_table, meta_table
from torch._ops import OpOverload
from torch._prims_common import (
    check,
    corresponding_complex_dtype,
    corresponding_real_dtype,
    elementwise_dtypes,
    ELEMENTWISE_TYPE_PROMOTION_KIND,
    FloatLike,
    IntLike,
)

from torch._prims_common.wrappers import out_wrapper
from torch._refs import _broadcast_shapes

from torch._subclasses.fake_tensor import check_no_bool_index_tensors
from torch.utils._pytree import tree_map


aten = torch.ops.aten

_meta_lib_dont_use_me_use_register_meta = torch.library.Library("aten", "IMPL", "Meta")


def register_meta(op):
    def wrapper(fn):
        def register(op):
            _add_op_to_registry(meta_table, op, fn)

        tree_map(register, op)
        return fn

    return wrapper


def toRealValueType(dtype):
    from_complex = {
        torch.complex32: torch.half,
        torch.cfloat: torch.float,
        torch.cdouble: torch.double,
    }
    return from_complex.get(dtype, dtype)


@register_meta(aten._fft_c2c.default)
def meta_fft_c2c(self, dim, normalization, forward):
    assert self.dtype.is_complex
    return self.new_empty(self.size())


@register_meta(aten._fft_r2c.default)
def meta_fft_r2c(self, dim, normalization, onesided):
    assert self.dtype.is_floating_point
    output_sizes = list(self.size())

    if onesided:
        last_dim = dim[-1]
        last_dim_halfsize = (output_sizes[last_dim] // 2) + 1
        output_sizes[last_dim] = last_dim_halfsize

    return self.new_empty(
        output_sizes, dtype=utils.corresponding_complex_dtype(self.dtype)
    )


@register_meta(aten.randperm.generator_out)
def meta_randperm(n, *, generator=None, out):
    assert out.ndim == 1 and out.size(0) == n
    return out


@register_meta(aten.randint.default)
def meta_randint(
    high, size, *, dtype=torch.long, layout=None, device=None, pin_memory=None
):
    return torch.empty(
        size, dtype=dtype, layout=layout, device=device, pin_memory=pin_memory
    )


@register_meta(aten.randint.low)
def meta_randint_low(
    low, high, size, *, dtype=torch.long, layout=None, device=None, pin_memory=None
):
    return torch.empty(
        size, dtype=dtype, layout=layout, device=device, pin_memory=pin_memory
    )


@register_meta([aten._fft_c2r.default, aten._fft_c2r.out])
@out_wrapper()
def meta_fft_c2r(self, dim, normalization, lastdim):
    assert self.dtype.is_complex
    output_sizes = list(self.size())
    output_sizes[dim[-1]] = lastdim
    return self.new_empty(output_sizes, dtype=toRealValueType(self.dtype))


@register_meta(aten.copy_.default)
def meta_copy_(self, src, non_blocking=False):
    return self


def inferUnsqueezeGeometry(tensor, dim):
    result_sizes = list(tensor.size())
    result_strides = list(tensor.stride())
    new_stride = 1 if dim >= tensor.dim() else result_sizes[dim] * result_strides[dim]
    result_sizes.insert(dim, 1)
    result_strides.insert(dim, new_stride)
    return result_sizes, result_strides


@register_meta(aten.unsqueeze_.default)
def meta_unsqueeze_(self, dim):
    dim = maybe_wrap_dim(dim, self.dim() + 1)
    g_sizes, g_strides = inferUnsqueezeGeometry(self, dim)
    self.as_strided_(g_sizes, g_strides)
    return self


# Implementations below are taken from https://github.com/albanD/subclass_zoo/blob/main/python_meta_tensor.py
@register_meta(aten.index_select.default)
def meta_index_select(self, dim, index):
    result_size = list(self.size())
    if self.dim() > 0:
        result_size[dim] = index.numel()
    return self.new_empty(result_size)


@register_meta(aten.index_select.out)
def meta_index_select_out(self, dim, index, out):
    torch._resize_output_(out, self.size(), self.device)
    return out.copy_(torch.index_select(self, dim, index))


@register_meta([aten.max.default, aten.max.unary_out])
@out_wrapper()
def meta_max(self):
    return self.new_empty(())


@register_meta(aten.max.dim)
def meta_max_dim(self, dim, keepdim=False):
    dim = utils.reduction_dims(self.shape, (dim,))
    output_shape = _compute_reduction_shape(self, dim, keepdim)
    return (
        self.new_empty(output_shape),
        self.new_empty(output_shape, dtype=torch.long),
    )


@register_meta([aten.min.default])
def meta_min(self):
    return self.new_empty(())


@register_meta(aten.angle.default)
def meta_angle(self):
    if self.is_complex():
        result_dtype = corresponding_real_dtype(self.dtype)
    else:
        _, result_dtype = elementwise_dtypes(
            self, type_promotion_kind=ELEMENTWISE_TYPE_PROMOTION_KIND.INT_TO_FLOAT
        )
    return torch.empty_like(self, dtype=result_dtype)


@register_meta(aten.angle.out)
def meta_angle_out(self, out):
    torch._resize_output_(out, self.size(), self.device)
    return out.copy_(torch.angle(self))


def squareCheckInputs(self, f_name):
    assert (
        self.dim() >= 2
    ), f"{f_name}: The input tensor must have at least 2 dimensions."
    assert self.size(-1) == self.size(
        -2
    ), f"{f_name}: A must be batches of square matrices, but they are {self.size(-2)} by {self.size(-1)} matrices"


def checkUplo(uplo: str):
    uplo_uppercase = uplo.upper()
    assert (
        len(uplo) == 1 and uplo_uppercase == "U" or uplo_uppercase == "L"
    ), f"Expected UPLO argument to be 'L' or 'U', but got {uplo}"


# @register_meta(aten.linalg_eigh.default)
def meta_linalg_eigh(self, uplo="L"):
    squareCheckInputs(self, "linalg_eigh")
    checkUplo(uplo)
    real_dtype = toRealValueType(self.dtype)
    assert self.dim() >= 2
    values = self.new_empty(self.shape, dtype=real_dtype)
    values.transpose_(-2, -1)
    vectors = self.new_empty(self.shape[:-1])
    return (values, vectors)


# From aten/src/ATen/native/ReflectionPad.cpp
@register_meta(
    [aten.reflection_pad2d_backward.default, aten.replication_pad2d_backward.default]
)
def meta_pad2d_backward(grad_output, self, padding):
    dim_w = 2
    dim_h = 1
    dim_plane = 0
    nbatch = 1

    self_shape = self.shape
    if self.dim() == 4:
        nbatch = self_shape[0]
        dim_w += 1
        dim_h += 1
        dim_plane += 1

    pad_l = padding[0]
    pad_r = padding[1]
    pad_t = padding[2]
    pad_b = padding[3]

    nplane = self_shape[dim_plane]
    input_h = self_shape[dim_h]
    input_w = self_shape[dim_w]
    output_h = input_h + pad_t + pad_b
    output_w = input_w + pad_l + pad_r

    check(
        output_w == grad_output.shape[dim_w],
        lambda: f"gradOutput width unexpected. Expected: {output_w}, Got: {grad_output.shape[dim_w]}",
    )
    check(
        output_h == grad_output.shape[dim_h],
        lambda: f"gradOutput height unexpected. Expected: {output_h}, Got: {grad_output.shape[dim_h]}",
    )
    return self.new_empty(self.shape)


@register_meta(aten.reflection_pad2d.default)
def meta_pad2d(self, padding):
    valid_dims = self.size(1) != 0 and self.size(2) != 0
    check(
        (self.ndim == 3 and valid_dims)
        or (self.ndim == 4 and valid_dims and self.size(3) != 0),
        lambda: f"3D or 4D (batch mode) tensor expected for input, but got: {self}",
    )
    if self.ndim == 4:
        nbatch, nplane, input_h, input_w = self.shape
    else:
        nbatch = 1
        nplane, input_h, input_w = self.shape

    pad_l, pad_r, pad_t, pad_b = padding

    output_h = input_h + pad_t + pad_b
    output_w = input_w + pad_l + pad_r

    if self.ndim == 3:
        return self.new_empty((nplane, output_h, output_w))
    else:
        return self.new_empty((nbatch, nplane, output_h, output_w))


@register_meta([aten.bernoulli.default, aten.bernoulli.out])
@out_wrapper()
def meta_bernoulli(self, *, generator=None):
    # https://github.com/pytorch/pytorch/issues/88612
    return torch.empty_like(self).contiguous()


@register_meta(aten.bernoulli_.float)
def meta_bernoulli_(self, p=0.5, generator=None):
    return self


@register_meta(aten.bernoulli.p)
def meta_bernoulli_p(self, p=0.5, generator=None):
    # https://github.com/pytorch/pytorch/issues/88612
    return torch.empty_like(self).contiguous()


@register_meta(aten._fused_moving_avg_obs_fq_helper.default)
def meta__fused_moving_avg_obs_fq_helper(
    self,
    observer_on,
    fake_quant_on,
    running_min,
    running_max,
    scale,
    zero_point,
    averaging_const,
    quant_min,
    quant_max,
    ch_axis,
    per_row_fake_quant=False,
    symmetric_quant=False,
):
    check(
        ch_axis < self.dim(),
        lambda: "Error in fused_moving_avg_obs_fake_quant_cpu: ch_axis must be < self.dim()",
    )
    mask = torch.empty_like(self, dtype=torch.bool)
    return (torch.empty_like(self), mask)


def dot_check(self, other):
    check(
        self.dim() == 1 and other.dim() == 1,
        lambda: f"1D tensors expected, but got {self.dim()}D and {other.dim()}D tensors",
    )


@register_meta(aten.dot.default)
def meta_dot(self, tensor):
    dot_check(self, tensor)
    return self.new_empty(())


@register_meta([aten.mm.default])
def meta_mm(a, b):
    check(a.dim() == 2, lambda: "a must be 2D")
    check(b.dim() == 2, lambda: "b must be 2D")
    N, M1 = a.shape
    M2, P = b.shape
    check(M1 == M2, lambda: "a and b must have same reduction dim")
    return a.new_empty(N, P)


def _compute_reduction_shape(self, dims, keepdim):
    if keepdim:
        return tuple(self.shape[i] if i not in dims else 1 for i in range(self.ndim))

    return utils.compute_reduction_output_shape(self.shape, dims)


# FakeTensors (meta tensors with a device) will report device as meta
# when running meta kernels. Here, access the "fake device" of FakeTensor if it
# exists so meta kernels which have diverge per device will be more
# accurate when run with FakeTensors
def device_hint(tensor) -> "str":
    if isinstance(tensor, torch._subclasses.FakeTensor):
        return tensor.fake_device.type
    else:
        return "cuda"  # default to cuda


@register_meta(aten.convolution.default)
def meta_conv(
    input_tensor: torch.Tensor,
    weight: torch.Tensor,
    bias: torch.Tensor,
    stride: List[int],
    padding: List[int],
    dilation: List[int],
    is_transposed: bool,
    output_padding: List[int],
    groups: int,
):
    def _formula(ln: int, p: int, d: int, k: int, s: int) -> int:
        """
        Formula to apply to calculate the length of some dimension of the output

        See: https://pytorch.org/docs/stable/generated/torch.nn.Conv2d.html

        Args:
            ln: length of the dimension
            p: padding in that dim
            d: dilation in that dim
            k: kernel size in that dim
            s: stride in that dim
        Returns:
            The output length
        """
        return (ln + 2 * p - d * (k - 1) - 1) // s + 1

    def _formula_transposed(ln: int, p: int, d: int, k: int, s: int, op: int) -> int:
        """
        Formula to apply to calculate the length of some dimension of the output
        if transposed convolution is used.
        See: https://pytorch.org/docs/stable/generated/torch.nn.ConvTranspose2d.html

        Args:
            ln: length of the dimension
            p: padding in that dim
            d: dilation in that dim
            k: kernel size in that dim
            s: stride in that dim
            op: output padding in that dim

        Returns:
            The output length
        """
        return (ln - 1) * s - 2 * p + d * (k - 1) + op + 1

    def calc_conv_nd_return_shape(
        dims: torch.Size,
        kernel_size: torch.Size,
        stride: Union[List[int], int],
        padding: Union[List[int], int],
        dilation: Union[List[int], int],
        output_padding: Optional[Union[List[int], int]] = None,
    ):
        ret_shape = []
        if isinstance(stride, IntLike):
            stride = [stride] * len(dims)
        elif len(stride) == 1:
            stride = [stride[0]] * len(dims)

        if isinstance(padding, IntLike):
            padding = [padding] * len(dims)
        elif len(padding) == 1:
            padding = [padding[0]] * len(dims)

        if isinstance(dilation, IntLike):
            dilation = [dilation] * len(dims)
        elif len(dilation) == 1:
            dilation = [dilation[0]] * len(dims)

        output_padding_list: Optional[List[int]] = None
        if output_padding:
            if isinstance(output_padding, IntLike):
                output_padding_list = [output_padding] * len(dims)
            elif len(output_padding) == 1:
                output_padding_list = [output_padding[0]] * len(dims)
            else:
                output_padding_list = output_padding

        for i in range(len(dims)):
            # If output_padding is present, we are dealing with a transposed convolution
            if output_padding_list:
                ret_shape.append(
                    _formula_transposed(
                        dims[i],
                        padding[i],
                        dilation[i],
                        kernel_size[i],
                        stride[i],
                        output_padding_list[i],
                    )
                )
            else:
                ret_shape.append(
                    _formula(
                        dims[i], padding[i], dilation[i], kernel_size[i], stride[i]
                    )
                )
        return ret_shape

    def is_channels_last(ten):
        return torch._prims_common.suggest_memory_format(ten) == torch.channels_last

    def pick_memory_format():
        if device_hint(input_tensor) == "cuda":
            if is_channels_last(input_tensor) or is_channels_last(weight):
                return torch.channels_last
        else:
            if is_channels_last(input_tensor):
                return torch.channels_last
        if input_tensor.is_contiguous(memory_format=torch.contiguous_format):
            return torch.contiguous_format
        elif input_tensor.is_contiguous(memory_format=torch.preserve_format):
            return torch.preserve_format

    kernel_size = weight.shape[2:]
    dims = input_tensor.shape[2:]
    if is_transposed:
        out_channels = groups * weight.shape[1]

        shape_out = calc_conv_nd_return_shape(
            dims,
            kernel_size,
            stride,
            padding,
            dilation,
            output_padding,
        )

    else:
        out_channels = weight.shape[0]
        if weight.shape[1] * groups != input_tensor.shape[1]:
            raise RuntimeError("Invalid channel dimensions")
        shape_out = calc_conv_nd_return_shape(
            dims, kernel_size, stride, padding, dilation
        )
    out = input_tensor.new_empty((input_tensor.shape[0], out_channels, *shape_out))

    out = out.to(memory_format=pick_memory_format())  # type: ignore[call-overload]
    return out


# from check_dim_size() in aten/src/ATen/TensorUtils.cpp.
def check_dim_size(tensor, dim, dim_size, size):
    check(
        tensor.dim() == dim and tensor.shape[dim_size] == size,
        lambda: f"Expected a tensor of dimension {dim} and tensor.size[{dim_size}] == {size}, "
        + f"but got : dimension {tensor.dim()} and tensor.size[{dim_size}] = {tensor.shape[dim_size]}",
    )


@register_meta(aten.avg_pool2d.default)
def meta_avg_pool2d(
    input,
    kernel_size,
    stride=(),
    padding=(0,),
    ceil_mode=False,
    count_include_pad=True,
    divisor_override=None,
):
    def unpack(name, val):
        check(
            len(val) in [1, 2],
            lambda: f"avg_pool2d: {name} must either be a single int, or a tuple of two ints",
        )
        H = val[0]
        W = H if len(val) == 1 else val[1]
        return H, W

    kH, kW = unpack("kernel_size", kernel_size)
    check(
        len(stride) in [0, 1, 2],
        lambda: "avg_pool2d: stride must either be omitted, a single int, or a tuple of two ints",
    )
    if len(stride) == 0:
        dH, dW = kH, kW
    elif len(stride) == 1:
        dH, dW = stride[0], stride[0]
    else:
        dH, dW = unpack("stride", stride)

    padH, padW = unpack("padding", padding)

    check(
        divisor_override is None or divisor_override != 0,
        lambda: "divisor must be not zero",
    )

    nbatch = input.size(-4) if input.dim() == 4 else 1
    nInputPlane = input.size(-3)
    inputHeight = input.size(-2)
    inputWidth = input.size(-1)

    outputHeight = pooling_output_shape(inputHeight, kH, padH, dH, 1, ceil_mode)
    outputWidth = pooling_output_shape(inputWidth, kW, padW, dW, 1, ceil_mode)

    memory_format = utils.suggest_memory_format(input)
    pool2d_shape_check(
        input,
        kH,
        kW,
        dH,
        dW,
        padH,
        padW,
        1,
        1,
        nInputPlane,
        inputHeight,
        inputWidth,
        outputHeight,
        outputWidth,
        memory_format,
    )

    if input.dim() == 3:
        size = [nInputPlane, outputHeight, outputWidth]
    else:
        size = [nbatch, nInputPlane, outputHeight, outputWidth]
    return torch.empty(
        size, dtype=input.dtype, device=input.device, memory_format=memory_format
    )


# from avg_pool2d_backward_shape_check() in aten/src/ATen/native/Pool.h.
def avg_pool2d_backward_shape_check(
    input,
    gradOutput,
    nbatch,
    kH,
    kW,
    dH,
    dW,
    padH,
    padW,
    nInputPlane,
    inputHeight,
    inputWidth,
    outputHeight,
    outputWidth,
    mem_format,
):
    pool2d_shape_check(
        input,
        kH,
        kW,
        dH,
        dW,
        padH,
        padW,
        1,
        1,
        nInputPlane,
        inputHeight,
        inputWidth,
        outputHeight,
        outputWidth,
        mem_format,
    )

    ndim = input.dim()
    nOutputPlane = nInputPlane

    check_dim_size(gradOutput, ndim, ndim - 3, nOutputPlane)
    check_dim_size(gradOutput, ndim, ndim - 2, outputHeight)
    check_dim_size(gradOutput, ndim, ndim - 1, outputWidth)


# Don't override the C++ registration.
@register_meta(aten.avg_pool2d_backward.default)
def meta_avg_pool2d_backward(
    gradOutput_,
    input,
    kernel_size,
    stride,
    padding,
    ceil_mode,
    count_include_pad,
    divisor_override,
):
    # From aten/src/ATen/native/AveragePool2d.cpp structured kernel meta func.
    check(
        len(kernel_size) == 1 or len(kernel_size) == 2,
        lambda: "avg_pool2d: kernel_size must either be a single int, or a tuple of two ints",
    )
    kH = kernel_size[0]
    kW = kH if len(kernel_size) == 1 else kernel_size[1]
    check(
        len(stride) == 0 or len(stride) == 1 or len(stride) == 2,
        lambda: "avg_pool2d: stride must either be omitted, a single int, or a tuple of two ints",
    )
    dH = kH if len(stride) == 0 else stride[0]
    dW = kW if len(stride) == 0 else dH if len(stride) == 1 else stride[1]
    check(
        len(padding) == 1 or len(padding) == 2,
        lambda: "avg_pool2d: padding must either be a single int, or a tuple of two ints",
    )
    padH = padding[0]
    padW = padH if len(padding) == 1 else padding[1]

    check(
        divisor_override is None or divisor_override != 0,
        lambda: "divisor must be not zero",
    )

    input_size = input.shape
    nbatch = input_size[-4] if input.dim() == 4 else 1
    nInputPlane = input_size[-3]
    inputHeight = input_size[-2]
    inputWidth = input_size[-1]

    outputHeight = pooling_output_shape(inputHeight, kH, padH, dH, 1, ceil_mode)
    outputWidth = pooling_output_shape(inputWidth, kW, padW, dW, 1, ceil_mode)

    mem_format = utils.suggest_memory_format(input)

    avg_pool2d_backward_shape_check(
        input,
        gradOutput_,
        nbatch,
        kH,
        kW,
        dH,
        dW,
        padH,
        padW,
        nInputPlane,
        inputHeight,
        inputWidth,
        outputHeight,
        outputWidth,
        mem_format,
    )

    return torch.empty(
        input_size, dtype=input.dtype, device=input.device, memory_format=mem_format
    )


@register_meta(aten._adaptive_avg_pool2d.default)
def meta_adaptive_avg_pool2d(self, output_size):
    check(
        self.ndim == 3 or self.ndim == 4,
        lambda: f"Expected 3D or 4D tensor, but got {self.shape}",
    )
    output_shape = self.shape[:-2] + tuple(output_size)
    memory_format = utils.suggest_memory_format(self)
    # need to set memory_format to preserve the memory format of the input
    # channel last input should have channel last output
    return torch.empty(
        output_shape, dtype=self.dtype, device=self.device, memory_format=memory_format
    )


@register_meta(aten._adaptive_avg_pool3d.default)
def meta_adaptive_avg_pool3d(self, output_size):
    check(
        self.ndim == 4 or self.ndim == 5,
        lambda: f"Expected 4D or 5D tensor, but got {self.shape}",
    )
    return self.new_empty(self.shape[:-3] + tuple(output_size))


@register_meta(aten._adaptive_avg_pool2d_backward.default)
def meta__adaptive_avg_pool2d_backward(grad_out, self):
    ndim = grad_out.ndim
    for i in range(1, ndim):
        check(
            grad_out.size(i) > 0,
            lambda: f"adaptive_avg_pool2d_backward(): Expected grad_output to have non-zero \
                      size for non-batch dimensions, {grad_out.shape} with dimension {i} being empty",
        )
    check(
        ndim == 3 or ndim == 4,
        lambda: f"adaptive_avg_pool2d_backward(): Expected 3D or 4D tensor, but got {self.shape}",
    )
    check(
        self.dtype == grad_out.dtype,
        lambda: f"expected dtype {self.dtype} for `grad_output` but got dtype {grad_out.dtype}",
    )
    return self.new_empty(self.shape)


@register_meta(aten.repeat_interleave.Tensor)
def meta_repeat_interleave_Tensor(repeats, output_size=None):
    if output_size is None:
        raise RuntimeError("cannot repeat_interleave a meta tensor without output_size")
    return repeats.new_empty(output_size)


@register_meta([aten.complex.default, aten.complex.out])
@out_wrapper()
def meta_complex(real, imag):
    assert real.dtype.is_floating_point
    assert imag.dtype.is_floating_point
    out_shape = _broadcast_shapes(real.shape, imag.shape)
    return real.new_empty(out_shape, dtype=corresponding_complex_dtype(real.dtype))


@register_meta(aten.vdot.default)
def vdot(self, other):
    if not self.is_complex:
        return torch.dot(self, other)

    if self.is_conj():
        if other.is_conj():
            return torch.vdot(other.conj(), self.conj())
        else:
            return torch.dot(self.conj(), other)
    elif other.is_conj():
        return torch.dot(self, other.conj()).conj()

    dot_check(self, other)
    return self.new_empty(())


# Leaving this function around because a python implementation
# of indexing shape inference is useful,
# but not registering it to the dispatcher because we already
# get shape inference through structured kernels
@register_meta(aten.index.Tensor)
def meta_index_Tensor(self, indices):
    check_no_bool_index_tensors(aten.index.Tensor, self, indices)
    check(indices, lambda: "at least one index must be provided")
    # aten::index is the internal advanced indexing implementation
    # checkIndexTensorTypes and expandTensors
    result: List[Optional[Tensor]] = []
    for i, index in enumerate(indices):
        if index is not None:
            check(
                index.dtype in [torch.long, torch.int, torch.int8, torch.bool],
                lambda: "tensors used as indices must be long, int, byte or bool tensors",
            )
            if index.dtype in [torch.int8, torch.bool]:
                nonzero = index.nonzero()
                k = len(result)
                check(
                    k + index.ndim <= self.ndim,
                    lambda: f"too many indices for tensor of dimension {self.ndim}",
                    IndexError,
                )
                for j in range(index.ndim):
                    check(
                        index.shape[j] == self.shape[k + j],
                        lambda: f"The shape of the mask {index.shape} at index {i} "
                        f"does not match the shape of the indexed tensor {self.shape} at index {k + j}",
                        IndexError,
                    )
                    result.append(nonzero.select(1, j))
            else:
                result.append(index)
        else:
            result.append(index)
    indices = result
    check(
        len(indices) <= self.ndim,
        lambda: f"too many indices for tensor of dimension {self.ndim} (got {len(indices)})",
    )
    # expand_outplace
    import torch._refs as refs  # avoid import cycle in mypy

    indices = list(refs._maybe_broadcast(*indices))
    # add missing null tensors
    while len(indices) < self.ndim:
        indices.append(None)

    # hasContiguousSubspace
    #   true if all non-null tensors are adjacent
    # See:
    # https://numpy.org/doc/stable/user/basics.indexing.html#combining-advanced-and-basic-indexing
    # https://stackoverflow.com/questions/53841497/why-does-numpy-mixed-basic-advanced-indexing-depend-on-slice-adjacency
    state = 0
    has_contiguous_subspace = False
    for index in indices:
        if state == 0:
            if index is not None:
                state = 1
        elif state == 1:
            if index is None:
                state = 2
        else:
            if index is not None:
                break
    else:
        has_contiguous_subspace = True

    # transposeToFront
    # This is the logic that causes the newly inserted dimensions to show up
    # at the beginning of the tensor, if they're not contiguous
    if not has_contiguous_subspace:
        dims = []
        transposed_indices = []
        for i, index in enumerate(indices):
            if index is not None:
                dims.append(i)
                transposed_indices.append(index)
        for i, index in enumerate(indices):
            if index is None:
                dims.append(i)
                transposed_indices.append(index)
        self = self.permute(dims)
        indices = transposed_indices

    # AdvancedIndex::AdvancedIndex
    # Now we can assume the indices have contiguous subspace
    # This is simplified from AdvancedIndex which goes to more effort
    # to put the input and indices in a form so that TensorIterator can
    # take them.  If we write a ref for this, probably that logic should
    # get implemented
    before_shape: List[int] = []
    after_shape: List[int] = []
    replacement_shape: List[int] = []
    for dim, index in enumerate(indices):
        if index is None:
            if replacement_shape:
                after_shape.append(self.shape[dim])
            else:
                before_shape.append(self.shape[dim])
        else:
            replacement_shape = list(index.shape)
    return self.new_empty(before_shape + replacement_shape + after_shape)


@register_meta([aten.convolution_backward.default])
def meta_convolution_backward(
    grad_output_,
    input_,
    weight_,
    bias_sizes_opt,
    stride,
    padding,
    dilation,
    transposed,
    output_padding,
    groups,
    output_mask,
):
    # High level logic taken from slow_conv3d_backward_cpu which should
    # be representative of all convolution_backward impls
    backend_grad_input = None
    backend_grad_weight = None
    backend_grad_bias = None

    if output_mask[0]:
        backend_grad_input = grad_output_.new_empty(input_.size())
    if output_mask[1]:
        backend_grad_weight = grad_output_.new_empty(weight_.size())
    if output_mask[2]:
        backend_grad_bias = grad_output_.new_empty(bias_sizes_opt)

    return (backend_grad_input, backend_grad_weight, backend_grad_bias)


@register_meta([aten.addbmm.default, aten.addbmm.out])
@out_wrapper()
def meta_addbmm(self, batch1, batch2, *, beta=1, alpha=1):
    dim1 = batch1.size(1)
    dim2 = batch2.size(2)
    self = self.expand((dim1, dim2))
    check(batch1.dim() == 3, lambda: "batch1 must be a 3D tensor")
    check(batch2.dim() == 3, lambda: "batch2 must be a 3D tensor")
    check(
        batch1.size(0) == batch2.size(0),
        lambda: f"batch1 and batch2 must have same number of batches, got {batch1.size(0)} and {batch2.size(0)}",
    )
    check(
        batch1.size(2) == batch2.size(1),
        lambda: (
            f"Incompatible matrix sizes for bmm ({batch1.size(1)}x{batch1.size(2)} "
            f"and {batch2.size(1)}x{batch2.size(2)})"
        ),
    )
    check(
        self.size(0) == dim1 and self.size(1) == dim2,
        lambda: "self tensor does not match matmul output shape",
    )
    return self.new_empty(self.size())


@register_meta(aten._cdist_forward.default)
def meta_cdist_forward(x1, x2, p, compute_mode):
    check(
        x1.dim() >= 2,
        lambda: f"cdist only supports at least 2D tensors, X1 got: {x1.dim()}D",
    )
    check(
        x2.dim() >= 2,
        lambda: f"cdist only supports at least 2D tensors, X2 got: {x2.dim()}D",
    )
    check(
        x1.size(-1) == x2.size(-1),
        lambda: f"X1 and X2 must have the same number of columns. X1: {x1.size(-1)} X2: {x2.size(-1)}",
    )
    check(
        utils.is_float_dtype(x1.dtype),
        lambda: "cdist only supports floating-point dtypes, X1 got: {x1.dtype}",
    )
    check(
        utils.is_float_dtype(x2.dtype),
        lambda: "cdist only supports floating-point dtypes, X2 got: {x2.dtype}",
    )
    check(p >= 0, lambda: "cdist only supports non-negative p values")
    check(
        compute_mode >= 0 and compute_mode <= 2,
        lambda: f"possible modes: 0, 1, 2, but was: {compute_mode}",
    )
    r1 = x1.size(-2)
    r2 = x2.size(-2)
    batch_tensor1 = x1.shape[:-2]
    batch_tensor2 = x2.shape[:-2]
    output_shape = list(torch.broadcast_shapes(batch_tensor1, batch_tensor2))
    output_shape.extend([r1, r2])
    return x1.new_empty(output_shape)


@register_meta(aten._embedding_bag.default)
def meta_embedding_bag(
    weight,
    indices,
    offsets,
    scale_grad_by_freq=False,
    mode=0,
    sparse=False,
    per_sample_weights=None,
    include_last_offset=False,
    padding_idx=-1,
):
    check(
        indices.dtype in (torch.long, torch.int),
        lambda: f"expected indices to be long or int, got {indices.dtype}",
    )
    check(
        offsets.dtype in (torch.long, torch.int),
        lambda: f"expected offsets to be long or int, got {offsets.dtype}",
    )
    check(
        utils.is_float_dtype(weight.dtype),
        lambda: f"expected weight to be floating point type, got {weight.dtype}",
    )

    num_bags = offsets.size(0)
    if include_last_offset:
        check(
            num_bags >= 1, lambda: "include_last_offset: numBags should be at least 1"
        )
        num_bags -= 1

    output = weight.new_empty(num_bags, weight.size(1))
    MODE_SUM, MODE_MEAN, MODE_MAX = range(3)

    if per_sample_weights is not None:
        check(
            mode == MODE_SUM,
            lambda: "embedding_bag: per_sample_weights only supported with mode='sum'",
        )
        check(
            per_sample_weights.dtype == weight.dtype,
            lambda: f"expected weight ({weight.dtype}) and per_sample_weights ({per_sample_weights.dtype}) to have same dtype",
        )
        check(
            per_sample_weights.ndim == 1,
            lambda: f"expected per_sample_weights to be 1D tensor, got {per_sample_weights.ndim}D",
        )
        check(
            per_sample_weights.numel() == indices.numel(),
            lambda: (
                f"expected per_sample_weights.numel() ({per_sample_weights.numel()} "
                f"to be the same as indices.numel() ({indices.numel()})"
            ),
        )

    def is_fast_path_index_select_scale(src, scale, output, padding_idx):
        return (
            is_fast_path_index_select(src, output, padding_idx) and scale.stride(0) == 1
        )

    def is_fast_path_index_select(src, output, padding_idx):
        return (
            (src.dtype == torch.float or src.dtype == torch.half)
            and src.stride(1) == 1
            and output.stride(1) == 1
            and padding_idx < 0
        )

    def is_fast_path(src, scale, output, padding_idx):
        if scale is not None:
            return is_fast_path_index_select_scale(src, scale, output, padding_idx)
        else:
            return is_fast_path_index_select(src, output, padding_idx)

    if device_hint(offsets) != "cpu":
        offset2bag = indices.new_empty(indices.size(0))
        bag_size = indices.new_empty(offsets.size())
        if mode == MODE_MAX:
            max_indices = indices.new_empty(num_bags, weight.size(1))
        else:
            max_indices = indices.new_empty(0)
    else:
        fast_path_sum = is_fast_path(weight, per_sample_weights, output, padding_idx)
        if mode == MODE_MEAN or mode == MODE_MAX or not fast_path_sum:
            offset2bag = offsets.new_empty(indices.size(0))
        else:
            offset2bag = offsets.new_empty(0)
        bag_size = offsets.new_empty(num_bags)
        max_indices = offsets.new_empty(bag_size.size())
    return output, offset2bag, bag_size, max_indices


@register_meta(aten._embedding_bag_forward_only.default)
def meta_embedding_bag_forward_only(weight, indices, offsets, *args):
    output, offset2bag, bag_size, max_indices = meta_embedding_bag(
        weight, indices, offsets, *args
    )
    if device_hint(offsets) == "cpu":
        bag_size = offsets.new_empty(offsets.size())
    return output, offset2bag, bag_size, max_indices


def _get_reduction_dtype(input, dtype, promote_int_to_long=True):
    # if specified, dtype takes precedence
    if dtype:
        return dtype

    if input.dtype.is_floating_point or input.dtype.is_complex:
        return input.dtype
    elif promote_int_to_long:
        return torch.long

    return input.dtype


@register_meta([aten.nansum.default, aten.nansum.out])
@out_wrapper()
def meta_nansum(input, dims=None, keepdim=False, *, dtype=None):
    output_dtype = _get_reduction_dtype(input, dtype, promote_int_to_long=True)
    dims = utils.reduction_dims(input.shape, dims)
    output_shape = _compute_reduction_shape(input, dims, keepdim)
    return input.new_empty(output_shape, dtype=output_dtype)


@register_meta(aten.nanmedian.default)
def meta_nanmedian(input):
    output_shape = utils.compute_reduction_output_shape(
        input.shape, tuple(range(input.dim()))
    )
    return input.new_empty(output_shape)


@register_meta([aten.nanmedian.dim, aten.nanmedian.dim_values])
@out_wrapper("values", "indices")
def meta_nanmedian_dim(input, dim=-1, keepdim=False):
    dim = utils.reduction_dims(input.shape, (dim,))
    output_shape = _compute_reduction_shape(input, dim, keepdim)
    return (
        input.new_empty(output_shape),
        input.new_empty(output_shape, dtype=torch.long),
    )


@register_meta(aten.logical_not_.default)
def meta_logical_not_(self):
    return self


@register_meta(aten.repeat.default)
def meta_repeat(self, repeats):
    check(
        len(repeats) >= self.dim(),
        lambda: "Number of dimensions of repeat dims can not be smaller than number of dimensions of tensor",
    )
    # Add new leading dimensions to the tensor if the
    # number of target dimensions is larger than the
    # number of source dimensions.
    num_new_dimensions = len(repeats) - self.dim()
    padded_size = (1,) * num_new_dimensions + tuple(self.shape)
    target_size = [padded_size[i] * repeats[i] for i in range(len(repeats))]
    return self.new_empty(target_size)


@register_meta(aten.zero_.default)
def meta_zero_(self):
    return self


@register_meta(
    [
        aten.mul_.Scalar,
        aten.div_.Scalar,
        aten.mul_.Tensor,
        aten.div_.Tensor,
        aten.logical_and_.default,
        aten.logical_or_.default,
        aten.logical_xor_.default,
    ],
)
def meta_binop_inplace(self, other):
    return self


@register_meta(
    [
        aten.add_.Scalar,
        aten.sub_.Scalar,
        aten.add_.Tensor,
        aten.sub_.Tensor,
    ],
)
def meta_binop_inplace_alpha(self, other, alpha=1):
    return self


@register_meta(aten.zero.default)
def meta_zero(self):
    return self.new_empty(self.shape)


@register_meta([aten.fill_.Tensor, aten.fill_.Scalar])
def meta_fill_(self, val):
    return self


@register_meta([aten.fill.Tensor, aten.fill.Scalar])
def meta_fill(self, val):
    return torch.empty_like(self)


@register_meta(aten.relu_.default)
def meta_relu_(self):
    return self


@register_meta(aten.index_put.default)
def meta_index_put(self, indices, values, accumulate=False):
    return torch.empty_like(self)


@register_meta(aten.masked_fill_.Scalar)
def meta_masked_fill_(self, mask, value):
    return self


@register_meta(aten.index_put_.default)
def meta_index_put_(self, indices, values, accumulate=False):
    return self


@register_meta(aten.alias.default)
def meta_alias(self):
    return self.view(self.shape)


def common_meta_baddbmm_bmm(batch1, batch2, is_bmm, self_baddbmm=None):
    check(batch1.dim() == 3, lambda: "batch1 must be a 3D tensor")
    check(batch2.dim() == 3, lambda: "batch2 must be a 3D tensor")

    batch1_sizes = batch1.size()
    batch2_sizes = batch2.size()

    bs = batch1_sizes[0]
    contraction_size = batch1_sizes[2]
    res_rows = batch1_sizes[1]
    res_cols = batch2_sizes[2]
    output_size = (bs, res_rows, res_cols)

    check(
        batch2_sizes[0] == bs and batch2_sizes[1] == contraction_size,
        lambda: f"Expected size for first two dimensions of batch2 tensor to be: [{bs}"
        f", {contraction_size}] but got: [{batch2_sizes[0]}, {batch2_sizes[1]}].",
    )

    # TODO: handle out

    output = batch2.new_empty(output_size)

    if not is_bmm and self_baddbmm is not None:
        check(self_baddbmm.dim() == 3, lambda: "self must be a 3D tensor")
        check(
            self_baddbmm.size() == output_size,
            lambda: "Expected an input tensor shape with shape {output_size} but got shape: {self.size()}",
        )

    return output


@register_meta(aten.bmm.default)
def meta_bmm(self, mat2):
    return common_meta_baddbmm_bmm(self, mat2, True)


def div_rtn(x, y):
    q = x // y
    r = x % y
    # WARNING: explicit bool conversion here is necessary;
    # would be fixed by SymBool
    if r != 0 and (bool(r < 0) != bool(y < 0)):
        q -= 1
    return q


def pooling_output_shape_pad_lr(
    inputSize, kernelSize, pad_l, pad_r, stride, dilation, ceil_mode
):
    outputSize = (
        div_rtn(
            inputSize
            + pad_l
            + pad_r
            - dilation * (kernelSize - 1)
            - 1
            + (stride - 1 if ceil_mode else 0),
            stride,
        )
        + 1
    )
    if ceil_mode:
        if (outputSize - 1) * stride >= inputSize + pad_l:
            outputSize -= 1
    return outputSize


def pooling_output_shape(inputSize, kernelSize, pad, stride, dilation, ceil_mode):
    check(stride != 0, lambda: "stride should not be zero")
    check(pad >= 0, lambda: f"pad must be non-negative, but got pad: {pad}")
    check(
        pad <= kernelSize // 2,
        lambda: f"pad should be at most half of kernel size, but got pad={pad} and kernel_size={kernelSize}",
    )
    return pooling_output_shape_pad_lr(
        inputSize, kernelSize, pad, pad, stride, dilation, ceil_mode
    )


def pool2d_shape_check(
    input,
    kH,
    kW,
    dH,
    dW,
    padH,
    padW,
    dilationH,
    dilationW,
    nInputPlane,
    inputHeight,
    inputWidth,
    outputHeight,
    outputWidth,
    memory_format,
):
    ndim = input.dim()
    nOutputPlane = nInputPlane

    check(
        kW > 0 and kH > 0,
        lambda: "kernel size should be greater than zero, but got kH: {kH}, kW: {kW}",
    )
    check(
        dW > 0 and dH > 0,
        lambda: "stride should be greater than zero, but got dH: {dH}, dW: {dW}",
    )
    check(
        dilationH > 0 and dilationW > 0,
        lambda: "dilation should be greater than zero, but got dilationH: {dilationH}, dilationW: {dilationW}",
    )

    valid_dims = input.size(1) != 0 and input.size(2) != 0

    if memory_format == torch.channels_last:
        check(
            ndim == 4 and valid_dims and input.size(3) != 0,
            lambda: "Expected 4D (batch mode) tensor expected for input with channels_last layout"
            " with optional 0 dim batch size for input, but got: {input.size()}",
        )
    else:
        check(
            (ndim == 3 and input.size(0) != 0 and valid_dims)
            or (ndim == 4 and valid_dims and input.size(3) != 0),
            lambda: f"Expected 3D or 4D (batch mode) tensor with optional 0 dim batch size for input, but got: {input.size()}",
        )

    check(
        kW // 2 >= padW and kH // 2 >= padH,
        lambda: "pad should be smaller than or equal to half of kernel size, but got "
        f"padW = {padW}, padH = {padH}, kW = {kW}, kH = {kH}",
    )

    check(
        outputWidth >= 1 and outputHeight >= 1,
        lambda: f"Given input size: ({nInputPlane}x{inputHeight}x{inputWidth}). "
        f"Calculated output size: ({nOutputPlane}x{outputHeight}x{outputWidth}). "
        "Output size is too small",
    )


@register_meta(aten.max_pool2d_with_indices.default)
def meta_max_pool2d_with_indices(
    input, kernel_size, stride=(), padding=(0,), dilation=(1,), ceil_mode=False
):
    # Reference: aten/src/ATen/native/DilatedMaxPool2d.cpp
    def unpack(name, val):
        check(
            len(val) in [1, 2],
            lambda: f"max_pool2d: {name} must either be a single int, or a tuple of two ints",
        )
        H = val[0]
        W = H if len(val) == 1 else val[1]
        return H, W

    kH, kW = unpack("kernel_size", kernel_size)

    check(
        len(stride) in [0, 1, 2],
        lambda: "max_pool2d: stride must either be omitted, a single int, or a tuple of two ints",
    )
    if len(stride) == 0:
        dH, dW = kH, kW
    else:
        dH, dW = unpack("stride", stride)

    padH, padW = unpack("padding", padding)
    dilationH, dilationW = unpack("dilation", dilation)

    memory_format = utils.suggest_memory_format(input)
    if memory_format == torch.channels_last:
        check(
            input.dim() == 4,
            lambda: "non-empty 4D (batch mode) tensor expected for input with channels_last layout",
        )
    elif memory_format == torch.contiguous_format:
        check(
            input.dim() in [3, 4],
            lambda: "non-empty 3D or 4D (batch mode) tensor expected for input",
        )
    else:
        check(
            False,
            lambda: "Unsupport memory format. Supports only ChannelsLast, Contiguous",
        )

    nbatch = input.size(-4) if input.dim() == 4 else 1
    nInputPlane = input.size(-3)
    inputHeight = input.size(-2)
    inputWidth = input.size(-1)

    outputHeight = pooling_output_shape(inputHeight, kH, padH, dH, dilationH, ceil_mode)
    outputWidth = pooling_output_shape(inputWidth, kW, padW, dW, dilationW, ceil_mode)

    pool2d_shape_check(
        input,
        kH,
        kW,
        dH,
        dW,
        padH,
        padW,
        dilationH,
        dilationW,
        nInputPlane,
        inputHeight,
        inputWidth,
        outputHeight,
        outputWidth,
        memory_format,
    )

    if input.dim() == 3:
        size = [nInputPlane, outputHeight, outputWidth]
    else:
        size = [nbatch, nInputPlane, outputHeight, outputWidth]
    return (
        torch.empty(
            size, dtype=input.dtype, device=input.device, memory_format=memory_format
        ),
        torch.empty(
            size, dtype=torch.int64, device=input.device, memory_format=memory_format
        ),
    )


@register_meta([aten.full.default])
def full(size, fill_value, *args, **kwargs):
    return torch.empty(size, *args, **kwargs)


@register_meta(
    [
        aten.randint_like.default,
        aten.randint_like.low_dtype,
        aten.randn_like.default,
        aten.rand_like.default,
        aten.full_like.default,
        aten.zeros_like.default,
        aten.ones_like.default,
    ]
)
def meta_like(self, *args, **kwargs):
    return aten.empty_like.default(self, **kwargs)


# hacky: Please remove after math.ceil works with arange
@register_meta(aten.arange.default)
def arange(end, **kwargs):
    if isinstance(end, FloatLike):
        end = math.ceil(end)  # type: ignore[arg-type]

    def is_integral(x):
        return isinstance(x, IntLike) or isinstance(x, bool)

    set_to_integral_dtype = kwargs.get("dtype", None) is None and is_integral(end)
    if set_to_integral_dtype:
        kwargs["dtype"] = torch.int64

    return aten.empty([end], **kwargs)


@register_meta(aten.arange.start)
def arange_start(start, end, **kwargs):
    return aten.arange(end - start, **kwargs)


@register_meta(aten.select.int)
def meta_select(self, dim, index):
    ndim = self.dim()
    check(
        ndim != 0, lambda: "select() cannot be applied to a 0-dim tensor.", IndexError
    )

    dim = dim if dim >= 0 else dim + ndim
    size = self.size(dim)

    check(
        not (-index > size or index >= size),
        lambda: f"select(): index {index} out of range for tensor of size "
        f"{self.size()} at dimension {dim}",
        IndexError,
    )

    index = index if index >= 0 else index + size

    new_size = list(self.size())
    new_stride = list(self.stride())

    new_storage_offset = self.storage_offset() + index * new_stride[dim]
    del new_size[dim]
    del new_stride[dim]

    return self.as_strided(new_size, new_stride, new_storage_offset)


@register_meta(aten.select_scatter.default)
def meta_select_scatter(self, src, dim, index):
    return torch.empty_like(self)


@register_meta(aten.slice_scatter.default)
def meta_slice_scatter(self, src, dim=0, start=None, end=None, step=1):
    return torch.empty_like(self)


# TODO: Deduplicate this with canonicalize_dim
def maybe_wrap_dim(dim: int, dim_post_expr: int, wrap_scalar: bool = True):
    if dim_post_expr <= 0:
        assert wrap_scalar
        dim_post_expr = 1
    min = -dim_post_expr
    max = dim_post_expr - 1
    assert not (dim < min or dim > max), f"dim {dim} out of bounds ({min}, {max})"
    if dim < 0:
        dim += dim_post_expr
    return dim


def ensure_nonempty_size(t, dim):
    return 1 if t.dim() == 0 else t.shape[dim]


# From aten/src/ATen/native/ScatterGatherChecks.h
def gather_shape_check(self, dim, index):
    self_dims = max(self.dim(), 1)
    index_dims = max(index.dim(), 1)
    check(
        self_dims == index_dims,
        lambda: "Index tensor must have the same number of dimensions as input tensor",
    )
    for i in range(self_dims):
        if i != dim:
            check(
                ensure_nonempty_size(index, i) <= ensure_nonempty_size(self, i),
                lambda: f"Size does not match at dimension {i} expected index {index.shape}"
                + f" to be smaller than self {self.shape} apart from dimension {dim}",
            )


@register_meta(aten.gather.default)
def meta_gather(self, dim, index, sparse_grad=False):
    wrapped_dim = maybe_wrap_dim(dim, self.dim())
    is_index_empty = index.numel() == 0
    if not is_index_empty:
        check(
            index.dtype == torch.long,
            lambda: f"gather(): Expected dtype int64 for index, but got {index.dtype}",
        )
        gather_shape_check(self, wrapped_dim, index)
    return self.new_empty(index.shape)


# From aten/src/ATen/native/TensorAdvancedIndexing.cpp
def get_operator_enum(reduce_, use_new_options=False):
    if use_new_options:
        if reduce_ == "sum":
            return "REDUCE_ADD"
        elif reduce_ == "prod":
            return "REDUCE_MULTIPLY"
        elif reduce_ == "mean":
            return "REDUCE_MEAN"
        elif reduce_ == "amax":
            return "REDUCE_MAXIMUM"
        elif reduce_ == "amin":
            return "REDUCE_MINIMUM"
        check(
            False,
            lambda: "reduce argument must be either sum, prod, mean, amax or amin.",
        )
        return
    else:
        if reduce_ == "add":
            return "REDUCE_ADD"
        elif reduce_ == "multiply":
            return "REDUCE_MULTIPLY"
        check(False, lambda: "reduce argument must be either add or multiply.")
        return


# From aten/src/ATen/native/ScatterGatherChecks.h
def scatter_gather_dtype_check(method_name, self, index, src_opt=None):
    if index.numel() != 0:
        check(
            index.dtype == torch.long,
            lambda: f"{method_name}(): Expected dtype int64 for index",
        )

    if src_opt is not None:
        check(
            self.dtype == src_opt.dtype,
            lambda: f"{method_name}(): Expected self.dtype to be equal to src.dtype",
        )


def ensure_nonempty_dim(dim):
    return max(dim, 1)


# From aten/src/ATen/native/ScatterGatherChecks.h
def scatter_shape_check(self, dim, index, src_opt=None):
    if index.numel() == 0:
        return
    check(
        ensure_nonempty_dim(self.dim()) == ensure_nonempty_dim(index.dim()),
        lambda: "Index tensor must have the same number of dimensions as self tensor",
    )

    is_wrong_shape = False
    self_dims = ensure_nonempty_dim(self.dim())

    # Check: index.size(d) <= self.size(d) for all d != dim
    for d in range(self_dims):
        index_d_size = ensure_nonempty_size(index, d)
        if d == dim:
            continue
        if index_d_size > ensure_nonempty_size(self, d):
            is_wrong_shape = True
            break

    # Check: index.size(d) <= src.size(d) for all d if src is Tensor
    if not is_wrong_shape and src_opt is not None:
        for d in range(self_dims):
            index_d_size = ensure_nonempty_size(index, d)
            if index_d_size > ensure_nonempty_size(src_opt, d):
                is_wrong_shape = True
                break

    if src_opt is not None:
        check(
            ensure_nonempty_dim(self.dim()) == ensure_nonempty_dim(index.dim()),
            lambda: "Index tensor must have the same number of dimensions as self tensor",
        )
        check(
            not is_wrong_shape,
            lambda: f"Expected index {index.shape} to be smaller than self {self.shape}"
            + f" apart from dimension {dim} and to be smaller than src {src_opt.shape}",
        )
    else:
        check(
            not is_wrong_shape,
            lambda: f"Expected index {index.shape} to be smaller than self {self.shape}"
            + f" apart from dimension {dim}",
        )


# From aten/src/ATen/native/TensorAdvancedIndexing.cpp
def scatter_meta_impl(self, dim, index, src=None, reduce_=None, use_new_options=False):
    wrapped_dim = maybe_wrap_dim(dim, self.dim())
    scatter_gather_dtype_check("scatter", self, index, src)
    scatter_shape_check(self, wrapped_dim, index, src)
    if reduce_ is not None:
        # Check if we have a valid reduce operator.
        get_operator_enum(reduce_, use_new_options)


@register_meta(aten.scatter_add.default)
def meta_scatter_add(self, dim, index, src):
    scatter_meta_impl(self, dim, index, src, "add")
    return self.new_empty(self.shape)


<<<<<<< HEAD
def zero_numel_check_dims(self, dim, fn_name):
    if self.ndim == 0:
        check(
            dim == 0 or dim == -1,
            lambda: f"{fn_name}: Expected reduction dim -1 or 0 for scalar but got {dim}",
            IndexError,
        )
    else:
        check(
            self.size(dim) != 0,
            lambda: f"{fn_name}: Expected reduction dim {dim} to have non-zero size.",
            IndexError,
        )


# From aten/src/ATen/native/ReduceOps.cpp
def check_argmax_argmin(name, self, dim):
    if dim is not None:
        dim = maybe_wrap_dim(dim, self.dim())
        zero_numel_check_dims(self, dim, name)
    else:
        check(
            self.numel() != 0,
            lambda: f"{name}: Expected reduction dim to be specified for input.numel() == 0.",
        )


@register_meta(aten.argmax.default)
def argmax_meta(self, dim=None, keepdim=False):
    check_argmax_argmin("argmax", self, dim)
    dims = utils.reduction_dims(self.shape, (dim,) if dim is not None else None)
    shape = _compute_reduction_shape(self, dims, keepdim)
    return self.new_empty(shape, dtype=torch.int64)


@register_meta(aten.argmin.default)
def argmin_min(self, dim=None, keepdim=False):
    check_argmax_argmin("argmin", self, dim)
    dims = utils.reduction_dims(self.shape, (dim,) if dim is not None else None)
    shape = _compute_reduction_shape(self, dims, keepdim)
    return self.new_empty(shape, dtype=torch.int64)


@register_meta(aten.scalar_tensor.default)
def scalar_tensor(s, dtype=None, layout=None, device=None, pin_memory=None):
    return torch.empty(
        (), dtype=dtype, layout=layout, device=device, pin_memory=pin_memory
    )


=======
@register_meta(aten.scatter_add_)
def meta_scatter_add_(self, dim, index, src):
    scatter_meta_impl(self, dim, index, src, "add")
    return self


@register_meta(aten.scatter)
@out_wrapper()
def meta_scatter(self, dim, index, src_or_value, reduce=None):
    src = src_or_value if isinstance(src_or_value, torch.Tensor) else None
    scatter_meta_impl(self, dim, index, src, reduce)
    return self.new_empty(self.shape)


@register_meta(aten.scatter_)
def meta_scatter_(self, dim, index, src_or_value, reduce=None):
    src = src_or_value if isinstance(src_or_value, torch.Tensor) else None
    scatter_meta_impl(self, dim, index, src, reduce)
    return self


@register_meta([aten.scatter_reduce.two, aten.scatter_reduce.two_out])
@out_wrapper()
def meta_scatter_reduce_two(self, dim, index, src, reduce, include_self=True):
    scatter_meta_impl(self, dim, index, src, reduce, use_new_options=True)
    return self.new_empty(self.shape)


@register_meta(aten.scatter_reduce_.two)
def meta_scatter_reduce__two(self, dim, index, src, reduce, include_self=True):
    scatter_meta_impl(self, dim, index, src, reduce, use_new_options=True)
    return self


@register_meta(aten.upsample_nearest2d.vec)
def upsample_nearest2d_vec(input, output_size, scale_factors):
    mem_format = utils.suggest_memory_format(input)
    spatial_dimensions = input.dim() - 2

    input_shape = input.shape
    if output_size is not None:
        assert scale_factors is None
        out_size = output_size
    elif scale_factors is not None:
        assert output_size is None
        out_size = []
        for i in range(spatial_dimensions):
            sym_float = (input_shape[i + 2] / 1) * scale_factors[i]
            assert sym_float >= 0
            out_size.append(math.floor(sym_float))

    output_height = out_size[0]
    output_width = out_size[1]
    nbatch = input_shape[0]
    channels = input_shape[1]
    return input.new_empty((nbatch, channels, output_height, output_width)).to(
        memory_format=mem_format
    )


@register_meta([aten.sort.default, aten.sort.stable])
def meta_sort(self, stable=None, dim=-1, descending=False):
    return torch.empty_like(self), torch.empty_like(self, dtype=torch.int64)


>>>>>>> 133e61af
# We must also trigger meta registrations from PrimTorch ref
# decompositions
import torch._refs
import torch._refs.nn.functional
import torch._refs.special


def activate_meta():

    activate_meta_table = {}

    # For a given op, we pick the most specific decomp function from
    # global_decomp_table in the precedence order of meta > post_autograd > pre_autograd
    for type in ["meta", "post_autograd", "pre_autograd"]:
        registry = global_decomposition_table[type]

        for opo in registry:
            if opo not in activate_meta_table:
                activate_meta_table[opo] = registry[opo]

    for op_overload, fn in activate_meta_table.items():
        assert isinstance(op_overload, OpOverload)

        op_overload.py_impl(torch._C.DispatchKey.Meta)(fn)

        if torch._C._dispatch_has_kernel_for_dispatch_key(
            op_overload.name(), "CompositeImplicitAutograd"
        ):
            # Internally, we shouldn't be registering meta kernels for any operators that
            # have CompositeImplicitAutograd kernels.
            # Instead, we should be letting those decompositions run, and writing meta kernels
            # only for the base operators.
            pass
        elif op_overload.is_view:
            # Attempting to register a python meta kernel for a view operator.
            # We shouldn't do this, because the output will report as not having aliased storages.
            # All view ops have meta kernels in C++ today, so we should use those instead.
            pass
        elif op_overload.name() in {
            "aten::empty_strided",  # causing infinite recursion, test_meta.py
            "aten::clone",  # causing infinite recursion
            "aten::_to_copy",  # causing infinite recursion, test_serialization.py -k test_tensor_subclass_getstate_overwrite  # noqa: B950
            "aten::copy_",  # Exception not raised, test_torch.py -k test_storage_meta_errors_cpu_int64  # noqa: B950
            "aten::constant_pad_nd",  # requires_grad mismatch, test_ops.py -k test_fake_crossref_backward_amp_istft_cuda_float32  # noqa: B950
            "aten::rot90",  # requires_grad mismatch! test_ops.py -k test_fake_crossref_backward_amp_rot90_cuda_float32  # noqa: B950
        }:
            pass
        else:
            _meta_lib_dont_use_me_use_register_meta.impl(op_overload, fn)


activate_meta()<|MERGE_RESOLUTION|>--- conflicted
+++ resolved
@@ -1670,58 +1670,6 @@
     return self.new_empty(self.shape)
 
 
-<<<<<<< HEAD
-def zero_numel_check_dims(self, dim, fn_name):
-    if self.ndim == 0:
-        check(
-            dim == 0 or dim == -1,
-            lambda: f"{fn_name}: Expected reduction dim -1 or 0 for scalar but got {dim}",
-            IndexError,
-        )
-    else:
-        check(
-            self.size(dim) != 0,
-            lambda: f"{fn_name}: Expected reduction dim {dim} to have non-zero size.",
-            IndexError,
-        )
-
-
-# From aten/src/ATen/native/ReduceOps.cpp
-def check_argmax_argmin(name, self, dim):
-    if dim is not None:
-        dim = maybe_wrap_dim(dim, self.dim())
-        zero_numel_check_dims(self, dim, name)
-    else:
-        check(
-            self.numel() != 0,
-            lambda: f"{name}: Expected reduction dim to be specified for input.numel() == 0.",
-        )
-
-
-@register_meta(aten.argmax.default)
-def argmax_meta(self, dim=None, keepdim=False):
-    check_argmax_argmin("argmax", self, dim)
-    dims = utils.reduction_dims(self.shape, (dim,) if dim is not None else None)
-    shape = _compute_reduction_shape(self, dims, keepdim)
-    return self.new_empty(shape, dtype=torch.int64)
-
-
-@register_meta(aten.argmin.default)
-def argmin_min(self, dim=None, keepdim=False):
-    check_argmax_argmin("argmin", self, dim)
-    dims = utils.reduction_dims(self.shape, (dim,) if dim is not None else None)
-    shape = _compute_reduction_shape(self, dims, keepdim)
-    return self.new_empty(shape, dtype=torch.int64)
-
-
-@register_meta(aten.scalar_tensor.default)
-def scalar_tensor(s, dtype=None, layout=None, device=None, pin_memory=None):
-    return torch.empty(
-        (), dtype=dtype, layout=layout, device=device, pin_memory=pin_memory
-    )
-
-
-=======
 @register_meta(aten.scatter_add_)
 def meta_scatter_add_(self, dim, index, src):
     scatter_meta_impl(self, dim, index, src, "add")
@@ -1787,7 +1735,56 @@
     return torch.empty_like(self), torch.empty_like(self, dtype=torch.int64)
 
 
->>>>>>> 133e61af
+def zero_numel_check_dims(self, dim, fn_name):
+    if self.ndim == 0:
+        check(
+            dim == 0 or dim == -1,
+            lambda: f"{fn_name}: Expected reduction dim -1 or 0 for scalar but got {dim}",
+            IndexError,
+        )
+    else:
+        check(
+            self.size(dim) != 0,
+            lambda: f"{fn_name}: Expected reduction dim {dim} to have non-zero size.",
+            IndexError,
+        )
+
+
+# From aten/src/ATen/native/ReduceOps.cpp
+def check_argmax_argmin(name, self, dim):
+    if dim is not None:
+        dim = maybe_wrap_dim(dim, self.dim())
+        zero_numel_check_dims(self, dim, name)
+    else:
+        check(
+            self.numel() != 0,
+            lambda: f"{name}: Expected reduction dim to be specified for input.numel() == 0.",
+        )
+
+
+@register_meta(aten.argmax.default)
+def argmax_meta(self, dim=None, keepdim=False):
+    check_argmax_argmin("argmax", self, dim)
+    dims = utils.reduction_dims(self.shape, (dim,) if dim is not None else None)
+    shape = _compute_reduction_shape(self, dims, keepdim)
+    return self.new_empty(shape, dtype=torch.int64)
+
+
+@register_meta(aten.argmin.default)
+def argmin_min(self, dim=None, keepdim=False):
+    check_argmax_argmin("argmin", self, dim)
+    dims = utils.reduction_dims(self.shape, (dim,) if dim is not None else None)
+    shape = _compute_reduction_shape(self, dims, keepdim)
+    return self.new_empty(shape, dtype=torch.int64)
+
+
+@register_meta(aten.scalar_tensor.default)
+def scalar_tensor(s, dtype=None, layout=None, device=None, pin_memory=None):
+    return torch.empty(
+        (), dtype=dtype, layout=layout, device=device, pin_memory=pin_memory
+    )
+
+
 # We must also trigger meta registrations from PrimTorch ref
 # decompositions
 import torch._refs
