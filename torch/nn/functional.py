"""Functional interface"""
from typing import Callable, List, Optional, Tuple, Union
import math
import warnings

import torch
from torch import _VF
from torch import sym_int as _sym_int
from torch._C import _infer_size, _add_docstr
from torch._torch_docs import reproducibility_notes, tf32_notes, sparse_support_notes
# A workaround to support both TorchScript and MyPy:
from typing import TYPE_CHECKING
if TYPE_CHECKING:
    from torch.types import _dtype as DType
else:
    # The JIT doesn't understand Union, nor torch.dtype here
    DType = int

from .._jit_internal import boolean_dispatch, _overload, BroadcastingList1, BroadcastingList2, BroadcastingList3
from ..overrides import (
    has_torch_function, has_torch_function_unary, has_torch_function_variadic,
    handle_torch_function)
from . import _reduction as _Reduction
from . import grad  # noqa: F401
from .modules import utils
from .modules.utils import _single, _pair, _triple, _list_with_default

Tensor = torch.Tensor

conv1d = _add_docstr(
    torch.conv1d,
    r"""
conv1d(input, weight, bias=None, stride=1, padding=0, dilation=1, groups=1) -> Tensor

Applies a 1D convolution over an input signal composed of several input
planes.

{tf32_note}

See :class:`~torch.nn.Conv1d` for details and output shape.

Note:
    {cudnn_reproducibility_note}

Note:
    This operator supports complex data types i.e. ``complex32, complex64, complex128``.
""".format(
        **reproducibility_notes, **tf32_notes
    )
    + r"""

Args:
    input: input tensor of shape :math:`(\text{minibatch} , \text{in\_channels} , iW)`
    weight: filters of shape :math:`(\text{out\_channels} , \frac{\text{in\_channels}}{\text{groups}} , kW)`
    bias: optional bias of shape :math:`(\text{out\_channels})`. Default: ``None``
    stride: the stride of the convolving kernel. Can be a single number or
      a one-element tuple `(sW,)`. Default: 1
    padding: implicit paddings on both sides of the input. Can be a string {'valid', 'same'},
      single number or a one-element tuple `(padW,)`. Default: 0
      ``padding='valid'`` is the same as no padding. ``padding='same'`` pads
      the input so the output has the same shape as the input. However, this mode
      doesn't support any stride values other than 1.

      .. warning::
          For ``padding='same'``, if the ``weight`` is even-length and
          ``dilation`` is odd in any dimension, a full :func:`pad` operation
          may be needed internally. Lowering performance.
    dilation: the spacing between kernel elements. Can be a single number or
      a one-element tuple `(dW,)`. Default: 1
    groups: split input into groups, :math:`\text{in\_channels}` should be divisible by
      the number of groups. Default: 1

Examples::

    >>> inputs = torch.randn(33, 16, 30)
    >>> filters = torch.randn(20, 16, 5)
    >>> F.conv1d(inputs, filters)
""",
)

conv2d = _add_docstr(
    torch.conv2d,
    r"""
conv2d(input, weight, bias=None, stride=1, padding=0, dilation=1, groups=1) -> Tensor

Applies a 2D convolution over an input image composed of several input
planes.

{tf32_note}

See :class:`~torch.nn.Conv2d` for details and output shape.

Note:
    {cudnn_reproducibility_note}

Note:
    This operator supports complex data types i.e. ``complex32, complex64, complex128``.
""".format(
        **reproducibility_notes, **tf32_notes
    )
    + r"""

Args:
    input: input tensor of shape :math:`(\text{minibatch} , \text{in\_channels} , iH , iW)`
    weight: filters of shape :math:`(\text{out\_channels} , \frac{\text{in\_channels}}{\text{groups}} , kH , kW)`
    bias: optional bias tensor of shape :math:`(\text{out\_channels})`. Default: ``None``
    stride: the stride of the convolving kernel. Can be a single number or a
      tuple `(sH, sW)`. Default: 1
    padding: implicit paddings on both sides of the input. Can be a string {'valid', 'same'},
      single number or a tuple `(padH, padW)`. Default: 0
      ``padding='valid'`` is the same as no padding. ``padding='same'`` pads
      the input so the output has the same shape as the input. However, this mode
      doesn't support any stride values other than 1.

      .. warning::
          For ``padding='same'``, if the ``weight`` is even-length and
          ``dilation`` is odd in any dimension, a full :func:`pad` operation
          may be needed internally. Lowering performance.

    dilation: the spacing between kernel elements. Can be a single number or
      a tuple `(dH, dW)`. Default: 1
    groups: split input into groups, :math:`\text{in\_channels}` should be divisible by the
      number of groups. Default: 1

Examples::

    >>> # With square kernels and equal stride
    >>> filters = torch.randn(8, 4, 3, 3)
    >>> inputs = torch.randn(1, 4, 5, 5)
    >>> F.conv2d(inputs, filters, padding=1)
""",
)  # noqa: E501

conv3d = _add_docstr(
    torch.conv3d,
    r"""
conv3d(input, weight, bias=None, stride=1, padding=0, dilation=1, groups=1) -> Tensor

Applies a 3D convolution over an input image composed of several input
planes.

{tf32_note}

See :class:`~torch.nn.Conv3d` for details and output shape.

Note:
    {cudnn_reproducibility_note}

Note:
    This operator supports complex data types i.e. ``complex32, complex64, complex128``.
""".format(
        **reproducibility_notes, **tf32_notes
    )
    + r"""

Args:
    input: input tensor of shape :math:`(\text{minibatch} , \text{in\_channels} , iT , iH , iW)`
    weight: filters of shape :math:`(\text{out\_channels} , \frac{\text{in\_channels}}{\text{groups}} , kT , kH , kW)`
    bias: optional bias tensor of shape :math:`(\text{out\_channels})`. Default: None
    stride: the stride of the convolving kernel. Can be a single number or a
      tuple `(sT, sH, sW)`. Default: 1
    padding: implicit paddings on both sides of the input. Can be a string {'valid', 'same'},
      single number or a tuple `(padT, padH, padW)`. Default: 0
      ``padding='valid'`` is the same as no padding. ``padding='same'`` pads
      the input so the output has the same shape as the input. However, this mode
      doesn't support any stride values other than 1.

      .. warning::
          For ``padding='same'``, if the ``weight`` is even-length and
          ``dilation`` is odd in any dimension, a full :func:`pad` operation
          may be needed internally. Lowering performance.

    dilation: the spacing between kernel elements. Can be a single number or
      a tuple `(dT, dH, dW)`. Default: 1
    groups: split input into groups, :math:`\text{in\_channels}` should be divisible by
      the number of groups. Default: 1

Examples::

    >>> filters = torch.randn(33, 16, 3, 3, 3)
    >>> inputs = torch.randn(20, 16, 50, 10, 20)
    >>> F.conv3d(inputs, filters)
""",
)  # noqa: E501

conv_transpose1d = _add_docstr(
    torch.conv_transpose1d,
    r"""
conv_transpose1d(input, weight, bias=None, stride=1, padding=0, output_padding=0, groups=1, dilation=1) -> Tensor

Applies a 1D transposed convolution operator over an input signal
composed of several input planes, sometimes also called "deconvolution".

{tf32_note}

See :class:`~torch.nn.ConvTranspose1d` for details and output shape.

Note:
    {cudnn_reproducibility_note}
""".format(
        **reproducibility_notes, **tf32_notes
    )
    + r"""

Args:
    input: input tensor of shape :math:`(\text{minibatch} , \text{in\_channels} , iW)`
    weight: filters of shape :math:`(\text{in\_channels} , \frac{\text{out\_channels}}{\text{groups}} , kW)`
    bias: optional bias of shape :math:`(\text{out\_channels})`. Default: None
    stride: the stride of the convolving kernel. Can be a single number or a
      tuple ``(sW,)``. Default: 1
    padding: ``dilation * (kernel_size - 1) - padding`` zero-padding will be added to both
      sides of each dimension in the input. Can be a single number or a tuple
      ``(padW,)``. Default: 0
    output_padding: additional size added to one side of each dimension in the
      output shape. Can be a single number or a tuple ``(out_padW)``. Default: 0
    groups: split input into groups, :math:`\text{in\_channels}` should be divisible by the
      number of groups. Default: 1
    dilation: the spacing between kernel elements. Can be a single number or
      a tuple ``(dW,)``. Default: 1

Examples::

    >>> inputs = torch.randn(20, 16, 50)
    >>> weights = torch.randn(16, 33, 5)
    >>> F.conv_transpose1d(inputs, weights)
""",
)

conv_transpose2d = _add_docstr(
    torch.conv_transpose2d,
    r"""
conv_transpose2d(input, weight, bias=None, stride=1, padding=0, output_padding=0, groups=1, dilation=1) -> Tensor

Applies a 2D transposed convolution operator over an input image
composed of several input planes, sometimes also called "deconvolution".

{tf32_note}

See :class:`~torch.nn.ConvTranspose2d` for details and output shape.

Note:
    {cudnn_reproducibility_note}
""".format(
        **reproducibility_notes, **tf32_notes
    )
    + r"""

Args:
    input: input tensor of shape :math:`(\text{minibatch} , \text{in\_channels} , iH , iW)`
    weight: filters of shape :math:`(\text{in\_channels} , \frac{\text{out\_channels}}{\text{groups}} , kH , kW)`
    bias: optional bias of shape :math:`(\text{out\_channels})`. Default: None
    stride: the stride of the convolving kernel. Can be a single number or a
      tuple ``(sH, sW)``. Default: 1
    padding: ``dilation * (kernel_size - 1) - padding`` zero-padding will be added to both
      sides of each dimension in the input. Can be a single number or a tuple
      ``(padH, padW)``. Default: 0
    output_padding: additional size added to one side of each dimension in the
      output shape. Can be a single number or a tuple ``(out_padH, out_padW)``.
      Default: 0
    groups: split input into groups, :math:`\text{in\_channels}` should be divisible by the
      number of groups. Default: 1
    dilation: the spacing between kernel elements. Can be a single number or
      a tuple ``(dH, dW)``. Default: 1

Examples::

    >>> # With square kernels and equal stride
    >>> inputs = torch.randn(1, 4, 5, 5)
    >>> weights = torch.randn(4, 8, 3, 3)
    >>> F.conv_transpose2d(inputs, weights, padding=1)
""",
)  # noqa: E501

conv_transpose3d = _add_docstr(
    torch.conv_transpose3d,
    r"""
conv_transpose3d(input, weight, bias=None, stride=1, padding=0, output_padding=0, groups=1, dilation=1) -> Tensor

Applies a 3D transposed convolution operator over an input image
composed of several input planes, sometimes also called "deconvolution"

{tf32_note}

See :class:`~torch.nn.ConvTranspose3d` for details and output shape.

Note:
    {cudnn_reproducibility_note}
""".format(
        **reproducibility_notes, **tf32_notes
    )
    + r"""

Args:
    input: input tensor of shape :math:`(\text{minibatch} , \text{in\_channels} , iT , iH , iW)`
    weight: filters of shape :math:`(\text{in\_channels} , \frac{\text{out\_channels}}{\text{groups}} , kT , kH , kW)`
    bias: optional bias of shape :math:`(\text{out\_channels})`. Default: None
    stride: the stride of the convolving kernel. Can be a single number or a
      tuple ``(sT, sH, sW)``. Default: 1
    padding: ``dilation * (kernel_size - 1) - padding`` zero-padding will be added to both
      sides of each dimension in the input. Can be a single number or a tuple
      ``(padT, padH, padW)``. Default: 0
    output_padding: additional size added to one side of each dimension in the
      output shape. Can be a single number or a tuple
      ``(out_padT, out_padH, out_padW)``. Default: 0
    groups: split input into groups, :math:`\text{in\_channels}` should be divisible by the
      number of groups. Default: 1
    dilation: the spacing between kernel elements. Can be a single number or
      a tuple `(dT, dH, dW)`. Default: 1

Examples::

    >>> inputs = torch.randn(20, 16, 50, 10, 20)
    >>> weights = torch.randn(16, 33, 3, 3, 3)
    >>> F.conv_transpose3d(inputs, weights)
""",
)  # noqa: E501

conv_tbc = _add_docstr(
    torch.conv_tbc,
    r"""
Applies a 1-dimensional sequence convolution over an input sequence.
Input and output dimensions are (Time, Batch, Channels) - hence TBC.

Args:
    input: input tensor of shape :math:`(\text{sequence length} \times batch \times \text{in\_channels})`
    weight: filter of shape (:math:`\text{kernel width} \times \text{in\_channels} \times \text{out\_channels}`)
    bias: bias of shape (:math:`\text{out\_channels}`)
    pad: number of timesteps to pad. Default: 0
""",
)


# Pooling
avg_pool1d = _add_docstr(
    torch.avg_pool1d,
    r"""
avg_pool1d(input, kernel_size, stride=None, padding=0, ceil_mode=False, count_include_pad=True) -> Tensor

Applies a 1D average pooling over an input signal composed of several
input planes.

See :class:`~torch.nn.AvgPool1d` for details and output shape.

Args:
    input: input tensor of shape :math:`(\text{minibatch} , \text{in\_channels} , iW)`
    kernel_size: the size of the window. Can be a single number or a
      tuple `(kW,)`
    stride: the stride of the window. Can be a single number or a tuple
      `(sW,)`. Default: :attr:`kernel_size`
    padding: implicit zero paddings on both sides of the input. Can be a
      single number or a tuple `(padW,)`. Default: 0
    ceil_mode: when True, will use `ceil` instead of `floor` to compute the
        output shape. Default: ``False``
    count_include_pad: when True, will include the zero-padding in the
        averaging calculation. Default: ``True``

Examples::

    >>> # pool of square window of size=3, stride=2
    >>> input = torch.tensor([[[1, 2, 3, 4, 5, 6, 7]]], dtype=torch.float32)
    >>> F.avg_pool1d(input, kernel_size=3, stride=2)
    tensor([[[ 2.,  4.,  6.]]])

""",
)


avg_pool2d = _add_docstr(
    torch._C._nn.avg_pool2d,
    r"""
avg_pool2d(input, kernel_size, stride=None, padding=0, ceil_mode=False, count_include_pad=True, divisor_override=None) -> Tensor

Applies 2D average-pooling operation in :math:`kH \times kW` regions by step size
:math:`sH \times sW` steps. The number of output features is equal to the number of
input planes.

See :class:`~torch.nn.AvgPool2d` for details and output shape.

Args:
    input: input tensor :math:`(\text{minibatch} , \text{in\_channels} , iH , iW)`
    kernel_size: size of the pooling region. Can be a single number or a
      tuple `(kH, kW)`
    stride: stride of the pooling operation. Can be a single number or a
      tuple `(sH, sW)`. Default: :attr:`kernel_size`
    padding: implicit zero paddings on both sides of the input. Can be a
      single number or a tuple `(padH, padW)`. Default: 0
    ceil_mode: when True, will use `ceil` instead of `floor` in the formula
        to compute the output shape. Default: ``False``
    count_include_pad: when True, will include the zero-padding in the
        averaging calculation. Default: ``True``
    divisor_override: if specified, it will be used as divisor, otherwise
         size of the pooling region will be used. Default: None
""",
)

avg_pool3d = _add_docstr(
    torch._C._nn.avg_pool3d,
    r"""
avg_pool3d(input, kernel_size, stride=None, padding=0, ceil_mode=False, count_include_pad=True, divisor_override=None) -> Tensor

Applies 3D average-pooling operation in :math:`kT \times kH \times kW` regions by step
size :math:`sT \times sH \times sW` steps. The number of output features is equal to
:math:`\lfloor\frac{\text{input planes}}{sT}\rfloor`.

See :class:`~torch.nn.AvgPool3d` for details and output shape.

Args:
    input: input tensor :math:`(\text{minibatch} , \text{in\_channels} , iT \times iH , iW)`
    kernel_size: size of the pooling region. Can be a single number or a
      tuple `(kT, kH, kW)`
    stride: stride of the pooling operation. Can be a single number or a
      tuple `(sT, sH, sW)`. Default: :attr:`kernel_size`
    padding: implicit zero paddings on both sides of the input. Can be a
      single number or a tuple `(padT, padH, padW)`, Default: 0
    ceil_mode: when True, will use `ceil` instead of `floor` in the formula
        to compute the output shape
    count_include_pad: when True, will include the zero-padding in the
        averaging calculation
    divisor_override: if specified, it will be used as divisor, otherwise
        size of the pooling region will be used. Default: None
""",
)


def fractional_max_pool2d_with_indices(
    input: Tensor, kernel_size: BroadcastingList2[int],
    output_size: Optional[BroadcastingList2[int]] = None,
    output_ratio: Optional[BroadcastingList2[float]] = None,
    return_indices: bool = False,
    _random_samples: Optional[Tensor] = None
) -> Tuple[Tensor, Tensor]:
    r"""Applies 2D fractional max pooling over an input signal composed of several input planes.

    Fractional MaxPooling is described in detail in the paper `Fractional MaxPooling`_ by Ben Graham

    The max-pooling operation is applied in :math:`kH \times kW` regions by a stochastic
    step size determined by the target output size.
    The number of output features is equal to the number of input planes.

    Args:
        kernel_size: the size of the window to take a max over.
                     Can be a single number :math:`k` (for a square kernel of :math:`k \times k`)
                     or a tuple `(kH, kW)`
        output_size: the target output size of the image of the form :math:`oH \times oW`.
                     Can be a tuple `(oH, oW)` or a single number :math:`oH` for a square image :math:`oH \times oH`
        output_ratio: If one wants to have an output size as a ratio of the input size, this option can be given.
                      This has to be a number or tuple in the range (0, 1)
        return_indices: if ``True``, will return the indices along with the outputs.
                        Useful to pass to :func:`~torch.nn.functional.max_unpool2d`.

    Examples::
        >>> input = torch.randn(20, 16, 50, 32)
        >>> # pool of square window of size=3, and target output size 13x12
        >>> F.fractional_max_pool2d(input, 3, output_size=(13, 12))
        >>> # pool of square window and target output size being half of input image size
        >>> F.fractional_max_pool2d(input, 3, output_ratio=(0.5, 0.5))

    .. _Fractional MaxPooling:
        http://arxiv.org/abs/1412.6071
    """
    if has_torch_function_variadic(input, _random_samples):
        return handle_torch_function(
            fractional_max_pool2d_with_indices,
            (input, _random_samples),
            input,
            kernel_size,
            output_size=output_size,
            output_ratio=output_ratio,
            return_indices=return_indices,
            _random_samples=_random_samples,
        )
    if output_size is None and output_ratio is None:
        raise ValueError("fractional_max_pool2d requires specifying either " "an output_size or an output_ratio")
    if output_size is None:
        assert output_ratio is not None
        _output_ratio = _pair(output_ratio)
        output_size = [int(input.size(-2) * _output_ratio[0]), int(input.size(-1) * _output_ratio[1])]

    if _random_samples is None:
        n_batch = 1 if input.dim() == 3 else input.size(0)
        _random_samples = torch.rand(n_batch, input.size(-3), 2, dtype=input.dtype, device=input.device)
    return torch._C._nn.fractional_max_pool2d(input, kernel_size, output_size, _random_samples)


def _fractional_max_pool2d(
    input: Tensor, kernel_size: BroadcastingList2[int],
    output_size: Optional[BroadcastingList2[int]] = None,
    output_ratio: Optional[BroadcastingList2[float]] = None,
    return_indices: bool = False,
    _random_samples: Optional[Tensor] = None
) -> Tensor:
    if has_torch_function_variadic(input, _random_samples):
        return handle_torch_function(
            fractional_max_pool2d,
            (input, _random_samples),
            input,
            kernel_size,
            output_size=output_size,
            output_ratio=output_ratio,
            return_indices=return_indices,
            _random_samples=_random_samples,
        )
    return fractional_max_pool2d_with_indices(
        input, kernel_size, output_size, output_ratio, return_indices, _random_samples
    )[0]


fractional_max_pool2d = boolean_dispatch(
    arg_name="return_indices",
    arg_index=4,
    default=False,
    if_true=fractional_max_pool2d_with_indices,
    if_false=_fractional_max_pool2d,
    module_name=__name__,
    func_name="fractional_max_pool2d",
)


def fractional_max_pool3d_with_indices(
    input: Tensor, kernel_size: BroadcastingList3[int],
    output_size: Optional[BroadcastingList3[int]] = None,
    output_ratio: Optional[BroadcastingList3[float]] = None,
    return_indices: bool = False,
    _random_samples: Optional[Tensor] = None
) -> Tuple[Tensor, Tensor]:
    r"""Applies 3D fractional max pooling over an input signal composed of several input planes.

    Fractional MaxPooling is described in detail in the paper `Fractional MaxPooling`_ by Ben Graham

    The max-pooling operation is applied in :math:`kT \times kH \times kW` regions by a stochastic
    step size determined by the target output size.
    The number of output features is equal to the number of input planes.

    Args:
        kernel_size: the size of the window to take a max over.
                     Can be a single number :math:`k` (for a square kernel of :math:`k \times k \times k`)
                     or a tuple `(kT, kH, kW)`
        output_size: the target output size of the form :math:`oT \times oH \times oW`.
                     Can be a tuple `(oT, oH, oW)` or a single number :math:`oH` for a cubic output
                     :math:`oH \times oH \times oH`
        output_ratio: If one wants to have an output size as a ratio of the input size, this option can be given.
                      This has to be a number or tuple in the range (0, 1)
        return_indices: if ``True``, will return the indices along with the outputs.
                        Useful to pass to :func:`~torch.nn.functional.max_unpool3d`.

    Shape:
        - Input: :math:`(N, C, T_{in}, H_{in}, W_{in})` or :math:`(C, T_{in}, H_{in}, W_{in})`.
        - Output: :math:`(N, C, T_{out}, H_{out}, W_{out})` or :math:`(C, T_{out}, H_{out}, W_{out})`, where
          :math:`(T_{out}, H_{out}, W_{out})=\text{output\_size}` or
          :math:`(T_{out}, H_{out}, W_{out})=\text{output\_ratio} \times (T_{in}, H_{in}, W_{in})`

    Examples::
        >>> input = torch.randn(20, 16, 50, 32, 16)
        >>> # pool of cubic window of size=3, and target output size 13x12x11
        >>> F.fractional_max_pool3d(input, 3, output_size=(13, 12, 11))
        >>> # pool of cubic window and target output size being half of input size
        >>> F.fractional_max_pool3d(input, 3, output_ratio=(0.5, 0.5, 0.5))

    .. _Fractional MaxPooling:
        http://arxiv.org/abs/1412.6071
    """
    if has_torch_function_variadic(input, _random_samples):
        return handle_torch_function(
            fractional_max_pool3d_with_indices,
            (input, _random_samples),
            input,
            kernel_size,
            output_size=output_size,
            output_ratio=output_ratio,
            return_indices=return_indices,
            _random_samples=_random_samples,
        )
    if output_size is None and output_ratio is None:
        raise ValueError("fractional_max_pool3d requires specifying either " "an output_size or an output_ratio")
    if output_size is None:
        assert output_ratio is not None
        _output_ratio = _triple(output_ratio)
        output_size = [
            int(input.size(-3) * _output_ratio[0]),
            int(input.size(-2) * _output_ratio[1]),
            int(input.size(-1) * _output_ratio[2]),
        ]

    if _random_samples is None:
        n_batch = 1 if input.dim() == 4 else input.size(0)
        _random_samples = torch.rand(n_batch, input.size(-4), 3, dtype=input.dtype, device=input.device)
    return torch._C._nn.fractional_max_pool3d(input, kernel_size, output_size, _random_samples)


def _fractional_max_pool3d(
    input: Tensor, kernel_size: BroadcastingList3[int],
    output_size: Optional[BroadcastingList3[int]] = None,
    output_ratio: Optional[BroadcastingList3[float]] = None,
    return_indices: bool = False,
    _random_samples: Optional[Tensor] = None
) -> Tensor:
    if has_torch_function_variadic(input, _random_samples):
        return handle_torch_function(
            fractional_max_pool3d,
            (input, _random_samples),
            input,
            kernel_size,
            output_size=output_size,
            output_ratio=output_ratio,
            return_indices=return_indices,
            _random_samples=_random_samples,
        )
    return fractional_max_pool3d_with_indices(
        input, kernel_size, output_size, output_ratio, return_indices, _random_samples
    )[0]


fractional_max_pool3d = boolean_dispatch(
    arg_name="return_indices",
    arg_index=4,
    default=False,
    if_true=fractional_max_pool3d_with_indices,
    if_false=_fractional_max_pool3d,
    module_name=__name__,
    func_name="fractional_max_pool3d",
)


def max_pool1d_with_indices(
    input: Tensor, kernel_size: BroadcastingList1[int],
    stride: Optional[BroadcastingList1[int]] = None,
    padding: BroadcastingList1[int] = 0,
    dilation: BroadcastingList1[int] = 1,
    ceil_mode: bool = False,
    return_indices: bool = False
) -> Tuple[Tensor, Tensor]:
    r"""
    max_pool1d(input, kernel_size, stride=None, padding=0, dilation=1, ceil_mode=False, return_indices=False)

    Applies a 1D max pooling over an input signal composed of several input
    planes.

    .. note::
        The order of :attr:`ceil_mode` and :attr:`return_indices` is different from
        what seen in :class:`~torch.nn.MaxPool1d`, and will change in a future release.

    See :class:`~torch.nn.MaxPool1d` for details.

    Args:
        input: input tensor of shape :math:`(\text{minibatch} , \text{in\_channels} , iW)`, minibatch dim optional.
        kernel_size: the size of the window. Can be a single number or a
            tuple `(kW,)`
        stride: the stride of the window. Can be a single number or a tuple
            `(sW,)`. Default: :attr:`kernel_size`
        padding: Implicit negative infinity padding to be added on both sides, must be >= 0 and <= kernel_size / 2.
        dilation: The stride between elements within a sliding window, must be > 0.
        ceil_mode: If ``True``, will use `ceil` instead of `floor` to compute the output shape. This
                   ensures that every element in the input tensor is covered by a sliding window.
        return_indices: If ``True``, will return the argmax along with the max values.
                        Useful for :class:`torch.nn.functional.max_unpool1d` later
    """
    if has_torch_function_unary(input):
        return handle_torch_function(
            max_pool1d_with_indices,
            (input,),
            input,
            kernel_size,
            stride=stride,
            padding=padding,
            dilation=dilation,
            ceil_mode=ceil_mode,
            return_indices=return_indices,
        )
    if stride is None:
        stride = torch.jit.annotate(List[int], [])
    return torch.max_pool1d_with_indices(input, kernel_size, stride, padding, dilation, ceil_mode)


def _max_pool1d(
    input: Tensor, kernel_size: BroadcastingList1[int],
    stride: Optional[BroadcastingList1[int]] = None,
    padding: BroadcastingList1[int] = 0,
    dilation: BroadcastingList1[int] = 1,
    ceil_mode: bool = False,
    return_indices: bool = False
) -> Tensor:
    if has_torch_function_unary(input):
        return handle_torch_function(
            max_pool1d,
            (input,),
            input,
            kernel_size,
            stride=stride,
            padding=padding,
            dilation=dilation,
            ceil_mode=ceil_mode,
            return_indices=return_indices,
        )
    if stride is None:
        stride = torch.jit.annotate(List[int], [])
    return torch.max_pool1d(input, kernel_size, stride, padding, dilation, ceil_mode)


max_pool1d = boolean_dispatch(
    arg_name="return_indices",
    arg_index=6,
    default=False,
    if_true=max_pool1d_with_indices,
    if_false=_max_pool1d,
    module_name=__name__,
    func_name="max_pool1d",
)


def max_pool2d_with_indices(
    input: Tensor, kernel_size: BroadcastingList2[int],
    stride: Optional[BroadcastingList2[int]] = None,
    padding: BroadcastingList2[int] = 0,
    dilation: BroadcastingList2[int] = 1,
    ceil_mode: bool = False,
    return_indices: bool = False
) -> Tuple[Tensor, Tensor]:
    r"""
    max_pool2d(input, kernel_size, stride=None, padding=0, dilation=1, ceil_mode=False, return_indices=False)

    Applies a 2D max pooling over an input signal composed of several input
    planes.

    .. note::
        The order of :attr:`ceil_mode` and :attr:`return_indices` is different from
        what seen in :class:`~torch.nn.MaxPool2d`, and will change in a future release.

    See :class:`~torch.nn.MaxPool2d` for details.

    Args:
        input: input tensor :math:`(\text{minibatch} , \text{in\_channels} , iH , iW)`, minibatch dim optional.
        kernel_size: size of the pooling region. Can be a single number or a
            tuple `(kH, kW)`
        stride: stride of the pooling operation. Can be a single number or a
            tuple `(sH, sW)`. Default: :attr:`kernel_size`
        padding: Implicit negative infinity padding to be added on both sides, must be >= 0 and <= kernel_size / 2.
        dilation: The stride between elements within a sliding window, must be > 0.
        ceil_mode: If ``True``, will use `ceil` instead of `floor` to compute the output shape. This
                   ensures that every element in the input tensor is covered by a sliding window.
        return_indices: If ``True``, will return the argmax along with the max values.
                        Useful for :class:`torch.nn.functional.max_unpool2d` later
    """
    if has_torch_function_unary(input):
        return handle_torch_function(
            max_pool2d_with_indices,
            (input,),
            input,
            kernel_size,
            stride=stride,
            padding=padding,
            dilation=dilation,
            ceil_mode=ceil_mode,
            return_indices=return_indices,
        )
    if stride is None:
        stride = torch.jit.annotate(List[int], [])
    return torch._C._nn.max_pool2d_with_indices(input, kernel_size, stride, padding, dilation, ceil_mode)


def _max_pool2d(
    input: Tensor, kernel_size: BroadcastingList2[int],
    stride: Optional[BroadcastingList2[int]] = None,
    padding: BroadcastingList2[int] = 0,
    dilation: BroadcastingList2[int] = 1,
    ceil_mode: bool = False,
    return_indices: bool = False
) -> Tensor:
    if has_torch_function_unary(input):
        return handle_torch_function(
            max_pool2d,
            (input,),
            input,
            kernel_size,
            stride=stride,
            padding=padding,
            dilation=dilation,
            ceil_mode=ceil_mode,
            return_indices=return_indices,
        )
    if stride is None:
        stride = torch.jit.annotate(List[int], [])
    return torch.max_pool2d(input, kernel_size, stride, padding, dilation, ceil_mode)


max_pool2d = boolean_dispatch(
    arg_name="return_indices",
    arg_index=6,
    default=False,
    if_true=max_pool2d_with_indices,
    if_false=_max_pool2d,
    module_name=__name__,
    func_name="max_pool2d",
)


def max_pool3d_with_indices(
    input: Tensor, kernel_size: BroadcastingList3[int],
    stride: Optional[BroadcastingList3[int]] = None,
    padding: BroadcastingList3[int] = 0,
    dilation: BroadcastingList3[int] = 1,
    ceil_mode: bool = False,
    return_indices: bool = False
) -> Tuple[Tensor, Tensor]:
    r"""
    max_pool3d(input, kernel_size, stride=None, padding=0, dilation=1, ceil_mode=False, return_indices=False)

    Applies a 3D max pooling over an input signal composed of several input
    planes.

    .. note::
        The order of :attr:`ceil_mode` and :attr:`return_indices` is different from
        what seen in :class:`~torch.nn.MaxPool3d`, and will change in a future release.

    See :class:`~torch.nn.MaxPool3d` for details.

    Args:
        input: input tensor :math:`(\text{minibatch} , \text{in\_channels} , iD, iH , iW)`, minibatch dim optional.
        kernel_size: size of the pooling region. Can be a single number or a
                     tuple `(kT, kH, kW)`
        stride: stride of the pooling operation. Can be a single number or a
                tuple `(sT, sH, sW)`. Default: :attr:`kernel_size`
        padding: Implicit negative infinity padding to be added on both sides, must be >= 0 and <= kernel_size / 2.
        dilation: The stride between elements within a sliding window, must be > 0.
        ceil_mode: If ``True``, will use `ceil` instead of `floor` to compute the output shape. This
                   ensures that every element in the input tensor is covered by a sliding window.
        return_indices: If ``True``, will return the argmax along with the max values.
                        Useful for :class:`torch.nn.functional.max_unpool3d` later
    """
    if has_torch_function_unary(input):
        return handle_torch_function(
            max_pool3d_with_indices,
            (input,),
            input,
            kernel_size,
            stride=stride,
            padding=padding,
            dilation=dilation,
            ceil_mode=ceil_mode,
            return_indices=return_indices,
        )
    if stride is None:
        stride = torch.jit.annotate(List[int], [])
    return torch._C._nn.max_pool3d_with_indices(input, kernel_size, stride, padding, dilation, ceil_mode)


def _max_pool3d(
    input: Tensor, kernel_size: BroadcastingList3[int],
    stride: Optional[BroadcastingList3[int]] = None,
    padding: BroadcastingList3[int] = 0,
    dilation: BroadcastingList3[int] = 1,
    ceil_mode: bool = False,
    return_indices: bool = False
) -> Tensor:
    if has_torch_function_unary(input):
        return handle_torch_function(
            max_pool3d,
            (input,),
            input,
            kernel_size,
            stride=stride,
            padding=padding,
            dilation=dilation,
            ceil_mode=ceil_mode,
            return_indices=return_indices,
        )
    if stride is None:
        stride = torch.jit.annotate(List[int], [])
    return torch.max_pool3d(input, kernel_size, stride, padding, dilation, ceil_mode)


max_pool3d = boolean_dispatch(
    arg_name="return_indices",
    arg_index=6,
    default=False,
    if_true=max_pool3d_with_indices,
    if_false=_max_pool3d,
    module_name=__name__,
    func_name="max_pool3d",
)


def _unpool_output_size(
    input: Tensor, kernel_size: List[int], stride: List[int], padding: List[int], output_size: Optional[List[int]]
) -> List[int]:
    input_size = input.size()
    default_size = torch.jit.annotate(List[int], [])
    for d in range(len(kernel_size)):
        default_size.append((input_size[-len(kernel_size) + d] - 1) * stride[d] + kernel_size[d] - 2 * padding[d])
    if output_size is None:
        ret = default_size
    else:
        if len(output_size) == len(kernel_size) + 2:
            output_size = output_size[2:]
        if len(output_size) != len(kernel_size):
            raise ValueError(
                "output_size should be a sequence containing "
                "{} or {} elements, but it has a length of '{}'".format(
                    len(kernel_size), len(kernel_size) + 2, len(output_size)
                )
            )
        for d in range(len(kernel_size)):
            min_size = default_size[d] - stride[d]
            max_size = default_size[d] + stride[d]
            if not (min_size < output_size[d] < max_size):
                raise ValueError(
                    'invalid output_size "{}" (dim {} must be between {} and {})'.format(
                        output_size, d, min_size, max_size
                    )
                )

        ret = output_size
    return ret


def max_unpool1d(
    input: Tensor, indices: Tensor,
    kernel_size: BroadcastingList1[int],
    stride: Optional[BroadcastingList1[int]] = None,
    padding: BroadcastingList1[int] = 0,
    output_size: Optional[BroadcastingList1[int]] = None
) -> Tensor:
    r"""Computes a partial inverse of :class:`MaxPool1d`.

    See :class:`~torch.nn.MaxUnpool1d` for details.
    """
    if has_torch_function_unary(input):
        return handle_torch_function(
            max_unpool1d,
            (input,),
            input,
            indices,
            kernel_size,
            stride=stride,
            padding=padding,
            output_size=output_size,
        )
    kernel_size = _single(kernel_size)
    if stride is not None:
        _stride = _single(stride)
    else:
        _stride = kernel_size
    padding = _single(padding)
    output_size = _unpool_output_size(input, kernel_size, _stride, padding, output_size)
    if isinstance(output_size, list):
        output_size = output_size + [1]
    else:
        output_size = output_size + (1,)
    return torch._C._nn.max_unpool2d(input.unsqueeze(-1), indices.unsqueeze(-1), output_size).squeeze(-1)


def max_unpool2d(
    input: Tensor, indices: Tensor,
    kernel_size: BroadcastingList2[int],
    stride: Optional[BroadcastingList2[int]] = None,
    padding: BroadcastingList2[int] = 0,
    output_size: Optional[BroadcastingList2[int]] = None
) -> Tensor:
    r"""Computes a partial inverse of :class:`MaxPool2d`.

    See :class:`~torch.nn.MaxUnpool2d` for details.
    """
    if has_torch_function_unary(input):
        return handle_torch_function(
            max_unpool2d,
            (input,),
            input,
            indices,
            kernel_size,
            stride=stride,
            padding=padding,
            output_size=output_size,
        )
    kernel_size = _pair(kernel_size)
    if stride is not None:
        _stride = _pair(stride)
    else:
        _stride = kernel_size
    padding = _pair(padding)
    output_size = _unpool_output_size(input, kernel_size, _stride, padding, output_size)
    return torch._C._nn.max_unpool2d(input, indices, output_size)


def max_unpool3d(
    input: Tensor, indices: Tensor,
    kernel_size: BroadcastingList3[int],
    stride: Optional[BroadcastingList3[int]] = None,
    padding: BroadcastingList3[int] = 0,
    output_size: Optional[BroadcastingList3[int]] = None
) -> Tensor:
    r"""Computes a partial inverse of :class:`MaxPool3d`.

    See :class:`~torch.nn.MaxUnpool3d` for details.
    """
    if has_torch_function_unary(input):
        return handle_torch_function(
            max_unpool3d,
            (input,),
            input,
            indices,
            kernel_size,
            stride=stride,
            padding=padding,
            output_size=output_size,
        )
    kernel_size = _triple(kernel_size)
    if stride is not None:
        _stride = _triple(stride)
    else:
        _stride = kernel_size
    padding = _triple(padding)
    output_size = _unpool_output_size(input, kernel_size, _stride, padding, output_size)
    return torch._C._nn.max_unpool3d(input, indices, output_size, _stride, padding)


def lp_pool2d(
    input: Tensor, norm_type: Union[int, float],
    kernel_size: BroadcastingList2[int],
    stride: Optional[BroadcastingList2[int]] = None,
    ceil_mode: bool = False
) -> Tensor:
    r"""Applies a 2D power-average pooling over an input signal composed of
    several input planes. If the sum of all inputs to the power of `p` is
    zero, the gradient is set to zero as well.

    See :class:`~torch.nn.LPPool2d` for details.
    """
    if has_torch_function_unary(input):
        return handle_torch_function(
            lp_pool2d, (input,), input, norm_type, kernel_size, stride=stride, ceil_mode=ceil_mode
        )
    kw, kh = utils._pair(kernel_size)
    if stride is not None:
        out = avg_pool2d(input.pow(norm_type), kernel_size, stride, 0, ceil_mode)
    else:
        out = avg_pool2d(input.pow(norm_type), kernel_size, padding=0, ceil_mode=ceil_mode)

    return (torch.sign(out) * relu(torch.abs(out))).mul(kw * kh).pow(1.0 / norm_type)


def lp_pool1d(
    input: Tensor, norm_type: Union[int, float],
    kernel_size: int,
    stride: Optional[BroadcastingList1[int]] = None,
    ceil_mode: bool = False
) -> Tensor:
    r"""Applies a 1D power-average pooling over an input signal composed of
    several input planes. If the sum of all inputs to the power of `p` is
    zero, the gradient is set to zero as well.

    See :class:`~torch.nn.LPPool1d` for details.
    """
    if has_torch_function_unary(input):
        return handle_torch_function(
            lp_pool1d, (input,), input, norm_type, kernel_size, stride=stride, ceil_mode=ceil_mode
        )
    if stride is not None:
        out = avg_pool1d(input.pow(norm_type), kernel_size, stride, 0, ceil_mode)
    else:
        out = avg_pool1d(input.pow(norm_type), kernel_size, padding=0, ceil_mode=ceil_mode)

    return (torch.sign(out) * relu(torch.abs(out))).mul(kernel_size).pow(1.0 / norm_type)


def adaptive_max_pool1d_with_indices(
    input: Tensor, output_size: BroadcastingList1[int], return_indices: bool = False
) -> Tuple[Tensor, Tensor]:
    r"""Applies a 1D adaptive max pooling over an input signal composed of
    several input planes.

    See :class:`~torch.nn.AdaptiveMaxPool1d` for details and output shape.

    Args:
        output_size: the target output size (single integer)
        return_indices: whether to return pooling indices. Default: ``False``
    """
    if has_torch_function_unary(input):
        return handle_torch_function(
            adaptive_max_pool1d_with_indices, (input,), input, output_size, return_indices=return_indices
        )
    return torch.adaptive_max_pool1d(input, output_size)


def _adaptive_max_pool1d(input: Tensor, output_size: BroadcastingList1[int], return_indices: bool = False) -> Tensor:
    if has_torch_function_unary(input):
        return handle_torch_function(
            adaptive_max_pool1d, (input,), input, output_size, return_indices=return_indices
        )
    return adaptive_max_pool1d_with_indices(input, output_size)[0]


adaptive_max_pool1d = boolean_dispatch(
    arg_name="return_indices",
    arg_index=2,
    default=False,
    if_true=adaptive_max_pool1d_with_indices,
    if_false=_adaptive_max_pool1d,
    module_name=__name__,
    func_name="adaptive_max_pool1d",
)


def adaptive_max_pool2d_with_indices(
    input: Tensor, output_size: BroadcastingList2[int],
    return_indices: bool = False
) -> Tuple[Tensor, Tensor]:
    r"""Applies a 2D adaptive max pooling over an input signal composed of
    several input planes.

    See :class:`~torch.nn.AdaptiveMaxPool2d` for details and output shape.

    Args:
        output_size: the target output size (single integer or
            double-integer tuple)
        return_indices: whether to return pooling indices. Default: ``False``
    """
    if has_torch_function_unary(input):
        return handle_torch_function(
            adaptive_max_pool2d_with_indices, (input,), input, output_size, return_indices=return_indices
        )
    output_size = _list_with_default(output_size, input.size())
    return torch._C._nn.adaptive_max_pool2d(input, output_size)


def _adaptive_max_pool2d(input: Tensor, output_size: BroadcastingList2[int], return_indices: bool = False) -> Tensor:
    if has_torch_function_unary(input):
        return handle_torch_function(
            adaptive_max_pool2d, (input,), input, output_size, return_indices=return_indices
        )
    return adaptive_max_pool2d_with_indices(input, output_size)[0]


adaptive_max_pool2d = boolean_dispatch(
    arg_name="return_indices",
    arg_index=2,
    default=False,
    if_true=adaptive_max_pool2d_with_indices,
    if_false=_adaptive_max_pool2d,
    module_name=__name__,
    func_name="adaptive_max_pool2d",
)


def adaptive_max_pool3d_with_indices(
    input: Tensor, output_size: BroadcastingList3[int],
    return_indices: bool = False
) -> Tuple[Tensor, Tensor]:
    r"""Applies a 3D adaptive max pooling over an input signal composed of
    several input planes.

    See :class:`~torch.nn.AdaptiveMaxPool3d` for details and output shape.

    Args:
        output_size: the target output size (single integer or
            triple-integer tuple)
        return_indices: whether to return pooling indices. Default: ``False``
    """
    if has_torch_function_unary(input):
        return handle_torch_function(
            adaptive_max_pool3d_with_indices, (input,), input, output_size, return_indices=return_indices
        )
    output_size = _list_with_default(output_size, input.size())
    return torch._C._nn.adaptive_max_pool3d(input, output_size)


def _adaptive_max_pool3d(input: Tensor, output_size: BroadcastingList3[int], return_indices: bool = False) -> Tensor:
    if has_torch_function_unary(input):
        return handle_torch_function(
            adaptive_max_pool3d, (input,), input, output_size, return_indices=return_indices
        )
    return adaptive_max_pool3d_with_indices(input, output_size)[0]


adaptive_max_pool3d = boolean_dispatch(
    arg_name="return_indices",
    arg_index=2,
    default=False,
    if_true=adaptive_max_pool3d_with_indices,
    if_false=_adaptive_max_pool3d,
    module_name=__name__,
    func_name="adaptive_max_pool3d",
)


adaptive_avg_pool1d = _add_docstr(
    torch.adaptive_avg_pool1d,
    r"""
adaptive_avg_pool1d(input, output_size) -> Tensor

Applies a 1D adaptive average pooling over an input signal composed of
several input planes.

See :class:`~torch.nn.AdaptiveAvgPool1d` for details and output shape.

Args:
    output_size: the target output size (single integer)
""",
)


def adaptive_avg_pool2d(input: Tensor, output_size: BroadcastingList2[int]) -> Tensor:
    r"""
    Applies a 2D adaptive average pooling over an input signal composed of
    several input planes.

    See :class:`~torch.nn.AdaptiveAvgPool2d` for details and output shape.

    Args:
        output_size: the target output size (single integer or
            double-integer tuple)
    """
    if has_torch_function_unary(input):
        return handle_torch_function(adaptive_avg_pool2d, (input,), input, output_size)
    _output_size = _list_with_default(output_size, input.size())
    return torch._C._nn.adaptive_avg_pool2d(input, _output_size)


def adaptive_avg_pool3d(input: Tensor, output_size: BroadcastingList3[int]) -> Tensor:
    r"""
    Applies a 3D adaptive average pooling over an input signal composed of
    several input planes.

    See :class:`~torch.nn.AdaptiveAvgPool3d` for details and output shape.

    Args:
        output_size: the target output size (single integer or
            triple-integer tuple)
    """
    if has_torch_function_unary(input):
        return handle_torch_function(adaptive_avg_pool3d, (input,), input, output_size)
    _output_size = _list_with_default(output_size, input.size())
    return torch._C._nn.adaptive_avg_pool3d(input, _output_size)


# Activation functions
def dropout(input: Tensor, p: float = 0.5, training: bool = True, inplace: bool = False) -> Tensor:
    r"""
    During training, randomly zeroes some of the elements of the input
    tensor with probability :attr:`p` using samples from a Bernoulli
    distribution.

    See :class:`~torch.nn.Dropout` for details.

    Args:
        p: probability of an element to be zeroed. Default: 0.5
        training: apply dropout if is ``True``. Default: ``True``
        inplace: If set to ``True``, will do this operation in-place. Default: ``False``
    """
    if has_torch_function_unary(input):
        return handle_torch_function(dropout, (input,), input, p=p, training=training, inplace=inplace)
    if p < 0.0 or p > 1.0:
        raise ValueError("dropout probability has to be between 0 and 1, " "but got {}".format(p))
    return _VF.dropout_(input, p, training) if inplace else _VF.dropout(input, p, training)


def alpha_dropout(input: Tensor, p: float = 0.5, training: bool = False, inplace: bool = False) -> Tensor:
    r"""Applies alpha dropout to the input.

    See :class:`~torch.nn.AlphaDropout` for details.
    """
    if has_torch_function_unary(input):
        return handle_torch_function(alpha_dropout, (input,), input, p=p, training=training, inplace=inplace)
    if p < 0.0 or p > 1.0:
        raise ValueError("dropout probability has to be between 0 and 1, " "but got {}".format(p))
    return _VF.alpha_dropout_(input, p, training) if inplace else _VF.alpha_dropout(input, p, training)


def dropout1d(input: Tensor, p: float = 0.5, training: bool = True, inplace: bool = False) -> Tensor:
    r"""
    Randomly zero out entire channels (a channel is a 1D feature map,
    e.g., the :math:`j`-th channel of the :math:`i`-th sample in the
    batched input is a 1D tensor :math:`\text{input}[i, j]`) of the input tensor).
    Each channel will be zeroed out independently on every forward call with
    probability :attr:`p` using samples from a Bernoulli distribution.

    See :class:`~torch.nn.Dropout1d` for details.

    Args:
        p: probability of a channel to be zeroed. Default: 0.5
        training: apply dropout if is ``True``. Default: ``True``
        inplace: If set to ``True``, will do this operation in-place. Default: ``False``
    """
    if has_torch_function_unary(input):
        return handle_torch_function(dropout1d, (input,), input, p=p, training=training, inplace=inplace)
    if p < 0.0 or p > 1.0:
        raise ValueError("dropout probability has to be between 0 and 1, " "but got {}".format(p))
    inp_dim = input.dim()
    if inp_dim not in (2, 3):
        raise RuntimeError(f"dropout1d: Expected 2D or 3D input, but received a {inp_dim}D input. "
                           "Note that dropout1d exists to provide channel-wise dropout on inputs with 1 "
                           "spatial dimension, a channel dimension, and an optional batch dimension "
                           "(i.e. 2D or 3D inputs).")

    is_batched = inp_dim == 3
    if not is_batched:
        input = input.unsqueeze_(0) if inplace else input.unsqueeze(0)

    result = _VF.feature_dropout_(input, p, training) if inplace else _VF.feature_dropout(input, p, training)

    if not is_batched:
        result = result.squeeze_(0) if inplace else result.squeeze(0)

    return result


def dropout2d(input: Tensor, p: float = 0.5, training: bool = True, inplace: bool = False) -> Tensor:
    r"""
    Randomly zero out entire channels (a channel is a 2D feature map,
    e.g., the :math:`j`-th channel of the :math:`i`-th sample in the
    batched input is a 2D tensor :math:`\text{input}[i, j]`) of the input tensor).
    Each channel will be zeroed out independently on every forward call with
    probability :attr:`p` using samples from a Bernoulli distribution.

    See :class:`~torch.nn.Dropout2d` for details.

    Args:
        p: probability of a channel to be zeroed. Default: 0.5
        training: apply dropout if is ``True``. Default: ``True``
        inplace: If set to ``True``, will do this operation in-place. Default: ``False``
    """
    if has_torch_function_unary(input):
        return handle_torch_function(dropout2d, (input,), input, p=p, training=training, inplace=inplace)
    if p < 0.0 or p > 1.0:
        raise ValueError("dropout probability has to be between 0 and 1, " "but got {}".format(p))
    inp_dim = input.dim()
    if inp_dim not in (3, 4):
        warn_msg = (f"dropout2d: Received a {inp_dim}-D input to dropout2d, which is deprecated "
                    "and will result in an error in a future release. To retain the behavior "
                    "and silence this warning, please use dropout instead. Note that dropout2d "
                    "exists to provide channel-wise dropout on inputs with 2 spatial dimensions, "
                    "a channel dimension, and an optional batch dimension (i.e. 3D or 4D inputs).")
        warnings.warn(warn_msg)

    # TODO: Properly support no-batch-dim inputs. For now, these are NOT supported; passing
    # a 3D input will perform dropout1d behavior instead. This was done historically and the
    # behavior is maintained here for now.
    # See https://github.com/pytorch/pytorch/issues/77081
    if inp_dim == 3:
        warnings.warn("dropout2d: Received a 3D input to dropout2d and assuming that channel-wise "
                      "1D dropout behavior is desired - input is interpreted as shape (N, C, L), where C "
                      "is the channel dim. This behavior will change in a future release to interpret the "
                      "input as one without a batch dimension, i.e. shape (C, H, W). To maintain the 1D "
                      "channel-wise dropout behavior, please switch to using dropout1d instead.")

    result = _VF.feature_dropout_(input, p, training) if inplace else _VF.feature_dropout(input, p, training)

    return result


def dropout3d(input: Tensor, p: float = 0.5, training: bool = True, inplace: bool = False) -> Tensor:
    r"""
    Randomly zero out entire channels (a channel is a 3D feature map,
    e.g., the :math:`j`-th channel of the :math:`i`-th sample in the
    batched input is a 3D tensor :math:`\text{input}[i, j]`) of the input tensor).
    Each channel will be zeroed out independently on every forward call with
    probability :attr:`p` using samples from a Bernoulli distribution.

    See :class:`~torch.nn.Dropout3d` for details.

    Args:
        p: probability of a channel to be zeroed. Default: 0.5
        training: apply dropout if is ``True``. Default: ``True``
        inplace: If set to ``True``, will do this operation in-place. Default: ``False``
    """
    if has_torch_function_unary(input):
        return handle_torch_function(dropout3d, (input,), input, p=p, training=training, inplace=inplace)
    if p < 0.0 or p > 1.0:
        raise ValueError("dropout probability has to be between 0 and 1, " "but got {}".format(p))
    inp_dim = input.dim()
    if inp_dim not in (4, 5):
        warn_msg = (f"dropout3d: Received a {inp_dim}-D input to dropout3d, which is deprecated "
                    "and will result in an error in a future release. To retain the behavior "
                    "and silence this warning, please use dropout instead. Note that dropout3d "
                    "exists to provide channel-wise dropout on inputs with 3 spatial dimensions, "
                    "a channel dimension, and an optional batch dimension (i.e. 4D or 5D inputs).")
        warnings.warn(warn_msg)

    is_batched = inp_dim == 5
    if not is_batched:
        input = input.unsqueeze_(0) if inplace else input.unsqueeze(0)

    result = _VF.feature_dropout_(input, p, training) if inplace else _VF.feature_dropout(input, p, training)

    if not is_batched:
        result = result.squeeze_(0) if inplace else result.squeeze(0)
    return result


def feature_alpha_dropout(input: Tensor, p: float = 0.5, training: bool = False, inplace: bool = False) -> Tensor:
    r"""
    Randomly masks out entire channels (a channel is a feature map,
    e.g. the :math:`j`-th channel of the :math:`i`-th sample in the batch input
    is a tensor :math:`\text{input}[i, j]`) of the input tensor). Instead of
    setting activations to zero, as in regular Dropout, the activations are set
    to the negative saturation value of the SELU activation function.

    Each element will be masked independently on every forward call with
    probability :attr:`p` using samples from a Bernoulli distribution.
    The elements to be masked are randomized on every forward call, and scaled
    and shifted to maintain zero mean and unit variance.

    See :class:`~torch.nn.FeatureAlphaDropout` for details.

    Args:
        p: dropout probability of a channel to be zeroed. Default: 0.5
        training: apply dropout if is ``True``. Default: ``True``
        inplace: If set to ``True``, will do this operation in-place. Default: ``False``
    """
    if has_torch_function_unary(input):
        return handle_torch_function(
            feature_alpha_dropout, (input,), input, p=p, training=training, inplace=inplace
        )
    if p < 0.0 or p > 1.0:
        raise ValueError("dropout probability has to be between 0 and 1, " "but got {}".format(p))
    return _VF.feature_alpha_dropout_(input, p, training) if inplace else _VF.feature_alpha_dropout(input, p, training)


def _threshold(input: Tensor, threshold: float, value: float, inplace: bool = False) -> Tensor:
    r"""Thresholds each element of the input Tensor.

    See :class:`~torch.nn.Threshold` for more details.
    """
    if has_torch_function_unary(input):
        return handle_torch_function(_threshold, (input,), input, threshold, value, inplace=inplace)
    if inplace:
        result = _VF.threshold_(input, threshold, value)
    else:
        result = _VF.threshold(input, threshold, value)
    return result


# We define this function as _threshold because it takes an argument
# named threshold, which clobbers the recursive reference to the
# function needed for __torch_function__ support
threshold = _threshold

threshold_ = _add_docstr(
    _VF.threshold_,
    r"""
threshold_(input, threshold, value) -> Tensor

In-place version of :func:`~threshold`.
""",
)


def relu(input: Tensor, inplace: bool = False) -> Tensor:
    r"""relu(input, inplace=False) -> Tensor

    Applies the rectified linear unit function element-wise. See
    :class:`~torch.nn.ReLU` for more details.
    """
    if has_torch_function_unary(input):
        return handle_torch_function(relu, (input,), input, inplace=inplace)
    if inplace:
        result = torch.relu_(input)
    else:
        result = torch.relu(input)
    return result


relu_ = _add_docstr(
    torch.relu_,
    r"""
relu_(input) -> Tensor

In-place version of :func:`~relu`.
""",
)


def glu(input: Tensor, dim: int = -1) -> Tensor:
    r"""
    glu(input, dim=-1) -> Tensor

    The gated linear unit. Computes:

    .. math ::
        \text{GLU}(a, b) = a \otimes \sigma(b)

    where `input` is split in half along `dim` to form `a` and `b`, :math:`\sigma`
    is the sigmoid function and :math:`\otimes` is the element-wise product between matrices.

    See `Language Modeling with Gated Convolutional Networks <https://arxiv.org/abs/1612.08083>`_.

    Args:
        input (Tensor): input tensor
        dim (int): dimension on which to split the input. Default: -1
    """
    if has_torch_function_unary(input):
        return handle_torch_function(glu, (input,), input, dim=dim)
    if input.dim() == 0:
        raise RuntimeError("glu does not support scalars because halving size must be even")
    return torch._C._nn.glu(input, dim)


def hardtanh(input: Tensor, min_val: float = -1., max_val: float = 1., inplace: bool = False) -> Tensor:
    r"""
    hardtanh(input, min_val=-1., max_val=1., inplace=False) -> Tensor

    Applies the HardTanh function element-wise. See :class:`~torch.nn.Hardtanh` for more
    details.
    """
    if has_torch_function_unary(input):
        return handle_torch_function(hardtanh, (input,), input, min_val=min_val, max_val=max_val, inplace=inplace)
    if inplace:
        result = torch._C._nn.hardtanh_(input, min_val, max_val)
    else:
        result = torch._C._nn.hardtanh(input, min_val, max_val)
    return result


hardtanh_ = _add_docstr(
    torch._C._nn.hardtanh_,
    r"""
hardtanh_(input, min_val=-1., max_val=1.) -> Tensor

In-place version of :func:`~hardtanh`.
""",
)


def relu6(input: Tensor, inplace: bool = False) -> Tensor:
    r"""relu6(input, inplace=False) -> Tensor

    Applies the element-wise function :math:`\text{ReLU6}(x) = \min(\max(0,x), 6)`.

    See :class:`~torch.nn.ReLU6` for more details.
    """
    if has_torch_function_unary(input):
        return handle_torch_function(relu6, (input,), input, inplace=inplace)
    if inplace:
        result = torch._C._nn.relu6_(input)
    else:
        result = torch._C._nn.relu6(input)
    return result


def elu(input: Tensor, alpha: float = 1.0, inplace: bool = False) -> Tensor:
    r"""Applies the Exponential Linear Unit (ELU) function element-wise.

    See :class:`~torch.nn.ELU` for more details.
    """
    if has_torch_function_unary(input):
        return handle_torch_function(elu, (input,), input, alpha=alpha, inplace=inplace)
    if inplace:
        result = torch._C._nn.elu_(input, alpha)
    else:
        result = torch._C._nn.elu(input, alpha)
    return result


elu_ = _add_docstr(
    torch._C._nn.elu_,
    r"""
elu_(input, alpha=1.) -> Tensor

In-place version of :func:`~elu`.
""",
)


def selu(input: Tensor, inplace: bool = False) -> Tensor:
    r"""selu(input, inplace=False) -> Tensor

    Applies element-wise,
    :math:`\text{SELU}(x) = scale * (\max(0,x) + \min(0, \alpha * (\exp(x) - 1)))`,
    with :math:`\alpha=1.6732632423543772848170429916717` and
    :math:`scale=1.0507009873554804934193349852946`.

    See :class:`~torch.nn.SELU` for more details.
    """
    if has_torch_function_unary(input):
        return handle_torch_function(selu, (input,), input, inplace=inplace)
    if inplace:
        result = torch.selu_(input)
    else:
        result = torch.selu(input)
    return result


selu_ = _add_docstr(
    torch.selu_,
    r"""
selu_(input) -> Tensor

In-place version of :func:`~selu`.
""",
)


def celu(input: Tensor, alpha: float = 1.0, inplace: bool = False) -> Tensor:
    r"""celu(input, alpha=1., inplace=False) -> Tensor

    Applies element-wise,
    :math:`\text{CELU}(x) = \max(0,x) + \min(0, \alpha * (\exp(x/\alpha) - 1))`.

    See :class:`~torch.nn.CELU` for more details.
    """
    if has_torch_function_unary(input):
        return handle_torch_function(celu, (input,), input, alpha=alpha, inplace=inplace)
    if inplace:
        result = torch.celu_(input, alpha)
    else:
        result = torch.celu(input, alpha)
    return result


celu_ = _add_docstr(
    torch.celu_,
    r"""
celu_(input, alpha=1.) -> Tensor

In-place version of :func:`~celu`.
""",
)


def leaky_relu(input: Tensor, negative_slope: float = 0.01, inplace: bool = False) -> Tensor:
    r"""
    leaky_relu(input, negative_slope=0.01, inplace=False) -> Tensor

    Applies element-wise,
    :math:`\text{LeakyReLU}(x) = \max(0, x) + \text{negative\_slope} * \min(0, x)`

    See :class:`~torch.nn.LeakyReLU` for more details.
    """
    if has_torch_function_unary(input):
        return handle_torch_function(leaky_relu, (input,), input, negative_slope=negative_slope, inplace=inplace)
    if inplace:
        result = torch._C._nn.leaky_relu_(input, negative_slope)
    else:
        result = torch._C._nn.leaky_relu(input, negative_slope)
    return result


leaky_relu_ = _add_docstr(
    torch._C._nn.leaky_relu_,
    r"""
leaky_relu_(input, negative_slope=0.01) -> Tensor

In-place version of :func:`~leaky_relu`.
""",
)


prelu = _add_docstr(
    torch.prelu,
    r"""prelu(input, weight) -> Tensor

Applies element-wise the function
:math:`\text{PReLU}(x) = \max(0,x) + \text{weight} * \min(0,x)` where weight is a
learnable parameter.

.. note::
    `weight` is expected to be a scalar or 1-D tensor. If `weight` is 1-D,
    its size must match the number of input channels, determined by
    `input.size(1)` when `input.dim() >= 2`, otherwise 1.
    In the 1-D case, note that when `input` has dim > 2, `weight` can be expanded
    to the shape of `input` in a way that is not possible using normal
    :ref:`broadcasting semantics<broadcasting-semantics>`.

See :class:`~torch.nn.PReLU` for more details.
""")


def rrelu(
    input: Tensor, lower: float = 1.0 / 8, upper: float = 1.0 / 3, training: bool = False, inplace: bool = False
) -> Tensor:
    r"""rrelu(input, lower=1./8, upper=1./3, training=False, inplace=False) -> Tensor

    Randomized leaky ReLU.

    See :class:`~torch.nn.RReLU` for more details.
    """
    if has_torch_function_unary(input):
        return handle_torch_function(
            rrelu, (input,), input, lower=lower, upper=upper, training=training, inplace=inplace
        )
    if inplace:
        result = torch.rrelu_(input, lower, upper, training)
    else:
        result = torch.rrelu(input, lower, upper, training)
    return result


rrelu_ = _add_docstr(
    torch.rrelu_,
    r"""
rrelu_(input, lower=1./8, upper=1./3, training=False) -> Tensor

In-place version of :func:`~rrelu`.
""",
)

logsigmoid = _add_docstr(
    torch._C._nn.log_sigmoid,
    r"""
logsigmoid(input) -> Tensor

Applies element-wise :math:`\text{LogSigmoid}(x_i) = \log \left(\frac{1}{1 + \exp(-x_i)}\right)`

See :class:`~torch.nn.LogSigmoid` for more details.
""",
)

gelu = _add_docstr(
    torch._C._nn.gelu,
    r"""
gelu(input, approximate = 'none') -> Tensor

When the approximate argument is 'none', it applies element-wise the function
:math:`\text{GELU}(x) = x * \Phi(x)`

where :math:`\Phi(x)` is the Cumulative Distribution Function for Gaussian Distribution.

When the approximate argument is 'tanh', Gelu is estimated with

.. math::
    \text{GELU}(x) = 0.5 * x * (1 + \text{Tanh}(\sqrt(2 / \pi) * (x + 0.044715 * x^3)))

See `Gaussian Error Linear Units (GELUs) <https://arxiv.org/abs/1606.08415>`_.
""")

hardshrink = _add_docstr(
    torch.hardshrink,
    r"""
hardshrink(input, lambd=0.5) -> Tensor

Applies the hard shrinkage function element-wise

See :class:`~torch.nn.Hardshrink` for more details.
""")


def tanhshrink(input):
    r"""tanhshrink(input) -> Tensor

    Applies element-wise, :math:`\text{Tanhshrink}(x) = x - \text{Tanh}(x)`

    See :class:`~torch.nn.Tanhshrink` for more details.
    """
    if has_torch_function_unary(input):
        return handle_torch_function(tanhshrink, (input,), input)
    return input - input.tanh()


def softsign(input):
    r"""softsign(input) -> Tensor

    Applies element-wise, the function :math:`\text{SoftSign}(x) = \frac{x}{1 + |x|}`

    See :class:`~torch.nn.Softsign` for more details.
    """
    if has_torch_function_unary(input):
        return handle_torch_function(softsign, (input,), input)
    return input / (input.abs() + 1)


softplus = _add_docstr(
    torch._C._nn.softplus,
    r"""
softplus(input, beta=1, threshold=20) -> Tensor

Applies element-wise, the function :math:`\text{Softplus}(x) = \frac{1}{\beta} * \log(1 + \exp(\beta * x))`.

For numerical stability the implementation reverts to the linear function
when :math:`input \times \beta > threshold`.

See :class:`~torch.nn.Softplus` for more details.
""",
)


def _get_softmax_dim(name: str, ndim: int, stacklevel: int) -> int:
    warnings.warn(
        "Implicit dimension choice for {} has been deprecated. "
        "Change the call to include dim=X as an argument.".format(name),
        stacklevel=stacklevel,
    )
    if ndim == 0 or ndim == 1 or ndim == 3:
        ret = 0
    else:
        ret = 1
    return ret


def softmin(input: Tensor, dim: Optional[int] = None, _stacklevel: int = 3, dtype: Optional[DType] = None) -> Tensor:
    r"""Applies a softmin function.

    Note that :math:`\text{Softmin}(x) = \text{Softmax}(-x)`. See softmax definition for mathematical formula.

    See :class:`~torch.nn.Softmin` for more details.

    Args:
        input (Tensor): input
        dim (int): A dimension along which softmin will be computed (so every slice
            along dim will sum to 1).
        dtype (:class:`torch.dtype`, optional): the desired data type of returned tensor.
          If specified, the input tensor is casted to :attr:`dtype` before the operation
          is performed. This is useful for preventing data type overflows. Default: None.
    """
    if has_torch_function_unary(input):
        return handle_torch_function(softmin, (input,), input, dim=dim, _stacklevel=_stacklevel, dtype=dtype)
    if dim is None:
        dim = _get_softmax_dim("softmin", input.dim(), _stacklevel)
    if dtype is None:
        ret = (-input).softmax(dim)
    else:
        ret = (-input).softmax(dim, dtype=dtype)
    return ret


def softmax(input: Tensor, dim: Optional[int] = None, _stacklevel: int = 3, dtype: Optional[DType] = None) -> Tensor:
    r"""Applies a softmax function.

    Softmax is defined as:

    :math:`\text{Softmax}(x_{i}) = \frac{\exp(x_i)}{\sum_j \exp(x_j)}`

    It is applied to all slices along dim, and will re-scale them so that the elements
    lie in the range `[0, 1]` and sum to 1.

    See :class:`~torch.nn.Softmax` for more details.

    Args:
        input (Tensor): input
        dim (int): A dimension along which softmax will be computed.
        dtype (:class:`torch.dtype`, optional): the desired data type of returned tensor.
          If specified, the input tensor is casted to :attr:`dtype` before the operation
          is performed. This is useful for preventing data type overflows. Default: None.

    .. note::
        This function doesn't work directly with NLLLoss,
        which expects the Log to be computed between the Softmax and itself.
        Use log_softmax instead (it's faster and has better numerical properties).

    """
    if has_torch_function_unary(input):
        return handle_torch_function(softmax, (input,), input, dim=dim, _stacklevel=_stacklevel, dtype=dtype)
    if dim is None:
        dim = _get_softmax_dim("softmax", input.dim(), _stacklevel)
    if dtype is None:
        ret = input.softmax(dim)
    else:
        ret = input.softmax(dim, dtype=dtype)
    return ret


def gumbel_softmax(logits: Tensor, tau: float = 1, hard: bool = False, eps: float = 1e-10, dim: int = -1) -> Tensor:
    r"""
    Samples from the Gumbel-Softmax distribution (`Link 1`_  `Link 2`_) and optionally discretizes.

    Args:
      logits: `[..., num_features]` unnormalized log probabilities
      tau: non-negative scalar temperature
      hard: if ``True``, the returned samples will be discretized as one-hot vectors,
            but will be differentiated as if it is the soft sample in autograd
      dim (int): A dimension along which softmax will be computed. Default: -1.

    Returns:
      Sampled tensor of same shape as `logits` from the Gumbel-Softmax distribution.
      If ``hard=True``, the returned samples will be one-hot, otherwise they will
      be probability distributions that sum to 1 across `dim`.

    .. note::
      This function is here for legacy reasons, may be removed from nn.Functional in the future.

    .. note::
      The main trick for `hard` is to do  `y_hard - y_soft.detach() + y_soft`

      It achieves two things:
      - makes the output value exactly one-hot
      (since we add then subtract y_soft value)
      - makes the gradient equal to y_soft gradient
      (since we strip all other gradients)

    Examples::
        >>> logits = torch.randn(20, 32)
        >>> # Sample soft categorical using reparametrization trick:
        >>> F.gumbel_softmax(logits, tau=1, hard=False)
        >>> # Sample hard categorical using "Straight-through" trick:
        >>> F.gumbel_softmax(logits, tau=1, hard=True)

    .. _Link 1:
        https://arxiv.org/abs/1611.00712
    .. _Link 2:
        https://arxiv.org/abs/1611.01144
    """
    if has_torch_function_unary(logits):
        return handle_torch_function(gumbel_softmax, (logits,), logits, tau=tau, hard=hard, eps=eps, dim=dim)
    if eps != 1e-10:
        warnings.warn("`eps` parameter is deprecated and has no effect.")

    gumbels = (
        -torch.empty_like(logits, memory_format=torch.legacy_contiguous_format).exponential_().log()
    )  # ~Gumbel(0,1)
    gumbels = (logits + gumbels) / tau  # ~Gumbel(logits,tau)
    y_soft = gumbels.softmax(dim)

    if hard:
        # Straight through.
        index = y_soft.max(dim, keepdim=True)[1]
        y_hard = torch.zeros_like(logits, memory_format=torch.legacy_contiguous_format).scatter_(dim, index, 1.0)
        ret = y_hard - y_soft.detach() + y_soft
    else:
        # Reparametrization trick.
        ret = y_soft
    return ret


def log_softmax(input: Tensor, dim: Optional[int] = None, _stacklevel: int = 3, dtype: Optional[DType] = None) -> Tensor:
    r"""Applies a softmax followed by a logarithm.

    While mathematically equivalent to log(softmax(x)), doing these two
    operations separately is slower and numerically unstable. This function
    uses an alternative formulation to compute the output and gradient correctly.

    See :class:`~torch.nn.LogSoftmax` for more details.

    Args:
        input (Tensor): input
        dim (int): A dimension along which log_softmax will be computed.
        dtype (:class:`torch.dtype`, optional): the desired data type of returned tensor.
          If specified, the input tensor is cast to :attr:`dtype` before the operation
          is performed. This is useful for preventing data type overflows. Default: None.
    """
    if has_torch_function_unary(input):
        return handle_torch_function(log_softmax, (input,), input, dim=dim, _stacklevel=_stacklevel, dtype=dtype)
    if dim is None:
        dim = _get_softmax_dim("log_softmax", input.dim(), _stacklevel)
    if dtype is None:
        ret = input.log_softmax(dim)
    else:
        ret = input.log_softmax(dim, dtype=dtype)
    return ret


softshrink = _add_docstr(
    torch._C._nn.softshrink,
    r"""
softshrink(input, lambd=0.5) -> Tensor

Applies the soft shrinkage function elementwise

See :class:`~torch.nn.Softshrink` for more details.
""",
)


def tanh(input):
    r"""tanh(input) -> Tensor

    Applies element-wise,
    :math:`\text{Tanh}(x) = \tanh(x) = \frac{\exp(x) - \exp(-x)}{\exp(x) + \exp(-x)}`

    See :class:`~torch.nn.Tanh` for more details.
    """
    return input.tanh()


def sigmoid(input):
    r"""sigmoid(input) -> Tensor

    Applies the element-wise function :math:`\text{Sigmoid}(x) = \frac{1}{1 + \exp(-x)}`

    See :class:`~torch.nn.Sigmoid` for more details.
    """
    return input.sigmoid()


def hardsigmoid(input: Tensor, inplace: bool = False) -> Tensor:
    r"""Applies the element-wise function

    .. math::
        \text{Hardsigmoid}(x) = \begin{cases}
            0 & \text{if~} x \le -3, \\
            1 & \text{if~} x \ge +3, \\
            x / 6 + 1 / 2 & \text{otherwise}
        \end{cases}

    Args:
        inplace: If set to ``True``, will do this operation in-place. Default: ``False``

    See :class:`~torch.nn.Hardsigmoid` for more details.
    """
    if has_torch_function_unary(input):
        return handle_torch_function(hardsigmoid, (input,), input, inplace=inplace)
    if inplace:
        return torch._C._nn.hardsigmoid_(input)
    return torch._C._nn.hardsigmoid(input)


linear = _add_docstr(
    torch._C._nn.linear,
    r"""
linear(input, weight, bias=None) -> Tensor

Applies a linear transformation to the incoming data: :math:`y = xA^T + b`.

This operation supports 2-D :attr:`weight` with :ref:`sparse layout<sparse-docs>`

{sparse_beta_warning}

This operator supports :ref:`TensorFloat32<tf32_on_ampere>`.

Shape:

    - Input: :math:`(*, in\_features)` where `*` means any number of
      additional dimensions, including none
    - Weight: :math:`(out\_features, in\_features)` or :math:`(in\_features)`
    - Bias: :math:`(out\_features)` or :math:`()`
    - Output: :math:`(*, out\_features)` or :math:`(*)`, based on the shape of the weight
""".format(**sparse_support_notes))


bilinear = _add_docstr(
    torch.bilinear,
    r"""
bilinear(input1, input2, weight, bias=None) -> Tensor

Applies a bilinear transformation to the incoming data:
:math:`y = x_1^T A x_2 + b`

Shape:

    - input1: :math:`(N, *, H_{in1})` where :math:`H_{in1}=\text{in1\_features}`
      and :math:`*` means any number of additional dimensions.
      All but the last dimension of the inputs should be the same.
    - input2: :math:`(N, *, H_{in2})` where :math:`H_{in2}=\text{in2\_features}`
    - weight: :math:`(\text{out\_features}, \text{in1\_features},
      \text{in2\_features})`
    - bias: :math:`(\text{out\_features})`
    - output: :math:`(N, *, H_{out})` where :math:`H_{out}=\text{out\_features}`
      and all but the last dimension are the same shape as the input.
""")


def silu(input: Tensor, inplace: bool = False) -> Tensor:
    r"""Applies the Sigmoid Linear Unit (SiLU) function, element-wise.
    The SiLU function is also known as the swish function.

    .. math::
        \text{silu}(x) = x * \sigma(x), \text{where } \sigma(x) \text{ is the logistic sigmoid.}

    .. note::
        See `Gaussian Error Linear Units (GELUs) <https://arxiv.org/abs/1606.08415>`_
        where the SiLU (Sigmoid Linear Unit) was originally coined, and see
        `Sigmoid-Weighted Linear Units for Neural Network Function Approximation
        in Reinforcement Learning <https://arxiv.org/abs/1702.03118>`_ and `Swish:
        a Self-Gated Activation Function <https://arxiv.org/abs/1710.05941v1>`_
        where the SiLU was experimented with later.

    See :class:`~torch.nn.SiLU` for more details.
    """
    if has_torch_function_unary(input):
        return handle_torch_function(silu, (input,), input, inplace=inplace)
    if inplace:
        return torch._C._nn.silu_(input)
    return torch._C._nn.silu(input)


def mish(input: Tensor, inplace: bool = False) -> Tensor:
    r"""Applies the Mish function, element-wise.
    Mish: A Self Regularized Non-Monotonic Neural Activation Function.

    .. math::
        \text{Mish}(x) = x * \text{Tanh}(\text{Softplus}(x))

    .. note::
        See `Mish: A Self Regularized Non-Monotonic Neural Activation Function <https://arxiv.org/abs/1908.08681>`_

    See :class:`~torch.nn.Mish` for more details.
    """
    if has_torch_function_unary(input):
        return handle_torch_function(mish, (input,), input, inplace=inplace)
    if inplace:
        return torch._C._nn.mish_(input)
    return torch._C._nn.mish(input)


def hardswish(input: Tensor, inplace: bool = False) -> Tensor:
    r"""Applies the hardswish function, element-wise, as described in the paper:

    `Searching for MobileNetV3`_.

    .. math::
        \text{Hardswish}(x) = \begin{cases}
            0 & \text{if~} x \le -3, \\
            x & \text{if~} x \ge +3, \\
            x \cdot (x + 3) /6 & \text{otherwise}
        \end{cases}

    See :class:`~torch.nn.Hardswish` for more details.

    .. _`Searching for MobileNetV3`:
        https://arxiv.org/abs/1905.02244
    """
    if has_torch_function_unary(input):
        return handle_torch_function(hardswish, (input,), input, inplace=inplace)
    if inplace:
        return torch._C._nn.hardswish_(input)
    return torch._C._nn.hardswish(input)


def _no_grad_embedding_renorm_(weight: Tensor, input: Tensor, max_norm: float, norm_type: float) -> Tuple[Tensor, Tensor]:
    torch.embedding_renorm_(weight.detach(), input, max_norm, norm_type)


def embedding(
    input: Tensor,
    weight: Tensor,
    padding_idx: Optional[int] = None,
    max_norm: Optional[float] = None,
    norm_type: float = 2.0,
    scale_grad_by_freq: bool = False,
    sparse: bool = False,
) -> Tensor:
    r"""A simple lookup table that looks up embeddings in a fixed dictionary and size.

    This module is often used to retrieve word embeddings using indices.
    The input to the module is a list of indices, and the embedding matrix,
    and the output is the corresponding word embeddings.

    See :class:`torch.nn.Embedding` for more details.

    Args:
        input (LongTensor): Tensor containing indices into the embedding matrix
        weight (Tensor): The embedding matrix with number of rows equal to the maximum possible index + 1,
            and number of columns equal to the embedding size
        padding_idx (int, optional): If specified, the entries at :attr:`padding_idx` do not contribute to the gradient;
                                     therefore, the embedding vector at :attr:`padding_idx` is not updated during training,
                                     i.e. it remains as a fixed "pad".
        max_norm (float, optional): If given, each embedding vector with norm larger than :attr:`max_norm`
                                    is renormalized to have norm :attr:`max_norm`.
                                    Note: this will modify :attr:`weight` in-place.
        norm_type (float, optional): The p of the p-norm to compute for the :attr:`max_norm` option. Default ``2``.
        scale_grad_by_freq (bool, optional): If given, this will scale gradients by the inverse of frequency of
                                                the words in the mini-batch. Default ``False``.
        sparse (bool, optional): If ``True``, gradient w.r.t. :attr:`weight` will be a sparse tensor. See Notes under
                                 :class:`torch.nn.Embedding` for more details regarding sparse gradients.

    Shape:
        - Input: LongTensor of arbitrary shape containing the indices to extract
        - Weight: Embedding matrix of floating point type with shape `(V, embedding_dim)`,
          where V = maximum index + 1 and embedding_dim = the embedding size
        - Output: `(*, embedding_dim)`, where `*` is the input shape

    Examples::

        >>> # a batch of 2 samples of 4 indices each
        >>> input = torch.tensor([[1, 2, 4, 5], [4, 3, 2, 9]])
        >>> # an embedding matrix containing 10 tensors of size 3
        >>> embedding_matrix = torch.rand(10, 3)
        >>> # xdoctest: +IGNORE_WANT("non-deterministic")
        >>> F.embedding(input, embedding_matrix)
        tensor([[[ 0.8490,  0.9625,  0.6753],
                 [ 0.9666,  0.7761,  0.6108],
                 [ 0.6246,  0.9751,  0.3618],
                 [ 0.4161,  0.2419,  0.7383]],

                [[ 0.6246,  0.9751,  0.3618],
                 [ 0.0237,  0.7794,  0.0528],
                 [ 0.9666,  0.7761,  0.6108],
                 [ 0.3385,  0.8612,  0.1867]]])

        >>> # example with padding_idx
        >>> weights = torch.rand(10, 3)
        >>> weights[0, :].zero_()
        >>> embedding_matrix = weights
        >>> input = torch.tensor([[0, 2, 0, 5]])
        >>> F.embedding(input, embedding_matrix, padding_idx=0)
        tensor([[[ 0.0000,  0.0000,  0.0000],
                 [ 0.5609,  0.5384,  0.8720],
                 [ 0.0000,  0.0000,  0.0000],
                 [ 0.6262,  0.2438,  0.7471]]])
    """

    if has_torch_function_variadic(input, weight):
        return handle_torch_function(
            embedding,
            (input, weight),
            input,
            weight,
            padding_idx=padding_idx,
            max_norm=max_norm,
            norm_type=norm_type,
            scale_grad_by_freq=scale_grad_by_freq,
            sparse=sparse,
        )
    if padding_idx is not None:
        if padding_idx > 0:
            assert padding_idx < weight.size(0), "Padding_idx must be within num_embeddings"
        elif padding_idx < 0:
            assert padding_idx >= -weight.size(0), "Padding_idx must be within num_embeddings"
            padding_idx = weight.size(0) + padding_idx
    else:
        padding_idx = -1
    if max_norm is not None:
        # Note [embedding_renorm contiguous]
        # `embedding_renorm_` will call .contiguous() on input anyways, so we
        # call it here and take advantage of the improved locality in the
        # `embedding` call below too.
        input = input.contiguous()
        # Note [embedding_renorm set_grad_enabled]
        # XXX: equivalent to
        # with torch.no_grad():
        #   torch.embedding_renorm_
        # remove once script supports set_grad_enabled
        _no_grad_embedding_renorm_(weight, input, max_norm, norm_type)
    return torch.embedding(weight, input, padding_idx, scale_grad_by_freq, sparse)


def embedding_bag(
    input: Tensor,
    weight: Tensor,
    offsets: Optional[Tensor] = None,
    max_norm: Optional[float] = None,
    norm_type: float = 2,
    scale_grad_by_freq: bool = False,
    mode: str = "mean",
    sparse: bool = False,
    per_sample_weights: Optional[Tensor] = None,
    include_last_offset: bool = False,
    padding_idx: Optional[int] = None,
) -> Tensor:
    r"""Computes sums, means or maxes of `bags` of embeddings, without instantiating the
    intermediate embeddings.

    See :class:`torch.nn.EmbeddingBag` for more details.

    Note:
        {backward_reproducibility_note}

    Args:
        input (LongTensor): Tensor containing bags of indices into the embedding matrix
        weight (Tensor): The embedding matrix with number of rows equal to the maximum possible index + 1,
            and number of columns equal to the embedding size
        offsets (LongTensor, optional): Only used when :attr:`input` is 1D. :attr:`offsets` determines
                             the starting index position of each bag (sequence) in :attr:`input`.
        max_norm (float, optional): If given, each embedding vector with norm larger than :attr:`max_norm`
                                    is renormalized to have norm :attr:`max_norm`.
                                    Note: this will modify :attr:`weight` in-place.
        norm_type (float, optional): The ``p`` in the ``p``-norm to compute for the :attr:`max_norm` option.
                                     Default ``2``.
        scale_grad_by_freq (bool, optional): if given, this will scale gradients by the inverse of frequency of
                                                the words in the mini-batch. Default ``False``.
                                                Note: this option is not supported when ``mode="max"``.
        mode (str, optional): ``"sum"``, ``"mean"`` or ``"max"``. Specifies the way to reduce the bag.
                                 Default: ``"mean"``
        sparse (bool, optional): if ``True``, gradient w.r.t. :attr:`weight` will be a sparse tensor. See Notes under
                                 :class:`torch.nn.Embedding` for more details regarding sparse gradients.
                                 Note: this option is not supported when ``mode="max"``.
        per_sample_weights (Tensor, optional): a tensor of float / double weights, or None
            to indicate all weights should be taken to be 1. If specified, :attr:`per_sample_weights`
            must have exactly the same shape as input and is treated as having the same
            :attr:`offsets`, if those are not None.

        include_last_offset (bool, optional): if ``True``, the size of offsets is equal to the number of bags + 1.
            The last element is the size of the input, or the ending index position of the last bag (sequence).

        padding_idx (int, optional): If specified, the entries at :attr:`padding_idx` do not contribute to the
                                     gradient; therefore, the embedding vector at :attr:`padding_idx` is not updated
                                     during training, i.e. it remains as a fixed "pad". Note that the embedding
                                     vector at :attr:`padding_idx` is excluded from the reduction.

    Shape:
        - :attr:`input` (LongTensor) and :attr:`offsets` (LongTensor, optional)

          - If :attr:`input` is 2D of shape `(B, N)`, it will be treated as ``B`` bags (sequences)
            each of fixed length ``N``, and this will return ``B`` values aggregated in a way
            depending on the :attr:`mode`. :attr:`offsets` is ignored and required to be ``None`` in this case.

          - If :attr:`input` is 1D of shape `(N)`, it will be treated as a concatenation of
            multiple bags (sequences). :attr:`offsets` is required to be a 1D tensor containing
            the starting index positions of each bag in :attr:`input`. Therefore, for :attr:`offsets`
            of shape `(B)`, :attr:`input` will be viewed as having ``B`` bags.
            Empty bags (i.e., having 0-length) will have returned vectors filled by zeros.

        - :attr:`weight` (Tensor): the learnable weights of the module of shape `(num_embeddings, embedding_dim)`

        - :attr:`per_sample_weights` (Tensor, optional). Has the same shape as :attr:`input`.

        - :attr:`output`: aggregated embedding values of shape `(B, embedding_dim)`

    Examples::

        >>> # an Embedding module containing 10 tensors of size 3
        >>> embedding_matrix = torch.rand(10, 3)
        >>> # a batch of 2 samples of 4 indices each
        >>> input = torch.tensor([1, 2, 4, 5, 4, 3, 2, 9])
        >>> offsets = torch.tensor([0, 4])
        >>> # xdoctest: +IGNORE_WANT("non-deterministic")
        >>> F.embedding_bag(input, embedding_matrix, offsets)
        tensor([[ 0.3397,  0.3552,  0.5545],
                [ 0.5893,  0.4386,  0.5882]])

        >>> # example with padding_idx
        >>> embedding_matrix = torch.rand(10, 3)
        >>> input = torch.tensor([2, 2, 2, 2, 4, 3, 2, 9])
        >>> offsets = torch.tensor([0, 4])
        >>> F.embedding_bag(input, embedding_matrix, offsets, padding_idx=2, mode='sum')
        tensor([[ 0.0000,  0.0000,  0.0000],
                [-0.7082,  3.2145, -2.6251]])
    """
    if has_torch_function_variadic(input, weight, offsets, per_sample_weights):
        return handle_torch_function(
            embedding_bag,
            (input, weight, offsets, per_sample_weights),
            input,
            weight,
            offsets=offsets,
            max_norm=max_norm,
            norm_type=norm_type,
            scale_grad_by_freq=scale_grad_by_freq,
            mode=mode,
            sparse=sparse,
            per_sample_weights=per_sample_weights,
            include_last_offset=include_last_offset,
            padding_idx=padding_idx,
        )
    # Check for backward compatibility.
    # Used to be embedding_bag(weight, input, ...)
    # Now is     embedding_bag(input, weight, ...)
    if weight.dtype == torch.long and input.is_floating_point():
        warnings.warn(
            "Argument order of nn.functional.embedding_bag was changed. "
            "Usage `embedding_bag(weight, input, ...)` is deprecated, "
            "and should now be `embedding_bag(input, weight, ...)`."
        )
        weight, input = input, weight

    if per_sample_weights is not None and input.size() != per_sample_weights.size():
        raise ValueError(
            "embedding_bag: If per_sample_weights ({}) is not None, "
            "then it must have the same shape as the input ({})".format(per_sample_weights.shape, input.shape)
        )

    if input.dim() == 2:
        if offsets is not None:
            type_str = "<unknown>"
            # TODO: Remove this once script supports type() calls
            if not torch.jit.is_scripting():
                type_str = str(type(offsets))
            raise ValueError(
                "if input is 2D, then offsets has to be None"
                ", as input is treated is a mini-batch of"
                " fixed length sequences. However, found "
                "offsets of type {}".format(type_str)
            )
        offsets = torch.arange(0, input.numel(), input.size(1), dtype=input.dtype, device=input.device)

        input = input.reshape(-1)
        if per_sample_weights is not None:
            per_sample_weights = per_sample_weights.reshape(-1)
    elif input.dim() == 1:
        if offsets is None:
            raise ValueError("offsets has to be a 1D Tensor but got None")
        if offsets.dim() != 1:
            raise ValueError("offsets has to be a 1D Tensor")
    else:
        raise ValueError("input has to be 1D or 2D Tensor," " but got Tensor of dimension {}".format(input.dim()))
    if mode == "sum":
        mode_enum = 0
    elif mode == "mean":
        mode_enum = 1
    elif mode == "max":
        mode_enum = 2

        if scale_grad_by_freq:
            raise ValueError("max mode does not support scaling the gradient by the frequency")

        if sparse:
            raise ValueError("max mode does not support sparse weights")

    else:
        raise ValueError("mode has to be one of sum, mean or max")

    if max_norm is not None:
        # XXX: equivalent to
        # with torch.no_grad():
        #   torch.nembedding_renorm_
        # remove once script supports set_grad_enabled
        _no_grad_embedding_renorm_(weight, input, max_norm, norm_type)

    if per_sample_weights is not None and mode != "sum":
        raise NotImplementedError(
            "embedding_bag: per_sample_weights was not None. "
            "per_sample_weights is only supported for mode='sum' "
            "(got mode='{}'). Please open a feature request on GitHub.".format(mode)
        )

    ret, _, _, _ = torch.embedding_bag(
        weight, input, offsets, scale_grad_by_freq, mode_enum, sparse, per_sample_weights, include_last_offset, padding_idx
    )
    return ret


if embedding_bag.__doc__:
    embedding_bag.__doc__ = embedding_bag.__doc__.format(**reproducibility_notes)


def _verify_batch_size(size: List[int]) -> None:
    # XXX: JIT script does not support the reduce from functools, and mul op is a
    # builtin, which cannot be used as a value to a func yet, so rewrite this size
    # check to a simple equivalent for loop
    #
    # TODO: make use of reduce like below when JIT is ready with the missing features:
    # from operator import mul
    # from functools import reduce
    #
    #   if reduce(mul, size[2:], size[0]) == 1
    size_prods = size[0]
    for i in range(len(size) - 2):
        size_prods *= size[i + 2]
    if size_prods == 1:
        raise ValueError("Expected more than 1 value per channel when training, got input size {}".format(size))


def batch_norm(
    input: Tensor,
    running_mean: Optional[Tensor],
    running_var: Optional[Tensor],
    weight: Optional[Tensor] = None,
    bias: Optional[Tensor] = None,
    training: bool = False,
    momentum: float = 0.1,
    eps: float = 1e-5,
) -> Tensor:
    r"""Applies Batch Normalization for each channel across a batch of data.

    See :class:`~torch.nn.BatchNorm1d`, :class:`~torch.nn.BatchNorm2d`,
    :class:`~torch.nn.BatchNorm3d` for details.
    """
    if has_torch_function_variadic(input, running_mean, running_var, weight, bias):
        return handle_torch_function(
            batch_norm,
            (input, running_mean, running_var, weight, bias),
            input,
            running_mean,
            running_var,
            weight=weight,
            bias=bias,
            training=training,
            momentum=momentum,
            eps=eps,
        )
    if training:
        _verify_batch_size(input.size())

    return torch.batch_norm(
        input, weight, bias, running_mean, running_var, training, momentum, eps, torch.backends.cudnn.enabled
    )


def _verify_spatial_size(size: List[int]) -> None:
    # Verify that there is > 1 spatial element for instance norm calculation.
    size_prods = 1
    for i in range(2, len(size)):
        size_prods *= size[i]
    if size_prods == 1:
        raise ValueError("Expected more than 1 spatial element when training, got input size {}".format(size))


def instance_norm(
    input: Tensor,
    running_mean: Optional[Tensor] = None,
    running_var: Optional[Tensor] = None,
    weight: Optional[Tensor] = None,
    bias: Optional[Tensor] = None,
    use_input_stats: bool = True,
    momentum: float = 0.1,
    eps: float = 1e-5,
) -> Tensor:
    r"""Applies Instance Normalization for each channel in each data sample in a
    batch.

    See :class:`~torch.nn.InstanceNorm1d`, :class:`~torch.nn.InstanceNorm2d`,
    :class:`~torch.nn.InstanceNorm3d` for details.
    """
    if has_torch_function_variadic(input, running_mean, running_var, weight, bias):
        return handle_torch_function(
            instance_norm,
            (input, running_mean, running_var, weight, bias),
            input,
            running_mean=running_mean,
            running_var=running_var,
            weight=weight,
            bias=bias,
            use_input_stats=use_input_stats,
            momentum=momentum,
            eps=eps,
        )
    if use_input_stats:
        _verify_spatial_size(input.size())
    return torch.instance_norm(
        input, weight, bias, running_mean, running_var, use_input_stats, momentum, eps, torch.backends.cudnn.enabled
    )


def layer_norm(
    input: Tensor,
    normalized_shape: List[int],
    weight: Optional[Tensor] = None,
    bias: Optional[Tensor] = None,
    eps: float = 1e-5,
) -> Tensor:
    r"""Applies Layer Normalization for last certain number of dimensions.

    See :class:`~torch.nn.LayerNorm` for details.
    """
    if has_torch_function_variadic(input, weight, bias):
        return handle_torch_function(
            layer_norm, (input, weight, bias), input, normalized_shape, weight=weight, bias=bias, eps=eps
        )
    return torch.layer_norm(input, normalized_shape, weight, bias, eps, torch.backends.cudnn.enabled)


def group_norm(
    input: Tensor, num_groups: int, weight: Optional[Tensor] = None, bias: Optional[Tensor] = None, eps: float = 1e-5
) -> Tensor:
    r"""Applies Group Normalization for last certain number of dimensions.

    See :class:`~torch.nn.GroupNorm` for details.
    """
    if has_torch_function_variadic(input, weight, bias):
        return handle_torch_function(group_norm, (input, weight, bias,), input, num_groups, weight=weight, bias=bias, eps=eps)
    if input.dim() < 2:
        raise RuntimeError(f"Expected at least 2 dimensions for input tensor but received {input.dim()}")
    _verify_batch_size([input.size(0) * input.size(1) // num_groups, num_groups] + list(input.size()[2:]))
    return torch.group_norm(input, num_groups, weight, bias, eps, torch.backends.cudnn.enabled)


def local_response_norm(input: Tensor, size: int, alpha: float = 1e-4, beta: float = 0.75, k: float = 1.0) -> Tensor:
    r"""Applies local response normalization over an input signal composed of
    several input planes, where channels occupy the second dimension.
    Applies normalization across channels.

    See :class:`~torch.nn.LocalResponseNorm` for details.
    """
    if has_torch_function_unary(input):
        return handle_torch_function(local_response_norm, (input,), input, size, alpha=alpha, beta=beta, k=k)
    dim = input.dim()
    if dim < 3:
        raise ValueError(
            "Expected 3D or higher dimensionality \
                         input (got {} dimensions)".format(
                dim
            )
        )

    if input.numel() == 0:
        return input

    div = input.mul(input)
    if dim == 3:
        div = div.unsqueeze(1)
        div = pad(div, (0, 0, size // 2, (size - 1) // 2))
        div = avg_pool2d(div, (size, 1), stride=1).squeeze(1)
    else:
        sizes = input.size()
        div = div.view(sizes[0], 1, sizes[1], sizes[2], -1)
        div = pad(div, (0, 0, 0, 0, size // 2, (size - 1) // 2))
        div = avg_pool3d(div, (size, 1, 1), stride=1).squeeze(1)
        div = div.view(sizes)
    div = div.mul(alpha).add(k).pow(beta)
    return input / div


# loss


def ctc_loss(
    log_probs: Tensor,
    targets: Tensor,
    input_lengths: Tensor,
    target_lengths: Tensor,
    blank: int = 0,
    reduction: str = "mean",
    zero_infinity: bool = False,
) -> Tensor:
    r"""The Connectionist Temporal Classification loss.

    See :class:`~torch.nn.CTCLoss` for details.

    Note:
        {cudnn_reproducibility_note}

    Note:
        {backward_reproducibility_note}

    Args:
        log_probs: :math:`(T, N, C)` or :math:`(T, C)` where `C = number of characters in alphabet including blank`,
            `T = input length`, and `N = batch size`.
            The logarithmized probabilities of the outputs
            (e.g. obtained with :func:`torch.nn.functional.log_softmax`).
        targets: :math:`(N, S)` or `(sum(target_lengths))`.
            Targets cannot be blank. In the second form, the targets are assumed to be concatenated.
        input_lengths: :math:`(N)` or :math:`()`.
            Lengths of the inputs (must each be :math:`\leq T`)
        target_lengths: :math:`(N)` or :math:`()`.
            Lengths of the targets
        blank (int, optional):
            Blank label. Default :math:`0`.
        reduction (str, optional): Specifies the reduction to apply to the output:
            ``'none'`` | ``'mean'`` | ``'sum'``. ``'none'``: no reduction will be applied,
            ``'mean'``: the output losses will be divided by the target lengths and
            then the mean over the batch is taken, ``'sum'``: the output will be
            summed. Default: ``'mean'``
        zero_infinity (bool, optional):
            Whether to zero infinite losses and the associated gradients.
            Default: ``False``
            Infinite losses mainly occur when the inputs are too short
            to be aligned to the targets.

    Example::

        >>> log_probs = torch.randn(50, 16, 20).log_softmax(2).detach().requires_grad_()
        >>> targets = torch.randint(1, 20, (16, 30), dtype=torch.long)
        >>> input_lengths = torch.full((16,), 50, dtype=torch.long)
        >>> target_lengths = torch.randint(10, 30, (16,), dtype=torch.long)
        >>> loss = F.ctc_loss(log_probs, targets, input_lengths, target_lengths)
        >>> loss.backward()
    """
    if has_torch_function_variadic(log_probs, targets, input_lengths, target_lengths):
        return handle_torch_function(
            ctc_loss,
            (log_probs, targets, input_lengths, target_lengths),
            log_probs, targets, input_lengths, target_lengths,
            blank=blank, reduction=reduction, zero_infinity=zero_infinity
        )
    return torch.ctc_loss(
        log_probs, targets, input_lengths, target_lengths, blank, _Reduction.get_enum(reduction), zero_infinity
    )


if ctc_loss.__doc__:
    ctc_loss.__doc__ = ctc_loss.__doc__.format(**reproducibility_notes)


def nll_loss(
    input: Tensor,
    target: Tensor,
    weight: Optional[Tensor] = None,
    size_average: Optional[bool] = None,
    ignore_index: int = -100,
    reduce: Optional[bool] = None,
    reduction: str = "mean",
) -> Tensor:
    r"""The negative log likelihood loss.

    See :class:`~torch.nn.NLLLoss` for details.

    Args:
        input: :math:`(N, C)` where `C = number of classes` or :math:`(N, C, H, W)`
            in case of 2D Loss, or :math:`(N, C, d_1, d_2, ..., d_K)` where :math:`K \geq 1`
            in the case of K-dimensional loss. `input` is expected to be log-probabilities.
        target: :math:`(N)` where each value is :math:`0 \leq \text{targets}[i] \leq C-1`,
            or :math:`(N, d_1, d_2, ..., d_K)` where :math:`K \geq 1` for
            K-dimensional loss.
        weight (Tensor, optional): a manual rescaling weight given to each
            class. If given, has to be a Tensor of size `C`
        size_average (bool, optional): Deprecated (see :attr:`reduction`). By default,
            the losses are averaged over each loss element in the batch. Note that for
            some losses, there multiple elements per sample. If the field :attr:`size_average`
            is set to ``False``, the losses are instead summed for each minibatch. Ignored
            when reduce is ``False``. Default: ``True``
        ignore_index (int, optional): Specifies a target value that is ignored
            and does not contribute to the input gradient. When :attr:`size_average` is
            ``True``, the loss is averaged over non-ignored targets. Default: -100
        reduce (bool, optional): Deprecated (see :attr:`reduction`). By default, the
            losses are averaged or summed over observations for each minibatch depending
            on :attr:`size_average`. When :attr:`reduce` is ``False``, returns a loss per
            batch element instead and ignores :attr:`size_average`. Default: ``True``
        reduction (str, optional): Specifies the reduction to apply to the output:
            ``'none'`` | ``'mean'`` | ``'sum'``. ``'none'``: no reduction will be applied,
            ``'mean'``: the sum of the output will be divided by the number of
            elements in the output, ``'sum'``: the output will be summed. Note: :attr:`size_average`
            and :attr:`reduce` are in the process of being deprecated, and in the meantime,
            specifying either of those two args will override :attr:`reduction`. Default: ``'mean'``

    Example::

        >>> # input is of size N x C = 3 x 5
        >>> input = torch.randn(3, 5, requires_grad=True)
        >>> # each element in target has to have 0 <= value < C
        >>> target = torch.tensor([1, 0, 4])
        >>> output = F.nll_loss(F.log_softmax(input, dim=1), target)
        >>> output.backward()
    """
    if has_torch_function_variadic(input, target, weight):
        return handle_torch_function(
            nll_loss,
            (input, target, weight),
            input,
            target,
            weight=weight,
            size_average=size_average,
            ignore_index=ignore_index,
            reduce=reduce,
            reduction=reduction,
        )
    if size_average is not None or reduce is not None:
        reduction = _Reduction.legacy_get_string(size_average, reduce)
    return torch._C._nn.nll_loss_nd(input, target, weight, _Reduction.get_enum(reduction), ignore_index)


def poisson_nll_loss(
    input: Tensor,
    target: Tensor,
    log_input: bool = True,
    full: bool = False,
    size_average: Optional[bool] = None,
    eps: float = 1e-8,
    reduce: Optional[bool] = None,
    reduction: str = "mean",
) -> Tensor:
    r"""Poisson negative log likelihood loss.

    See :class:`~torch.nn.PoissonNLLLoss` for details.

    Args:
        input: expectation of underlying Poisson distribution.
        target: random sample :math:`target \sim \text{Poisson}(input)`.
        log_input: if ``True`` the loss is computed as
            :math:`\exp(\text{input}) - \text{target} * \text{input}`, if ``False`` then loss is
            :math:`\text{input} - \text{target} * \log(\text{input}+\text{eps})`. Default: ``True``
        full: whether to compute full loss, i. e. to add the Stirling
            approximation term. Default: ``False``
            :math:`\text{target} * \log(\text{target}) - \text{target} + 0.5 * \log(2 * \pi * \text{target})`.
        size_average (bool, optional): Deprecated (see :attr:`reduction`). By default,
            the losses are averaged over each loss element in the batch. Note that for
            some losses, there multiple elements per sample. If the field :attr:`size_average`
            is set to ``False``, the losses are instead summed for each minibatch. Ignored
            when reduce is ``False``. Default: ``True``
        eps (float, optional): Small value to avoid evaluation of :math:`\log(0)` when
            :attr:`log_input`\ =\ ``False``. Default: 1e-8
        reduce (bool, optional): Deprecated (see :attr:`reduction`). By default, the
            losses are averaged or summed over observations for each minibatch depending
            on :attr:`size_average`. When :attr:`reduce` is ``False``, returns a loss per
            batch element instead and ignores :attr:`size_average`. Default: ``True``
        reduction (str, optional): Specifies the reduction to apply to the output:
            ``'none'`` | ``'mean'`` | ``'sum'``. ``'none'``: no reduction will be applied,
            ``'mean'``: the sum of the output will be divided by the number of
            elements in the output, ``'sum'``: the output will be summed. Note: :attr:`size_average`
            and :attr:`reduce` are in the process of being deprecated, and in the meantime,
            specifying either of those two args will override :attr:`reduction`. Default: ``'mean'``

    """
    if has_torch_function_variadic(input, target):
        return handle_torch_function(
            poisson_nll_loss,
            (input, target),
            input,
            target,
            log_input=log_input,
            full=full,
            size_average=size_average,
            eps=eps,
            reduce=reduce,
            reduction=reduction,
        )
    if size_average is not None or reduce is not None:
        reduction = _Reduction.legacy_get_string(size_average, reduce)
    if reduction != "none" and reduction != "mean" and reduction != "sum":
        ret = input
        raise ValueError(reduction + " is not a valid value for reduction")

    ret = torch.poisson_nll_loss(input, target, log_input, full, eps, _Reduction.get_enum(reduction))
    return ret


def gaussian_nll_loss(
    input: Tensor,
    target: Tensor,
    var: Tensor,
    full: bool = False,
    eps: float = 1e-6,
    reduction: str = "mean",
) -> Tensor:
    r"""Gaussian negative log likelihood loss.

    See :class:`~torch.nn.GaussianNLLLoss` for details.

    Args:
        input: expectation of the Gaussian distribution.
        target: sample from the Gaussian distribution.
        var: tensor of positive variance(s), one for each of the expectations
            in the input (heteroscedastic), or a single one (homoscedastic).
        full (bool, optional): include the constant term in the loss calculation. Default: ``False``.
        eps (float, optional): value added to var, for stability. Default: 1e-6.
        reduction (str, optional): specifies the reduction to apply to the output:
            ``'none'`` | ``'mean'`` | ``'sum'``. ``'none'``: no reduction will be applied,
            ``'mean'``: the output is the average of all batch member losses,
            ``'sum'``: the output is the sum of all batch member losses.
            Default: ``'mean'``.
    """
    if has_torch_function_variadic(input, target, var):
        return handle_torch_function(
            gaussian_nll_loss,
            (input, target, var),
            input,
            target,
            var,
            full=full,
            eps=eps,
            reduction=reduction,
        )

    # Check var size
    # If var.size == input.size, the case is heteroscedastic and no further checks are needed.
    # Otherwise:
    if var.size() != input.size():

        # If var is one dimension short of input, but the sizes match otherwise, then this is a homoscedastic case.
        # e.g. input.size = (10, 2, 3), var.size = (10, 2)
        # -> unsqueeze var so that var.shape = (10, 2, 1)
        # this is done so that broadcasting can happen in the loss calculation
        if input.size()[:-1] == var.size():
            var = torch.unsqueeze(var, -1)

        # This checks if the sizes match up to the final dimension, and the final dimension of var is of size 1.
        # This is also a homoscedastic case.
        # e.g. input.size = (10, 2, 3), var.size = (10, 2, 1)
        elif input.size()[:-1] == var.size()[:-1] and var.size(-1) == 1:  # Heteroscedastic case
            pass

        # If none of the above pass, then the size of var is incorrect.
        else:
            raise ValueError("var is of incorrect size")

    # Check validity of reduction mode
    if reduction != 'none' and reduction != 'mean' and reduction != 'sum':
        raise ValueError(reduction + " is not valid")

    # Entries of var must be non-negative
    if torch.any(var < 0):
        raise ValueError("var has negative entry/entries")

    # Clamp for stability
    var = var.clone()
    with torch.no_grad():
        var.clamp_(min=eps)

    # Calculate the loss
    loss = 0.5 * (torch.log(var) + (input - target)**2 / var)
    if full:
        loss += 0.5 * math.log(2 * math.pi)

    if reduction == 'mean':
        return loss.mean()
    elif reduction == 'sum':
        return loss.sum()
    else:
        return loss


def kl_div(
    input: Tensor,
    target: Tensor,
    size_average: Optional[bool] = None,
    reduce: Optional[bool] = None,
    reduction: str = "mean",
    log_target: bool = False,
) -> Tensor:
    r"""The `Kullback-Leibler divergence Loss
    <https://en.wikipedia.org/wiki/Kullback-Leibler_divergence>`__

    See :class:`~torch.nn.KLDivLoss` for details.

    Args:
        input: Tensor of arbitrary shape in log-probabilities.
        target: Tensor of the same shape as input. See :attr:`log_target` for
            the target's interpretation.
        size_average (bool, optional): Deprecated (see :attr:`reduction`). By default,
            the losses are averaged over each loss element in the batch. Note that for
            some losses, there multiple elements per sample. If the field :attr:`size_average`
            is set to ``False``, the losses are instead summed for each minibatch. Ignored
            when reduce is ``False``. Default: ``True``
        reduce (bool, optional): Deprecated (see :attr:`reduction`). By default, the
            losses are averaged or summed over observations for each minibatch depending
            on :attr:`size_average`. When :attr:`reduce` is ``False``, returns a loss per
            batch element instead and ignores :attr:`size_average`. Default: ``True``
        reduction (str, optional): Specifies the reduction to apply to the output:
            ``'none'`` | ``'batchmean'`` | ``'sum'`` | ``'mean'``.
            ``'none'``: no reduction will be applied
            ``'batchmean'``: the sum of the output will be divided by the batchsize
            ``'sum'``: the output will be summed
            ``'mean'``: the output will be divided by the number of elements in the output
            Default: ``'mean'``
        log_target (bool): A flag indicating whether ``target`` is passed in the log space.
            It is recommended to pass certain distributions (like ``softmax``)
            in the log space to avoid numerical issues caused by explicit ``log``.
            Default: ``False``

    .. note::
        :attr:`size_average` and :attr:`reduce` are in the process of being deprecated,
        and in the meantime, specifying either of those two args will override :attr:`reduction`.

    .. note::
        :attr:`reduction` = ``'mean'`` doesn't return the true kl divergence value, please use
        :attr:`reduction` = ``'batchmean'`` which aligns with KL math definition.
        In the next major release, ``'mean'`` will be changed to be the same as 'batchmean'.
    """
    if has_torch_function_variadic(input, target):
        return handle_torch_function(
            kl_div,
            (input, target),
            input,
            target,
            size_average=size_average,
            reduce=reduce,
            reduction=reduction,
            log_target=log_target,
        )
    if size_average is not None or reduce is not None:
        reduction_enum = _Reduction.legacy_get_enum(size_average, reduce)
    else:
        if reduction == "mean":
            warnings.warn(
                "reduction: 'mean' divides the total loss by both the batch size and the support size."
                "'batchmean' divides only by the batch size, and aligns with the KL div math definition."
                "'mean' will be changed to behave the same as 'batchmean' in the next major release."
            )

        # special case for batchmean
        if reduction == "batchmean":
            reduction_enum = _Reduction.get_enum("sum")
        else:
            reduction_enum = _Reduction.get_enum(reduction)

    reduced = torch.kl_div(input, target, reduction_enum, log_target=log_target)

    if reduction == "batchmean" and input.dim() != 0:
        reduced = reduced / input.size()[0]

    return reduced


def cross_entropy(
    input: Tensor,
    target: Tensor,
    weight: Optional[Tensor] = None,
    size_average: Optional[bool] = None,
    ignore_index: int = -100,
    reduce: Optional[bool] = None,
    reduction: str = "mean",
    label_smoothing: float = 0.0,
) -> Tensor:
    r"""This criterion computes the cross entropy loss between input logits and target.

    See :class:`~torch.nn.CrossEntropyLoss` for details.

    Args:
        input (Tensor) : Predicted unnormalized logits;
            see Shape section below for supported shapes.
        target (Tensor) : Ground truth class indices or class probabilities;
            see Shape section below for supported shapes.
        weight (Tensor, optional): a manual rescaling weight given to each
            class. If given, has to be a Tensor of size `C`
        size_average (bool, optional): Deprecated (see :attr:`reduction`). By default,
            the losses are averaged over each loss element in the batch. Note that for
            some losses, there multiple elements per sample. If the field :attr:`size_average`
            is set to ``False``, the losses are instead summed for each minibatch. Ignored
            when reduce is ``False``. Default: ``True``
        ignore_index (int, optional): Specifies a target value that is ignored
            and does not contribute to the input gradient. When :attr:`size_average` is
            ``True``, the loss is averaged over non-ignored targets. Note that
            :attr:`ignore_index` is only applicable when the target contains class indices.
            Default: -100
        reduce (bool, optional): Deprecated (see :attr:`reduction`). By default, the
            losses are averaged or summed over observations for each minibatch depending
            on :attr:`size_average`. When :attr:`reduce` is ``False``, returns a loss per
            batch element instead and ignores :attr:`size_average`. Default: ``True``
        reduction (str, optional): Specifies the reduction to apply to the output:
            ``'none'`` | ``'mean'`` | ``'sum'``. ``'none'``: no reduction will be applied,
            ``'mean'``: the sum of the output will be divided by the number of
            elements in the output, ``'sum'``: the output will be summed. Note: :attr:`size_average`
            and :attr:`reduce` are in the process of being deprecated, and in the meantime,
            specifying either of those two args will override :attr:`reduction`. Default: ``'mean'``
        label_smoothing (float, optional): A float in [0.0, 1.0]. Specifies the amount
            of smoothing when computing the loss, where 0.0 means no smoothing. The targets
            become a mixture of the original ground truth and a uniform distribution as described in
            `Rethinking the Inception Architecture for Computer Vision <https://arxiv.org/abs/1512.00567>`__. Default: :math:`0.0`.

    Shape:
        - Input: Shape :math:`(C)`, :math:`(N, C)` or :math:`(N, C, d_1, d_2, ..., d_K)` with :math:`K \geq 1`
          in the case of `K`-dimensional loss.
        - Target: If containing class indices, shape :math:`()`, :math:`(N)` or :math:`(N, d_1, d_2, ..., d_K)` with
          :math:`K \geq 1` in the case of K-dimensional loss where each value should be between :math:`[0, C)`.
          If containing class probabilities, same shape as the input and each value should be between :math:`[0, 1]`.

        where:

        .. math::
            \begin{aligned}
                C ={} & \text{number of classes} \\
                N ={} & \text{batch size} \\
            \end{aligned}

    Examples::

        >>> # Example of target with class indices
        >>> input = torch.randn(3, 5, requires_grad=True)
        >>> target = torch.randint(5, (3,), dtype=torch.int64)
        >>> loss = F.cross_entropy(input, target)
        >>> loss.backward()
        >>>
        >>> # Example of target with class probabilities
        >>> input = torch.randn(3, 5, requires_grad=True)
        >>> target = torch.randn(3, 5).softmax(dim=1)
        >>> loss = F.cross_entropy(input, target)
        >>> loss.backward()
    """
    if has_torch_function_variadic(input, target, weight):
        return handle_torch_function(
            cross_entropy,
            (input, target, weight),
            input,
            target,
            weight=weight,
            size_average=size_average,
            ignore_index=ignore_index,
            reduce=reduce,
            reduction=reduction,
            label_smoothing=label_smoothing,
        )
    if size_average is not None or reduce is not None:
        reduction = _Reduction.legacy_get_string(size_average, reduce)
    return torch._C._nn.cross_entropy_loss(input, target, weight, _Reduction.get_enum(reduction), ignore_index, label_smoothing)


def binary_cross_entropy(
    input: Tensor,
    target: Tensor,
    weight: Optional[Tensor] = None,
    size_average: Optional[bool] = None,
    reduce: Optional[bool] = None,
    reduction: str = "mean",
) -> Tensor:
    r"""Function that measures the Binary Cross Entropy between the target and input
    probabilities.

    See :class:`~torch.nn.BCELoss` for details.

    Args:
        input: Tensor of arbitrary shape as probabilities.
        target: Tensor of the same shape as input with values between 0 and 1.
        weight (Tensor, optional): a manual rescaling weight
                if provided it's repeated to match input tensor shape
        size_average (bool, optional): Deprecated (see :attr:`reduction`). By default,
            the losses are averaged over each loss element in the batch. Note that for
            some losses, there multiple elements per sample. If the field :attr:`size_average`
            is set to ``False``, the losses are instead summed for each minibatch. Ignored
            when reduce is ``False``. Default: ``True``
        reduce (bool, optional): Deprecated (see :attr:`reduction`). By default, the
            losses are averaged or summed over observations for each minibatch depending
            on :attr:`size_average`. When :attr:`reduce` is ``False``, returns a loss per
            batch element instead and ignores :attr:`size_average`. Default: ``True``
        reduction (str, optional): Specifies the reduction to apply to the output:
            ``'none'`` | ``'mean'`` | ``'sum'``. ``'none'``: no reduction will be applied,
            ``'mean'``: the sum of the output will be divided by the number of
            elements in the output, ``'sum'``: the output will be summed. Note: :attr:`size_average`
            and :attr:`reduce` are in the process of being deprecated, and in the meantime,
            specifying either of those two args will override :attr:`reduction`. Default: ``'mean'``

    Examples::

        >>> input = torch.randn(3, 2, requires_grad=True)
        >>> target = torch.rand(3, 2, requires_grad=False)
        >>> loss = F.binary_cross_entropy(torch.sigmoid(input), target)
        >>> loss.backward()
    """
    if has_torch_function_variadic(input, target, weight):
        return handle_torch_function(
            binary_cross_entropy,
            (input, target, weight),
            input,
            target,
            weight=weight,
            size_average=size_average,
            reduce=reduce,
            reduction=reduction,
        )
    if size_average is not None or reduce is not None:
        reduction_enum = _Reduction.legacy_get_enum(size_average, reduce)
    else:
        reduction_enum = _Reduction.get_enum(reduction)
    if target.size() != input.size():
        raise ValueError(
            "Using a target size ({}) that is different to the input size ({}) is deprecated. "
            "Please ensure they have the same size.".format(target.size(), input.size())
        )

    if weight is not None:
        new_size = _infer_size(target.size(), weight.size())
        weight = weight.expand(new_size)

    return torch._C._nn.binary_cross_entropy(input, target, weight, reduction_enum)


def binary_cross_entropy_with_logits(
    input: Tensor,
    target: Tensor,
    weight: Optional[Tensor] = None,
    size_average: Optional[bool] = None,
    reduce: Optional[bool] = None,
    reduction: str = "mean",
    pos_weight: Optional[Tensor] = None,
) -> Tensor:
    r"""Function that measures Binary Cross Entropy between target and input
    logits.

    See :class:`~torch.nn.BCEWithLogitsLoss` for details.

    Args:
        input: Tensor of arbitrary shape as unnormalized scores (often referred to as logits).
        target: Tensor of the same shape as input with values between 0 and 1
        weight (Tensor, optional): a manual rescaling weight
            if provided it's repeated to match input tensor shape
        size_average (bool, optional): Deprecated (see :attr:`reduction`). By default,
            the losses are averaged over each loss element in the batch. Note that for
            some losses, there multiple elements per sample. If the field :attr:`size_average`
            is set to ``False``, the losses are instead summed for each minibatch. Ignored
            when reduce is ``False``. Default: ``True``
        reduce (bool, optional): Deprecated (see :attr:`reduction`). By default, the
            losses are averaged or summed over observations for each minibatch depending
            on :attr:`size_average`. When :attr:`reduce` is ``False``, returns a loss per
            batch element instead and ignores :attr:`size_average`. Default: ``True``
        reduction (str, optional): Specifies the reduction to apply to the output:
            ``'none'`` | ``'mean'`` | ``'sum'``. ``'none'``: no reduction will be applied,
            ``'mean'``: the sum of the output will be divided by the number of
            elements in the output, ``'sum'``: the output will be summed. Note: :attr:`size_average`
            and :attr:`reduce` are in the process of being deprecated, and in the meantime,
            specifying either of those two args will override :attr:`reduction`. Default: ``'mean'``
        pos_weight (Tensor, optional): a weight of positive examples.
                Must be a vector with length equal to the number of classes.

    Examples::

         >>> input = torch.randn(3, requires_grad=True)
         >>> target = torch.empty(3).random_(2)
         >>> loss = F.binary_cross_entropy_with_logits(input, target)
         >>> loss.backward()
    """
    if has_torch_function_variadic(input, target, weight, pos_weight):
        return handle_torch_function(
            binary_cross_entropy_with_logits,
            (input, target, weight, pos_weight),
            input,
            target,
            weight=weight,
            size_average=size_average,
            reduce=reduce,
            reduction=reduction,
            pos_weight=pos_weight,
        )
    if size_average is not None or reduce is not None:
        reduction_enum = _Reduction.legacy_get_enum(size_average, reduce)
    else:
        reduction_enum = _Reduction.get_enum(reduction)

    if not (target.size() == input.size()):
        raise ValueError("Target size ({}) must be the same as input size ({})".format(target.size(), input.size()))

    return torch.binary_cross_entropy_with_logits(input, target, weight, pos_weight, reduction_enum)


def smooth_l1_loss(
    input: Tensor,
    target: Tensor,
    size_average: Optional[bool] = None,
    reduce: Optional[bool] = None,
    reduction: str = "mean",
    beta: float = 1.0,
) -> Tensor:
    r"""Function that uses a squared term if the absolute
    element-wise error falls below beta and an L1 term otherwise.

    See :class:`~torch.nn.SmoothL1Loss` for details.
    """
    if has_torch_function_variadic(input, target):
        return handle_torch_function(
            smooth_l1_loss,
            (input, target),
            input,
            target,
            size_average=size_average,
            reduce=reduce,
            reduction=reduction,
            beta=beta,
        )
    if not (target.size() == input.size()):
        warnings.warn(
            "Using a target size ({}) that is different to the input size ({}). "
            "This will likely lead to incorrect results due to broadcasting. "
            "Please ensure they have the same size.".format(target.size(), input.size()),
            stacklevel=2,
        )
    if size_average is not None or reduce is not None:
        reduction = _Reduction.legacy_get_string(size_average, reduce)

    expanded_input, expanded_target = torch.broadcast_tensors(input, target)
    return torch._C._nn.smooth_l1_loss(expanded_input, expanded_target, _Reduction.get_enum(reduction), beta)


def huber_loss(
    input: Tensor,
    target: Tensor,
    reduction: str = 'mean',
    delta: float = 1.0,
) -> Tensor:
    r"""Function that uses a squared term if the absolute
    element-wise error falls below delta and a delta-scaled L1 term otherwise.

    See :class:`~torch.nn.HuberLoss` for details.
    """
    if has_torch_function_variadic(input, target):
        return handle_torch_function(
            huber_loss,
            (input, target),
            input,
            target,
            reduction=reduction,
            delta=delta,
        )
    if not (target.size() == input.size()):
        warnings.warn("Using a target size ({}) that is different to the input size ({}). "
                      "This will likely lead to incorrect results due to broadcasting. "
                      "Please ensure they have the same size.".format(target.size(), input.size()),
                      stacklevel=2)

    expanded_input, expanded_target = torch.broadcast_tensors(input, target)
    return torch._C._nn.huber_loss(expanded_input, expanded_target, _Reduction.get_enum(reduction), delta)


def l1_loss(
    input: Tensor,
    target: Tensor,
    size_average: Optional[bool] = None,
    reduce: Optional[bool] = None,
    reduction: str = "mean",
) -> Tensor:
    r"""l1_loss(input, target, size_average=None, reduce=None, reduction='mean') -> Tensor

    Function that takes the mean element-wise absolute value difference.

    See :class:`~torch.nn.L1Loss` for details.
    """
    if has_torch_function_variadic(input, target):
        return handle_torch_function(
            l1_loss, (input, target), input, target, size_average=size_average, reduce=reduce, reduction=reduction
        )
    if not (target.size() == input.size()):
        warnings.warn(
            "Using a target size ({}) that is different to the input size ({}). "
            "This will likely lead to incorrect results due to broadcasting. "
            "Please ensure they have the same size.".format(target.size(), input.size()),
            stacklevel=2,
        )
    if size_average is not None or reduce is not None:
        reduction = _Reduction.legacy_get_string(size_average, reduce)

    expanded_input, expanded_target = torch.broadcast_tensors(input, target)
    return torch._C._nn.l1_loss(expanded_input, expanded_target, _Reduction.get_enum(reduction))


def mse_loss(
    input: Tensor,
    target: Tensor,
    size_average: Optional[bool] = None,
    reduce: Optional[bool] = None,
    reduction: str = "mean",
) -> Tensor:
    r"""mse_loss(input, target, size_average=None, reduce=None, reduction='mean') -> Tensor

    Measures the element-wise mean squared error.

    See :class:`~torch.nn.MSELoss` for details.
    """
    if has_torch_function_variadic(input, target):
        return handle_torch_function(
            mse_loss, (input, target), input, target, size_average=size_average, reduce=reduce, reduction=reduction
        )
    if not (target.size() == input.size()):
        warnings.warn(
            "Using a target size ({}) that is different to the input size ({}). "
            "This will likely lead to incorrect results due to broadcasting. "
            "Please ensure they have the same size.".format(target.size(), input.size()),
            stacklevel=2,
        )
    if size_average is not None or reduce is not None:
        reduction = _Reduction.legacy_get_string(size_average, reduce)

    expanded_input, expanded_target = torch.broadcast_tensors(input, target)
    return torch._C._nn.mse_loss(expanded_input, expanded_target, _Reduction.get_enum(reduction))


def margin_ranking_loss(
    input1: Tensor,
    input2: Tensor,
    target: Tensor,
    margin: float = 0,
    size_average: Optional[bool] = None,
    reduce: Optional[bool] = None,
    reduction: str = "mean",
) -> Tensor:
    r"""margin_ranking_loss(input1, input2, target, margin=0, size_average=None, reduce=None, reduction='mean') -> Tensor

    See :class:`~torch.nn.MarginRankingLoss` for details.
    """
    if has_torch_function_variadic(input1, input2, target):
        return handle_torch_function(
            margin_ranking_loss,
            (input1, input2, target),
            input1,
            input2,
            target,
            margin=margin,
            size_average=size_average,
            reduce=reduce,
            reduction=reduction,
        )
    if size_average is not None or reduce is not None:
        reduction_enum = _Reduction.legacy_get_enum(size_average, reduce)
    else:
        reduction_enum = _Reduction.get_enum(reduction)
    if (input1.dim() != input2.dim() or input1.dim() != target.dim()):
        raise RuntimeError(
            (
                "margin_ranking_loss : All input tensors should have same dimension but got sizes: "
                "input1: {}, input2: {}, target: {} ".format(input1.size(), input2.size(), target.size())
            )
        )
    return torch.margin_ranking_loss(input1, input2, target, margin, reduction_enum)


def hinge_embedding_loss(
    input: Tensor,
    target: Tensor,
    margin: float = 1.0,
    size_average: Optional[bool] = None,
    reduce: Optional[bool] = None,
    reduction: str = "mean",
) -> Tensor:
    r"""hinge_embedding_loss(input, target, margin=1.0, size_average=None, reduce=None, reduction='mean') -> Tensor

    See :class:`~torch.nn.HingeEmbeddingLoss` for details.
    """
    if has_torch_function_variadic(input, target):
        return handle_torch_function(
            hinge_embedding_loss,
            (input, target),
            input,
            target,
            margin=margin,
            size_average=size_average,
            reduce=reduce,
            reduction=reduction,
        )
    if size_average is not None or reduce is not None:
        reduction_enum = _Reduction.legacy_get_enum(size_average, reduce)
    else:
        reduction_enum = _Reduction.get_enum(reduction)
    return torch.hinge_embedding_loss(input, target, margin, reduction_enum)


def multilabel_margin_loss(
    input: Tensor,
    target: Tensor,
    size_average: Optional[bool] = None,
    reduce: Optional[bool] = None,
    reduction: str = "mean",
) -> Tensor:
    r"""multilabel_margin_loss(input, target, size_average=None, reduce=None, reduction='mean') -> Tensor

    See :class:`~torch.nn.MultiLabelMarginLoss` for details.
    """
    if has_torch_function_variadic(input, target):
        return handle_torch_function(
            multilabel_margin_loss,
            (input, target),
            input,
            target,
            size_average=size_average,
            reduce=reduce,
            reduction=reduction,
        )
    if size_average is not None or reduce is not None:
        reduction_enum = _Reduction.legacy_get_enum(size_average, reduce)
    else:
        reduction_enum = _Reduction.get_enum(reduction)
    return torch._C._nn.multilabel_margin_loss(input, target, reduction_enum)


def soft_margin_loss(
    input: Tensor,
    target: Tensor,
    size_average: Optional[bool] = None,
    reduce: Optional[bool] = None,
    reduction: str = "mean",
) -> Tensor:
    r"""soft_margin_loss(input, target, size_average=None, reduce=None, reduction='mean') -> Tensor

    See :class:`~torch.nn.SoftMarginLoss` for details.
    """
    if has_torch_function_variadic(input, target):
        return handle_torch_function(
            soft_margin_loss, (input, target), input, target, size_average=size_average, reduce=reduce, reduction=reduction
        )
    if size_average is not None or reduce is not None:
        reduction_enum = _Reduction.legacy_get_enum(size_average, reduce)
    else:
        reduction_enum = _Reduction.get_enum(reduction)
    return torch._C._nn.soft_margin_loss(input, target, reduction_enum)


def multilabel_soft_margin_loss(
    input: Tensor,
    target: Tensor,
    weight: Optional[Tensor] = None,
    size_average: Optional[bool] = None,
    reduce: Optional[bool] = None,
    reduction: str = "mean",
) -> Tensor:
    r"""multilabel_soft_margin_loss(input, target, weight=None, size_average=None, reduce=None, reduction='mean') -> Tensor

    See :class:`~torch.nn.MultiLabelSoftMarginLoss` for details.
    """
    if has_torch_function_variadic(input, target, weight):
        return handle_torch_function(
            multilabel_soft_margin_loss,
            (input, target, weight),
            input,
            target,
            weight=weight,
            size_average=size_average,
            reduce=reduce,
            reduction=reduction,
        )
    if size_average is not None or reduce is not None:
        reduction = _Reduction.legacy_get_string(size_average, reduce)

    loss = -(target * logsigmoid(input) + (1 - target) * logsigmoid(-input))

    if weight is not None:
        loss = loss * weight

    class_dim = input.dim() - 1
    C = input.size(class_dim)
    loss = loss.sum(dim=class_dim) / C  # only return N loss values

    if reduction == "none":
        ret = loss
    elif reduction == "mean":
        ret = loss.mean()
    elif reduction == "sum":
        ret = loss.sum()
    else:
        ret = input
        raise ValueError(reduction + " is not valid")
    return ret


def cosine_embedding_loss(
    input1: Tensor,
    input2: Tensor,
    target: Tensor,
    margin: float = 0,
    size_average: Optional[bool] = None,
    reduce: Optional[bool] = None,
    reduction: str = "mean",
) -> Tensor:
    r"""cosine_embedding_loss(input1, input2, target, margin=0, size_average=None, reduce=None, reduction='mean') -> Tensor

    See :class:`~torch.nn.CosineEmbeddingLoss` for details.
    """
    if has_torch_function_variadic(input1, input2, target):
        return handle_torch_function(
            cosine_embedding_loss,
            (input1, input2, target),
            input1,
            input2,
            target,
            margin=margin,
            size_average=size_average,
            reduce=reduce,
            reduction=reduction,
        )
    if size_average is not None or reduce is not None:
        reduction_enum = _Reduction.legacy_get_enum(size_average, reduce)
    else:
        reduction_enum = _Reduction.get_enum(reduction)
    return torch.cosine_embedding_loss(input1, input2, target, margin, reduction_enum)


def multi_margin_loss(
    input: Tensor,
    target: Tensor,
    p: int = 1,
    margin: float = 1.0,
    weight: Optional[Tensor] = None,
    size_average: Optional[bool] = None,
    reduce: Optional[bool] = None,
    reduction: str = "mean",
) -> Tensor:
    r"""multi_margin_loss(input, target, p=1, margin=1, weight=None, size_average=None, reduce=None, reduction='mean') -> Tensor

    See :class:`~torch.nn.MultiMarginLoss` for details.
    """
    if has_torch_function_variadic(input, target, weight):
        return handle_torch_function(
            multi_margin_loss,
            (input, target, weight),
            input,
            target,
            p=p,
            margin=margin,
            weight=weight,
            size_average=size_average,
            reduce=reduce,
            reduction=reduction,
        )
    if size_average is not None or reduce is not None:
        reduction_enum = _Reduction.legacy_get_enum(size_average, reduce)
    else:
        reduction_enum = _Reduction.get_enum(reduction)
    if p != 1 and p != 2:
        raise ValueError("only p == 1 and p == 2 supported")
    if weight is not None:
        if weight.dim() != 1:
            raise ValueError("weight must be one-dimensional")

    return torch._C._nn.multi_margin_loss(input, target, p, margin, weight, reduction_enum)


pixel_shuffle = _add_docstr(
    torch.pixel_shuffle,
    r"""
pixel_shuffle(input, upscale_factor) -> Tensor

Rearranges elements in a tensor of shape :math:`(*, C \times r^2, H, W)` to a
tensor of shape :math:`(*, C, H \times r, W \times r)`, where r is the :attr:`upscale_factor`.

See :class:`~torch.nn.PixelShuffle` for details.

Args:
    input (Tensor): the input tensor
    upscale_factor (int): factor to increase spatial resolution by

Examples::

    >>> input = torch.randn(1, 9, 4, 4)
    >>> output = torch.nn.functional.pixel_shuffle(input, 3)
    >>> print(output.size())
    torch.Size([1, 1, 12, 12])
""",
)

pixel_unshuffle = _add_docstr(
    torch.pixel_unshuffle,
    r"""
pixel_unshuffle(input, downscale_factor) -> Tensor

Reverses the :class:`~torch.nn.PixelShuffle` operation by rearranging elements in a
tensor of shape :math:`(*, C, H \times r, W \times r)` to a tensor of shape
:math:`(*, C \times r^2, H, W)`, where r is the :attr:`downscale_factor`.

See :class:`~torch.nn.PixelUnshuffle` for details.

Args:
    input (Tensor): the input tensor
    downscale_factor (int): factor to increase spatial resolution by

Examples::

    >>> input = torch.randn(1, 1, 12, 12)
    >>> output = torch.nn.functional.pixel_unshuffle(input, 3)
    >>> print(output.size())
    torch.Size([1, 9, 4, 4])
""",
)

channel_shuffle = _add_docstr(
    torch.channel_shuffle,
    r"""
channel_shuffle(input, groups) -> Tensor

Divide the channels in a tensor of shape :math:`(*, C , H, W)`
into g groups and rearrange them as :math:`(*, C \frac g, g, H, W)`,
while keeping the original tensor shape.

See :class:`~torch.nn.ChannelShuffle` for details.

Args:
    input (Tensor): the input tensor
    groups (int): number of groups to divide channels in and rearrange.

Examples::

    >>> input = torch.randn(1, 4, 2, 2)
    >>> print(input)
    [[[[1, 2],
       [3, 4]],
      [[5, 6],
       [7, 8]],
      [[9, 10],
       [11, 12]],
      [[13, 14],
       [15, 16]],
     ]]
    >>> output = torch.nn.functional.channel_shuffle(input, 2)
    >>> print(output)
    [[[[1, 2],
       [3, 4]],
      [[9, 10],
       [11, 12]],
      [[5, 6],
       [7, 8]],
      [[13, 14],
       [15, 16]],
     ]]
""",
)

native_channel_shuffle = _add_docstr(
    torch.native_channel_shuffle,
    r"""
native_channel_shuffle(input, groups) -> Tensor

Native kernel level implementation of the `channel_shuffle`.
This function might become private in future releases, use with caution.

Divide the channels in a tensor of shape :math:`(*, C , H, W)`
into g groups and rearrange them as :math:`(*, C \frac g, g, H, W)`,
while keeping the original tensor shape.

See :class:`~torch.nn.ChannelShuffle` for details.

Args:
    input (Tensor): the input tensor
    groups (int): number of groups to divide channels in and rearrange.

Examples::

    >>> input = torch.randn(1, 4, 2, 2)
    >>> print(input)
    [[[[1, 2],
       [3, 4]],
      [[5, 6],
       [7, 8]],
      [[9, 10],
       [11, 12]],
      [[13, 14],
       [15, 16]],
     ]]
    >>> output = torch.nn.functional.native_channel_shuffle(input, 2)
    >>> print(output)
    [[[[1, 2],
       [3, 4]],
      [[9, 10],
       [11, 12]],
      [[5, 6],
       [7, 8]],
      [[13, 14],
       [15, 16]],
     ]]
""",
)

@_overload  # noqa: F811
def upsample(input: Tensor, size: Optional[int] = None, scale_factor: Optional[float] = None, mode: str = "nearest", align_corners: Optional[bool] = None) -> Tensor:  # noqa: F811
    pass


@_overload  # noqa: F811
def upsample(input: Tensor, size: Optional[List[int]] = None, scale_factor: Optional[float] = None, mode: str = "nearest", align_corners: Optional[bool] = None) -> Tensor:  # noqa: F811
    pass


def upsample(input, size=None, scale_factor=None, mode="nearest", align_corners=None):  # noqa: F811
    r"""Upsamples the input to either the given :attr:`size` or the given
    :attr:`scale_factor`

    .. warning::
        This function is deprecated in favor of :func:`torch.nn.functional.interpolate`.
        This is equivalent with ``nn.functional.interpolate(...)``.

    Note:
        {backward_reproducibility_note}

    The algorithm used for upsampling is determined by :attr:`mode`.

    Currently temporal, spatial and volumetric upsampling are supported, i.e.
    expected inputs are 3-D, 4-D or 5-D in shape.

    The input dimensions are interpreted in the form:
    `mini-batch x channels x [optional depth] x [optional height] x width`.

    The modes available for upsampling are: `nearest`, `linear` (3D-only),
    `bilinear`, `bicubic` (4D-only), `trilinear` (5D-only)

    Args:
        input (Tensor): the input tensor
        size (int or Tuple[int] or Tuple[int, int] or Tuple[int, int, int]):
            output spatial size.
        scale_factor (float or Tuple[float]): multiplier for spatial size. Has to match input size if it is a tuple.
        mode (str): algorithm used for upsampling:
            ``'nearest'`` | ``'linear'`` | ``'bilinear'`` | ``'bicubic'`` |
            ``'trilinear'``. Default: ``'nearest'``
        align_corners (bool, optional): Geometrically, we consider the pixels of the
            input and output as squares rather than points.
            If set to ``True``, the input and output tensors are aligned by the
            center points of their corner pixels, preserving the values at the corner pixels.
            If set to ``False``, the input and output tensors are aligned by the corner
            points of their corner pixels, and the interpolation uses edge value padding
            for out-of-boundary values, making this operation *independent* of input size
            when :attr:`scale_factor` is kept the same. This only has an effect when :attr:`mode`
            is ``'linear'``, ``'bilinear'``, ``'bicubic'`` or ``'trilinear'``.
            Default: ``False``

    .. note::
        With ``mode='bicubic'``, it's possible to cause overshoot, in other words it can produce
        negative values or values greater than 255 for images.
        Explicitly call ``result.clamp(min=0, max=255)`` if you want to reduce the overshoot
        when displaying the image.

    .. warning::
        With ``align_corners = True``, the linearly interpolating modes
        (`linear`, `bilinear`, and `trilinear`) don't proportionally align the
        output and input pixels, and thus the output values can depend on the
        input size. This was the default behavior for these modes up to version
        0.3.1. Since then, the default behavior is ``align_corners = False``.
        See :class:`~torch.nn.Upsample` for concrete examples on how this
        affects the outputs.

    """
    warnings.warn("nn.functional.upsample is deprecated. Use nn.functional.interpolate instead.")
    return interpolate(input, size, scale_factor, mode, align_corners)


if upsample.__doc__:
    upsample.__doc__ = upsample.__doc__.format(**reproducibility_notes)


@_overload  # noqa: F811
def interpolate(input: Tensor, size: Optional[int] = None, scale_factor: Optional[List[float]] = None, mode: str = 'nearest', align_corners: Optional[bool] = None, recompute_scale_factor: Optional[bool] = None, antialias: bool = False) -> Tensor:  # noqa: F811
    pass


@_overload  # noqa: F811
def interpolate(input: Tensor, size: Optional[List[int]] = None, scale_factor: Optional[List[float]] = None, mode: str = 'nearest', align_corners: Optional[bool] = None, recompute_scale_factor: Optional[bool] = None, antialias: bool = False) -> Tensor:  # noqa: F811
    pass


@_overload  # noqa: F811
def interpolate(input: Tensor, size: Optional[int] = None, scale_factor: Optional[float] = None, mode: str = 'nearest', align_corners: Optional[bool] = None, recompute_scale_factor: Optional[bool] = None, antialias: bool = False) -> Tensor:  # noqa: F811
    pass


@_overload  # noqa: F811
def interpolate(  # noqa: F811
    input: Tensor,
    size: Optional[List[int]] = None,
    scale_factor: Optional[float] = None,
    mode: str = "nearest",
    align_corners: Optional[bool] = None,
    recompute_scale_factor: Optional[bool] = None,
    antialias: bool = False,
) -> Tensor:  # noqa: F811
    pass

def interpolate(input: Tensor, size: Optional[int] = None, scale_factor: Optional[List[float]] = None, mode: str = 'nearest', align_corners: Optional[bool] = None, recompute_scale_factor: Optional[bool] = None, antialias: bool = False) -> Tensor:  # noqa: F811
    r"""Down/up samples the input to either the given :attr:`size` or the given
    :attr:`scale_factor`

    The algorithm used for interpolation is determined by :attr:`mode`.

    Currently temporal, spatial and volumetric sampling are supported, i.e.
    expected inputs are 3-D, 4-D or 5-D in shape.

    The input dimensions are interpreted in the form:
    `mini-batch x channels x [optional depth] x [optional height] x width`.

    The modes available for resizing are: `nearest`, `linear` (3D-only),
    `bilinear`, `bicubic` (4D-only), `trilinear` (5D-only), `area`, `nearest-exact`

    Args:
        input (Tensor): the input tensor
        size (int or Tuple[int] or Tuple[int, int] or Tuple[int, int, int]):
            output spatial size.
        scale_factor (float or Tuple[float]): multiplier for spatial size. If `scale_factor` is a tuple,
            its length has to match the number of spatial dimensions; `input.dim() - 2`.
        mode (str): algorithm used for upsampling:
            ``'nearest'`` | ``'linear'`` | ``'bilinear'`` | ``'bicubic'`` |
            ``'trilinear'`` | ``'area'`` | ``'nearest-exact'``. Default: ``'nearest'``
        align_corners (bool, optional): Geometrically, we consider the pixels of the
            input and output as squares rather than points.
            If set to ``True``, the input and output tensors are aligned by the
            center points of their corner pixels, preserving the values at the corner pixels.
            If set to ``False``, the input and output tensors are aligned by the corner
            points of their corner pixels, and the interpolation uses edge value padding
            for out-of-boundary values, making this operation *independent* of input size
            when :attr:`scale_factor` is kept the same. This only has an effect when :attr:`mode`
            is ``'linear'``, ``'bilinear'``, ``'bicubic'`` or ``'trilinear'``.
            Default: ``False``
        recompute_scale_factor (bool, optional): recompute the scale_factor for use in the
            interpolation calculation. If `recompute_scale_factor` is ``True``, then
            `scale_factor` must be passed in and `scale_factor` is used to compute the
            output `size`. The computed output `size` will be used to infer new scales for
            the interpolation. Note that when `scale_factor` is floating-point, it may differ
            from the recomputed `scale_factor` due to rounding and precision issues.
            If `recompute_scale_factor` is ``False``, then `size` or `scale_factor` will
            be used directly for interpolation. Default: ``None``.
        antialias (bool, optional): flag to apply anti-aliasing. Default: ``False``. Using anti-alias
            option together with ``align_corners=False``, interpolation result would match Pillow
            result for downsampling operation. Supported modes: ``'bilinear'``, ``'bicubic'``.

    .. note::
        With ``mode='bicubic'``, it's possible to cause overshoot, in other words it can produce
        negative values or values greater than 255 for images.
        Explicitly call ``result.clamp(min=0, max=255)`` if you want to reduce the overshoot
        when displaying the image.

    .. note::
        Mode ``mode='nearest-exact'`` matches Scikit-Image and PIL nearest neighbours interpolation
        algorithms and fixes known issues with ``mode='nearest'``. This mode is introduced to keep
        backward compatibility.
        Mode ``mode='nearest'`` matches buggy OpenCV's ``INTER_NEAREST`` interpolation algorithm.

    Note:
        {backward_reproducibility_note}
    """
    if has_torch_function_unary(input):
        return handle_torch_function(
            interpolate,
            (input,),
            input,
            size=size,
            scale_factor=scale_factor,
            mode=mode,
            align_corners=align_corners,
            recompute_scale_factor=recompute_scale_factor,
            antialias=antialias
        )

    if mode in ("nearest", "area", "nearest-exact"):
        if align_corners is not None:
            raise ValueError(
                "align_corners option can only be set with the "
                "interpolating modes: linear | bilinear | bicubic | trilinear"
            )
    else:
        if align_corners is None:
            align_corners = False

    dim = input.dim() - 2  # Number of spatial dimensions.

    # Process size and scale_factor.  Validate that exactly one is set.
    # Validate its length if it is a list, or expand it if it is a scalar.
    # After this block, exactly one of output_size and scale_factors will
    # be non-None, and it will be a list (or tuple).
    if size is not None and scale_factor is not None:
        raise ValueError("only one of size or scale_factor should be defined")
    elif size is not None:
        assert scale_factor is None
        scale_factors = None
        if isinstance(size, (list, tuple)):
            if len(size) != dim:
                raise ValueError(
                    "Input and output must have the same number of spatial dimensions, but got "
                    f"input with spatial dimensions of {list(input.shape[2:])} and output size of {size}. "
                    "Please provide input tensor in (N, C, d1, d2, ...,dK) format and "
                    "output size in (o1, o2, ...,oK) format."

                )
            output_size = size
        else:
            output_size = [size for _ in range(dim)]
    elif scale_factor is not None:
        assert size is None
        output_size = None
        if isinstance(scale_factor, (list, tuple)):
            if len(scale_factor) != dim:
                raise ValueError(
                    "Input and scale_factor must have the same number of spatial dimensions, but "
                    f"got input with spatial dimensions of {list(input.shape[2:])} and "
                    f"scale_factor of shape {scale_factor}. "
                    "Please provide input tensor in (N, C, d1, d2, ...,dK) format and "
                    "scale_factor in (s1, s2, ...,sK) format."
                )
            scale_factors = scale_factor
        else:
            scale_factors = [scale_factor for _ in range(dim)]
    else:
        raise ValueError("either size or scale_factor should be defined")

    if recompute_scale_factor is not None and recompute_scale_factor and size is not None:
        raise ValueError("recompute_scale_factor is not meaningful with an explicit size.")

    # "area" mode always requires an explicit size rather than scale factor.
    # Re-use the recompute_scale_factor code path.
    if mode == "area" and output_size is None:
        recompute_scale_factor = True

    if recompute_scale_factor is not None and recompute_scale_factor:
        # We compute output_size here, then un-set scale_factors.
        # The C++ code will recompute it based on the (integer) output size.
        assert scale_factors is not None
        if not torch.jit.is_scripting() and torch._C._get_tracing_state():
            # make scale_factor a tensor in tracing so constant doesn't get baked in
            output_size = [
                (torch.floor((input.size(i + 2).float() * torch.tensor(scale_factors[i], dtype=torch.float32)).float()))
                for i in range(dim)
            ]
        elif torch.jit.is_scripting():
            output_size = [int(math.floor(float(input.size(i + 2)) * scale_factors[i]))
                           for i in range(dim)]
        else:
            output_size = [
<<<<<<< HEAD
                _sym_int((input.size(i + 2) * scale_factors[i]))
=======
                _sym_int(input.size(i + 2) * scale_factors[i])
>>>>>>> bf686567
                for i in range(dim)
            ]
        scale_factors = None

    if antialias and not (mode in ("bilinear", "bicubic") and input.ndim == 4):
        raise ValueError("Anti-alias option is only supported for bilinear and bicubic modes")

    if input.dim() == 3 and mode == "nearest":
        return torch._C._nn.upsample_nearest1d(input, output_size, scale_factors)
    if input.dim() == 4 and mode == "nearest":
        return torch._C._nn.upsample_nearest2d(input, output_size, scale_factors)
    if input.dim() == 5 and mode == "nearest":
        return torch._C._nn.upsample_nearest3d(input, output_size, scale_factors)

    if input.dim() == 3 and mode == "nearest-exact":
        return torch._C._nn._upsample_nearest_exact1d(input, output_size, scale_factors)
    if input.dim() == 4 and mode == "nearest-exact":
        return torch._C._nn._upsample_nearest_exact2d(input, output_size, scale_factors)
    if input.dim() == 5 and mode == "nearest-exact":
        return torch._C._nn._upsample_nearest_exact3d(input, output_size, scale_factors)

    if input.dim() == 3 and mode == "area":
        assert output_size is not None
        return adaptive_avg_pool1d(input, output_size)
    if input.dim() == 4 and mode == "area":
        assert output_size is not None
        return adaptive_avg_pool2d(input, output_size)
    if input.dim() == 5 and mode == "area":
        assert output_size is not None
        return adaptive_avg_pool3d(input, output_size)

    if input.dim() == 3 and mode == "linear":
        assert align_corners is not None
        return torch._C._nn.upsample_linear1d(input, output_size, align_corners, scale_factors)
    if input.dim() == 4 and mode == "bilinear":
        assert align_corners is not None
        if antialias:
            return torch._C._nn._upsample_bilinear2d_aa(input, output_size, align_corners, scale_factors)
        return torch._C._nn.upsample_bilinear2d(input, output_size, align_corners, scale_factors)
    if input.dim() == 5 and mode == "trilinear":
        assert align_corners is not None
        return torch._C._nn.upsample_trilinear3d(input, output_size, align_corners, scale_factors)
    if input.dim() == 4 and mode == "bicubic":
        assert align_corners is not None
        if antialias:
            return torch._C._nn._upsample_bicubic2d_aa(input, output_size, align_corners, scale_factors)
        return torch._C._nn.upsample_bicubic2d(input, output_size, align_corners, scale_factors)

    if input.dim() == 3 and mode == "bilinear":
        raise NotImplementedError("Got 3D input, but bilinear mode needs 4D input")
    if input.dim() == 3 and mode == "trilinear":
        raise NotImplementedError("Got 3D input, but trilinear mode needs 5D input")
    if input.dim() == 4 and mode == "linear":
        raise NotImplementedError("Got 4D input, but linear mode needs 3D input")
    if input.dim() == 4 and mode == "trilinear":
        raise NotImplementedError("Got 4D input, but trilinear mode needs 5D input")
    if input.dim() == 5 and mode == "linear":
        raise NotImplementedError("Got 5D input, but linear mode needs 3D input")
    if input.dim() == 5 and mode == "bilinear":
        raise NotImplementedError("Got 5D input, but bilinear mode needs 4D input")

    raise NotImplementedError(
        "Input Error: Only 3D, 4D and 5D input Tensors supported"
        " (got {}D) for the modes: nearest | linear | bilinear | bicubic | trilinear | area | nearest-exact"
        " (got {})".format(input.dim(), mode)
    )


if interpolate.__doc__:
    interpolate.__doc__ = interpolate.__doc__.format(**reproducibility_notes)


@_overload  # noqa: F811
def upsample_nearest(input: Tensor, size: Optional[int] = None, scale_factor: Optional[float] = None) -> Tensor:  # noqa: F811
    pass


@_overload  # noqa: F811
def upsample_nearest(input: Tensor, size: Optional[List[int]] = None, scale_factor: Optional[float] = None) -> Tensor:  # noqa: F811
    pass


def upsample_nearest(input, size=None, scale_factor=None):  # noqa: F811
    r"""Upsamples the input, using nearest neighbours' pixel values.

    .. warning::
        This function is deprecated in favor of :func:`torch.nn.functional.interpolate`.
        This is equivalent with ``nn.functional.interpolate(..., mode='nearest')``.

    Currently spatial and volumetric upsampling are supported (i.e. expected
    inputs are 4 or 5 dimensional).

    Args:
        input (Tensor): input
        size (int or Tuple[int, int] or Tuple[int, int, int]): output spatia
            size.
        scale_factor (int): multiplier for spatial size. Has to be an integer.

    Note:
        {backward_reproducibility_note}
    """
    # DeprecationWarning is ignored by default
    warnings.warn("nn.functional.upsample_nearest is deprecated. Use nn.functional.interpolate instead.")
    return interpolate(input, size, scale_factor, mode="nearest")


if upsample_nearest.__doc__:
    upsample_nearest.__doc__ = upsample_nearest.__doc__.format(**reproducibility_notes)


@_overload  # noqa: F811
def upsample_bilinear(
    input: Tensor, size: Optional[int] = None, scale_factor: Optional[float] = None
) -> Tensor:  # noqa: F811
    pass


@_overload  # noqa: F811
def upsample_bilinear(  # noqa: F811
    input: Tensor, size: Optional[List[int]] = None, scale_factor: Optional[float] = None
) -> Tensor:  # noqa: F811
    pass


@_overload  # noqa: F811
def upsample_bilinear(  # noqa: F811
    input: Tensor, size: Optional[int] = None, scale_factor: Optional[List[float]] = None
) -> Tensor:  # noqa: F811
    pass


@_overload  # noqa: F811
def upsample_bilinear(  # noqa: F811
    input: Tensor, size: Optional[List[int]] = None, scale_factor: Optional[List[float]] = None
) -> Tensor:  # noqa: F811
    pass


def upsample_bilinear(input, size=None, scale_factor=None):  # noqa: F811
    r"""Upsamples the input, using bilinear upsampling.

    .. warning::
        This function is deprecated in favor of :func:`torch.nn.functional.interpolate`.
        This is equivalent with
        ``nn.functional.interpolate(..., mode='bilinear', align_corners=True)``.

    Expected inputs are spatial (4 dimensional). Use `upsample_trilinear` fo
    volumetric (5 dimensional) inputs.

    Args:
        input (Tensor): input
        size (int or Tuple[int, int]): output spatial size.
        scale_factor (int or Tuple[int, int]): multiplier for spatial size

    Note:
        {backward_reproducibility_note}
    """
    # DeprecationWarning is ignored by default
    warnings.warn("nn.functional.upsample_bilinear is deprecated. Use nn.functional.interpolate instead.")
    return interpolate(input, size, scale_factor, mode="bilinear", align_corners=True)


if upsample_bilinear.__doc__:
    upsample_bilinear.__doc__ = upsample_bilinear.__doc__.format(**reproducibility_notes)

GRID_SAMPLE_INTERPOLATION_MODES = {
    "bilinear": 0,
    "nearest": 1,
    "bicubic": 2,
}

GRID_SAMPLE_PADDING_MODES = {
    "zeros": 0,
    "border": 1,
    "reflection": 2,
}


def grid_sample(
    input: Tensor,
    grid: Tensor,
    mode: str = "bilinear",
    padding_mode: str = "zeros",
    align_corners: Optional[bool] = None,
) -> Tensor:
    r"""Given an :attr:`input` and a flow-field :attr:`grid`, computes the
    ``output`` using :attr:`input` values and pixel locations from :attr:`grid`.

    Currently, only spatial (4-D) and volumetric (5-D) :attr:`input` are
    supported.

    In the spatial (4-D) case, for :attr:`input` with shape
    :math:`(N, C, H_\text{in}, W_\text{in})` and :attr:`grid` with shape
    :math:`(N, H_\text{out}, W_\text{out}, 2)`, the output will have shape
    :math:`(N, C, H_\text{out}, W_\text{out})`.

    For each output location ``output[n, :, h, w]``, the size-2 vector
    ``grid[n, h, w]`` specifies :attr:`input` pixel locations ``x`` and ``y``,
    which are used to interpolate the output value ``output[n, :, h, w]``.
    In the case of 5D inputs, ``grid[n, d, h, w]`` specifies the
    ``x``, ``y``, ``z`` pixel locations for interpolating
    ``output[n, :, d, h, w]``. :attr:`mode` argument specifies ``nearest`` or
    ``bilinear`` interpolation method to sample the input pixels.

    :attr:`grid` specifies the sampling pixel locations normalized by the
    :attr:`input` spatial dimensions. Therefore, it should have most values in
    the range of ``[-1, 1]``. For example, values ``x = -1, y = -1`` is the
    left-top pixel of :attr:`input`, and values  ``x = 1, y = 1`` is the
    right-bottom pixel of :attr:`input`.

    If :attr:`grid` has values outside the range of ``[-1, 1]``, the corresponding
    outputs are handled as defined by :attr:`padding_mode`. Options are

        * ``padding_mode="zeros"``: use ``0`` for out-of-bound grid locations,
        * ``padding_mode="border"``: use border values for out-of-bound grid locations,
        * ``padding_mode="reflection"``: use values at locations reflected by
          the border for out-of-bound grid locations. For location far away
          from the border, it will keep being reflected until becoming in bound,
          e.g., (normalized) pixel location ``x = -3.5`` reflects by border ``-1``
          and becomes ``x' = 1.5``, then reflects by border ``1`` and becomes
          ``x'' = -0.5``.

    Note:
        This function is often used in conjunction with :func:`affine_grid`
        to build `Spatial Transformer Networks`_ .

    Note:
        When using the CUDA backend, this operation may induce nondeterministic
        behaviour in its backward pass that is not easily switched off.
        Please see the notes on :doc:`/notes/randomness` for background.

    Note:
        NaN values in :attr:`grid` would be interpreted as ``-1``.

    Args:
        input (Tensor): input of shape :math:`(N, C, H_\text{in}, W_\text{in})` (4-D case)
                        or :math:`(N, C, D_\text{in}, H_\text{in}, W_\text{in})` (5-D case)
        grid (Tensor): flow-field of shape :math:`(N, H_\text{out}, W_\text{out}, 2)` (4-D case)
                       or :math:`(N, D_\text{out}, H_\text{out}, W_\text{out}, 3)` (5-D case)
        mode (str): interpolation mode to calculate output values
            ``'bilinear'`` | ``'nearest'`` | ``'bicubic'``. Default: ``'bilinear'``
            Note: ``mode='bicubic'`` supports only 4-D input.
            When ``mode='bilinear'`` and the input is 5-D, the interpolation mode
            used internally will actually be trilinear. However, when the input is 4-D,
            the interpolation mode will legitimately be bilinear.
        padding_mode (str): padding mode for outside grid values
            ``'zeros'`` | ``'border'`` | ``'reflection'``. Default: ``'zeros'``
        align_corners (bool, optional): Geometrically, we consider the pixels of the
            input  as squares rather than points.
            If set to ``True``, the extrema (``-1`` and ``1``) are considered as referring
            to the center points of the input's corner pixels. If set to ``False``, they
            are instead considered as referring to the corner points of the input's corner
            pixels, making the sampling more resolution agnostic.
            This option parallels the ``align_corners`` option in
            :func:`interpolate`, and so whichever option is used here
            should also be used there to resize the input image before grid sampling.
            Default: ``False``

    Returns:
        output (Tensor): output Tensor

    .. _`Spatial Transformer Networks`:
        https://arxiv.org/abs/1506.02025

    .. warning::
        When ``align_corners = True``, the grid positions depend on the pixel
        size relative to the input image size, and so the locations sampled by
        :func:`grid_sample` will differ for the same input given at different
        resolutions (that is, after being upsampled or downsampled).
        The default behavior up to version 1.2.0 was ``align_corners = True``.
        Since then, the default behavior has been changed to ``align_corners = False``,
        in order to bring it in line with the default for :func:`interpolate`.

    .. note::
        ``mode='bicubic'`` is implemented using the `cubic convolution algorithm`_ with :math:`\alpha=-0.75`.
        The constant :math:`\alpha` might be different from packages to packages.
        For example, `PIL`_ and `OpenCV`_ use -0.5 and -0.75 respectively.
        This algorithm may "overshoot" the range of values it's interpolating.
        For example, it may produce negative values or values greater than 255 when interpolating input in [0, 255].
        Clamp the results with :func: `torch.clamp` to ensure they are within the valid range.
    .. _`cubic convolution algorithm`: https://en.wikipedia.org/wiki/Bicubic_interpolation
    .. _`PIL`: https://github.com/python-pillow/Pillow/blob/4634eafe3c695a014267eefdce830b4a825beed7/src/libImaging/Resample.c#L51
    .. _`OpenCV`: https://github.com/opencv/opencv/blob/f345ed564a06178670750bad59526cfa4033be55/modules/imgproc/src/resize.cpp#L908
    """
    if has_torch_function_variadic(input, grid):
        return handle_torch_function(
            grid_sample, (input, grid), input, grid, mode=mode, padding_mode=padding_mode, align_corners=align_corners
        )
    if mode != "bilinear" and mode != "nearest" and mode != "bicubic":
        raise ValueError(
            "nn.functional.grid_sample(): expected mode to be "
            "'bilinear', 'nearest' or 'bicubic', but got: '{}'".format(mode)
        )
    if padding_mode != "zeros" and padding_mode != "border" and padding_mode != "reflection":
        raise ValueError(
            "nn.functional.grid_sample(): expected padding_mode "
            "to be 'zeros', 'border', or 'reflection', "
            "but got: '{}'".format(padding_mode)
        )

    if mode == "bilinear":
        mode_enum = 0
    elif mode == "nearest":
        mode_enum = 1
    else:  # mode == 'bicubic'
        mode_enum = 2

    if padding_mode == "zeros":
        padding_mode_enum = 0
    elif padding_mode == "border":
        padding_mode_enum = 1
    else:  # padding_mode == 'reflection'
        padding_mode_enum = 2

    if align_corners is None:
        warnings.warn(
            "Default grid_sample and affine_grid behavior has changed "
            "to align_corners=False since 1.3.0. Please specify "
            "align_corners=True if the old behavior is desired. "
            "See the documentation of grid_sample for details."
        )
        align_corners = False

    return torch.grid_sampler(input, grid, mode_enum, padding_mode_enum, align_corners)


def affine_grid(theta: Tensor, size: List[int], align_corners: Optional[bool] = None) -> Tensor:
    r"""Generates a 2D or 3D flow field (sampling grid), given a batch of
    affine matrices :attr:`theta`.

    .. note::
        This function is often used in conjunction with :func:`grid_sample`
        to build `Spatial Transformer Networks`_ .

    Args:
        theta (Tensor): input batch of affine matrices with shape
            (:math:`N \times 2 \times 3`) for 2D or
            (:math:`N \times 3 \times 4`) for 3D
        size (torch.Size): the target output image size.
            (:math:`N \times C \times H \times W` for 2D or
            :math:`N \times C \times D \times H \times W` for 3D)
            Example: torch.Size((32, 3, 24, 24))
        align_corners (bool, optional): if ``True``, consider ``-1`` and ``1``
            to refer to the centers of the corner pixels rather than the image corners.
            Refer to :func:`grid_sample` for a more complete description.
            A grid generated by :func:`affine_grid` should be passed to :func:`grid_sample`
            with the same setting for this option.
            Default: ``False``

    Returns:
        output (Tensor): output Tensor of size (:math:`N \times H \times W \times 2`)

    .. _`Spatial Transformer Networks`:
        https://arxiv.org/abs/1506.02025

    .. warning::
        When ``align_corners = True``, the grid positions depend on the pixel
        size relative to the input image size, and so the locations sampled by
        :func:`grid_sample` will differ for the same input given at different
        resolutions (that is, after being upsampled or downsampled).
        The default behavior up to version 1.2.0 was ``align_corners = True``.
        Since then, the default behavior has been changed to ``align_corners = False``,
        in order to bring it in line with the default for :func:`interpolate`.
    .. warning::
        When ``align_corners = True``, 2D affine transforms on 1D data and
        3D affine transforms on 2D data (that is, when one of the spatial
        dimensions has unit size) are ill-defined, and not an intended use case.
        This is not a problem when ``align_corners = False``.
        Up to version 1.2.0, all grid points along a unit dimension were
        considered arbitrarily to be at ``-1``.
        From version 1.3.0, under ``align_corners = True`` all grid points
        along a unit dimension are considered to be at ``0``
        (the center of the input image).
    """
    if has_torch_function_unary(theta):
        return handle_torch_function(affine_grid, (theta,), theta, size, align_corners=align_corners)
    if align_corners is None:
        warnings.warn(
            "Default grid_sample and affine_grid behavior has changed "
            "to align_corners=False since 1.3.0. Please specify "
            "align_corners=True if the old behavior is desired. "
            "See the documentation of grid_sample for details."
        )
        align_corners = False

    # enforce floating point dtype on theta
    if not theta.is_floating_point():
        raise ValueError("Expected theta to have floating point type, but got {}".format(theta.dtype))
    # check that shapes and sizes match
    if len(size) == 4:
        if theta.dim() != 3 or theta.shape[-2] != 2 or theta.shape[-1] != 3:
            raise ValueError(
                "Expected a batch of 2D affine matrices of shape Nx2x3 "
                "for size {}. Got {}.".format(size, theta.shape)
            )
        spatial_size = size[-2:]  # spatial dimension sizes
    elif len(size) == 5:
        if theta.dim() != 3 or theta.shape[-2] != 3 or theta.shape[-1] != 4:
            raise ValueError(
                "Expected a batch of 3D affine matrices of shape Nx3x4 "
                "for size {}. Got {}.".format(size, theta.shape)
            )
        spatial_size = size[-3:]  # spatial dimension sizes
    else:
        raise NotImplementedError(
            "affine_grid only supports 4D and 5D sizes, "
            "for 2D and 3D affine transforms, respectively. "
            "Got size {}.".format(size)
        )
    # check for empty span
    if align_corners and min(spatial_size) == 1:
        warnings.warn(
            "Since version 1.3.0, affine_grid behavior has changed "
            "for unit-size grids when align_corners=True. "
            "This is not an intended use case of affine_grid. "
            "See the documentation of affine_grid for details."
        )
    elif min(size) <= 0:
        raise ValueError("Expected non-zero, positive output size. Got {}".format(size))

    return torch.affine_grid_generator(theta, size, align_corners)


pad = _add_docstr(
    torch._C._nn.pad,
    r"""
pad(input, pad, mode="constant", value=None) -> Tensor

Pads tensor.

Padding size:
    The padding size by which to pad some dimensions of :attr:`input`
    are described starting from the last dimension and moving forward.
    :math:`\left\lfloor\frac{\text{len(pad)}}{2}\right\rfloor` dimensions
    of ``input`` will be padded.
    For example, to pad only the last dimension of the input tensor, then
    :attr:`pad` has the form
    :math:`(\text{padding\_left}, \text{padding\_right})`;
    to pad the last 2 dimensions of the input tensor, then use
    :math:`(\text{padding\_left}, \text{padding\_right},`
    :math:`\text{padding\_top}, \text{padding\_bottom})`;
    to pad the last 3 dimensions, use
    :math:`(\text{padding\_left}, \text{padding\_right},`
    :math:`\text{padding\_top}, \text{padding\_bottom}`
    :math:`\text{padding\_front}, \text{padding\_back})`.

Padding mode:
    See :class:`torch.nn.ConstantPad2d`, :class:`torch.nn.ReflectionPad2d`, and
    :class:`torch.nn.ReplicationPad2d` for concrete examples on how each of the
    padding modes works. Constant padding is implemented for arbitrary dimensions.
    Replicate and reflection padding are implemented for padding the last 3
    dimensions of a 4D or 5D input tensor, the last 2 dimensions of a 3D
    or 4D input tensor, or the last dimension of a 2D or 3D input tensor.

Note:
    When using the CUDA backend, this operation may induce nondeterministic
    behaviour in its backward pass that is not easily switched off.
    Please see the notes on :doc:`/notes/randomness` for background.

Args:
    input (Tensor): N-dimensional tensor
    pad (tuple): m-elements tuple, where
        :math:`\frac{m}{2} \leq` input dimensions and :math:`m` is even.
    mode: ``'constant'``, ``'reflect'``, ``'replicate'`` or ``'circular'``.
        Default: ``'constant'``
    value: fill value for ``'constant'`` padding. Default: ``0``

Examples::

    >>> t4d = torch.empty(3, 3, 4, 2)
    >>> p1d = (1, 1) # pad last dim by 1 on each side
    >>> out = F.pad(t4d, p1d, "constant", 0)  # effectively zero padding
    >>> print(out.size())
    torch.Size([3, 3, 4, 4])
    >>> p2d = (1, 1, 2, 2) # pad last dim by (1, 1) and 2nd to last by (2, 2)
    >>> out = F.pad(t4d, p2d, "constant", 0)
    >>> print(out.size())
    torch.Size([3, 3, 8, 4])
    >>> t4d = torch.empty(3, 3, 4, 2)
    >>> p3d = (0, 1, 2, 1, 3, 3) # pad by (0, 1), (2, 1), and (3, 3)
    >>> out = F.pad(t4d, p3d, "constant", 0)
    >>> print(out.size())
    torch.Size([3, 9, 7, 3])

""")
# TODO: Fix via https://github.com/pytorch/pytorch/issues/75798
pad.__module__ = "torch.nn.functional"

# distance


pairwise_distance = _add_docstr(
    torch.pairwise_distance,
    r"""
pairwise_distance(x1, x2, p=2.0, eps=1e-6, keepdim=False) -> Tensor

See :class:`torch.nn.PairwiseDistance` for details
""")


pdist = _add_docstr(
    torch.pdist,
    r"""
pdist(input, p=2) -> Tensor

Computes the p-norm distance between every pair of row vectors in the input.
This is identical to the upper triangular portion, excluding the diagonal, of
`torch.norm(input[:, None] - input, dim=2, p=p)`. This function will be faster
if the rows are contiguous.

If input has shape :math:`N \times M` then the output will have shape
:math:`\frac{1}{2} N (N - 1)`.

This function is equivalent to ``scipy.spatial.distance.pdist(input,
'minkowski', p=p)`` if :math:`p \in (0, \infty)`. When :math:`p = 0` it is
equivalent to ``scipy.spatial.distance.pdist(input, 'hamming') * M``.
When :math:`p = \infty`, the closest scipy function is
``scipy.spatial.distance.pdist(xn, lambda x, y: np.abs(x - y).max())``.

Args:
    input: input tensor of shape :math:`N \times M`.
    p: p value for the p-norm distance to calculate between each vector pair
        :math:`\in [0, \infty]`.
""",
)


cosine_similarity = _add_docstr(
    torch.cosine_similarity,
    r"""
cosine_similarity(x1, x2, dim=1, eps=1e-8) -> Tensor

Returns cosine similarity between ``x1`` and ``x2``, computed along dim. ``x1`` and ``x2`` must be broadcastable
to a common shape. ``dim`` refers to the dimension in this common shape. Dimension ``dim`` of the output is
squeezed (see :func:`torch.squeeze`), resulting in the
output tensor having 1 fewer dimension.

.. math ::
    \text{similarity} = \dfrac{x_1 \cdot x_2}{\max(\Vert x_1 \Vert _2 \cdot \Vert x_2 \Vert _2, \epsilon)}

Supports :ref:`type promotion <type-promotion-doc>`.

Args:
    x1 (Tensor): First input.
    x2 (Tensor): Second input.
    dim (int, optional): Dimension along which cosine similarity is computed. Default: 1
    eps (float, optional): Small value to avoid division by zero.
        Default: 1e-8

Example::

    >>> input1 = torch.randn(100, 128)
    >>> input2 = torch.randn(100, 128)
    >>> output = F.cosine_similarity(input1, input2)
    >>> print(output)
""",
)


one_hot = _add_docstr(
    torch._C._nn.one_hot,
    r"""
one_hot(tensor, num_classes=-1) -> LongTensor

Takes LongTensor with index values of shape ``(*)`` and returns a tensor
of shape ``(*, num_classes)`` that have zeros everywhere except where the
index of last dimension matches the corresponding value of the input tensor,
in which case it will be 1.

See also `One-hot on Wikipedia`_ .

.. _One-hot on Wikipedia:
    https://en.wikipedia.org/wiki/One-hot

Arguments:
    tensor (LongTensor): class values of any shape.
    num_classes (int):  Total number of classes. If set to -1, the number
        of classes will be inferred as one greater than the largest class
        value in the input tensor.

Returns:
    LongTensor that has one more dimension with 1 values at the
    index of last dimension indicated by the input, and 0 everywhere
    else.

Examples:
    >>> F.one_hot(torch.arange(0, 5) % 3)
    tensor([[1, 0, 0],
            [0, 1, 0],
            [0, 0, 1],
            [1, 0, 0],
            [0, 1, 0]])
    >>> F.one_hot(torch.arange(0, 5) % 3, num_classes=5)
    tensor([[1, 0, 0, 0, 0],
            [0, 1, 0, 0, 0],
            [0, 0, 1, 0, 0],
            [1, 0, 0, 0, 0],
            [0, 1, 0, 0, 0]])
    >>> F.one_hot(torch.arange(0, 6).view(3,2) % 3)
    tensor([[[1, 0, 0],
             [0, 1, 0]],
            [[0, 0, 1],
             [1, 0, 0]],
            [[0, 1, 0],
             [0, 0, 1]]])
""",
)


def triplet_margin_loss(
    anchor: Tensor,
    positive: Tensor,
    negative: Tensor,
    margin: float = 1.0,
    p: float = 2,
    eps: float = 1e-6,
    swap: bool = False,
    size_average: Optional[bool] = None,
    reduce: Optional[bool] = None,
    reduction: str = "mean",
) -> Tensor:
    r"""
    See :class:`~torch.nn.TripletMarginLoss` for details
    """
    if has_torch_function_variadic(anchor, positive, negative):
        return handle_torch_function(
            triplet_margin_loss,
            (anchor, positive, negative),
            anchor,
            positive,
            negative,
            margin=margin,
            p=p,
            eps=eps,
            swap=swap,
            size_average=size_average,
            reduce=reduce,
            reduction=reduction,
        )
    if size_average is not None or reduce is not None:
        reduction_enum = _Reduction.legacy_get_enum(size_average, reduce)
    else:
        reduction_enum = _Reduction.get_enum(reduction)
    return torch.triplet_margin_loss(anchor, positive, negative, margin, p, eps, swap, reduction_enum)


def triplet_margin_with_distance_loss(
    anchor: Tensor,
    positive: Tensor,
    negative: Tensor,
    *,
    distance_function: Optional[Callable[[Tensor, Tensor], Tensor]] = None,
    margin: float = 1.0,
    swap: bool = False,
    reduction: str = "mean"
) -> Tensor:
    r"""
    See :class:`~torch.nn.TripletMarginWithDistanceLoss` for details.
    """
    if torch.jit.is_scripting():
        raise NotImplementedError(
            "F.triplet_margin_with_distance_loss does not support JIT scripting: "
            "functions requiring Callables cannot be scripted."
        )

    if has_torch_function_variadic(anchor, positive, negative):
        return handle_torch_function(
            triplet_margin_with_distance_loss,
            (anchor, positive, negative),
            anchor,
            positive,
            negative,
            distance_function=distance_function,
            margin=margin,
            swap=swap,
            reduction=reduction,
        )

    # Check validity of reduction mode
    if reduction not in ("mean", "sum", "none"):
        raise ValueError(f"{reduction} is not a valid value for reduction")

    # Check dimensions
    a_dim = anchor.ndim
    p_dim = positive.ndim
    n_dim = negative.ndim
    if not (a_dim == p_dim and p_dim == n_dim):
        raise RuntimeError(
            (f"The anchor, positive, and negative tensors are expected to have "
             f"the same number of dimensions, but got: anchor {a_dim}D, "
             f"positive {p_dim}D, and negative {n_dim}D inputs"))

    # Calculate loss
    if distance_function is None:
        distance_function = torch.pairwise_distance

    dist_pos = distance_function(anchor, positive)
    dist_neg = distance_function(anchor, negative)
    # The distance swap is described in the paper "Learning shallow
    # convolutional feature descriptors with triplet losses" by V. Balntas, E.
    # Riba et al.  If True, and if the positive example is closer to the
    # negative example than the anchor is, swaps the positive example and the
    # anchor in the loss computation.
    if swap:
        dist_swap = distance_function(positive, negative)
        dist_neg = torch.minimum(dist_neg, dist_swap)
    loss = torch.clamp_min(margin + dist_pos - dist_neg, 0)

    # Apply reduction
    if reduction == "sum":
        return torch.sum(loss)
    elif reduction == "mean":
        return torch.mean(loss)
    else:  # reduction == "none"
        return loss


def normalize(input: Tensor, p: float = 2.0, dim: int = 1, eps: float = 1e-12, out: Optional[Tensor] = None) -> Tensor:
    r"""Performs :math:`L_p` normalization of inputs over specified dimension.

    For a tensor :attr:`input` of sizes :math:`(n_0, ..., n_{dim}, ..., n_k)`, each
    :math:`n_{dim}` -element vector :math:`v` along dimension :attr:`dim` is transformed as

    .. math::
        v = \frac{v}{\max(\lVert v \rVert_p, \epsilon)}.

    With the default arguments it uses the Euclidean norm over vectors along dimension :math:`1` for normalization.

    Args:
        input: input tensor of any shape
        p (float): the exponent value in the norm formulation. Default: 2
        dim (int): the dimension to reduce. Default: 1
        eps (float): small value to avoid division by zero. Default: 1e-12
        out (Tensor, optional): the output tensor. If :attr:`out` is used, this
                                operation won't be differentiable.
    """
    if has_torch_function_variadic(input, out):
        return handle_torch_function(normalize, (input, out), input, p=p, dim=dim, eps=eps, out=out)
    if out is None:
        denom = input.norm(p, dim, keepdim=True).clamp_min(eps).expand_as(input)
        return input / denom
    else:
        denom = input.norm(p, dim, keepdim=True).clamp_min_(eps).expand_as(input)
        return torch.div(input, denom, out=out)


def assert_int_or_pair(arg: List[int], arg_name: str, message: str) -> None:
    assert isinstance(arg, int) or len(arg) == 2, message.format(arg_name)


def unfold(
    input: Tensor, kernel_size: BroadcastingList2[int],
    dilation: BroadcastingList2[int] = 1,
    padding: BroadcastingList2[int] = 0,
    stride: BroadcastingList2[int] = 1
) -> Tensor:
    r"""Extracts sliding local blocks from a batched input tensor.

    .. warning::
        Currently, only 4-D input tensors (batched image-like tensors) are
        supported.

    .. warning::

        More than one element of the unfolded tensor may refer to a single
        memory location. As a result, in-place operations (especially ones that
        are vectorized) may result in incorrect behavior. If you need to write
        to the tensor, please clone it first.


    See :class:`torch.nn.Unfold` for details
    """
    if has_torch_function_unary(input):
        return handle_torch_function(
            unfold, (input,), input, kernel_size, dilation=dilation, padding=padding, stride=stride
        )
    return torch._C._nn.im2col(input, _pair(kernel_size), _pair(dilation), _pair(padding), _pair(stride))


def fold(
    input: Tensor, output_size: BroadcastingList2[int],
    kernel_size: BroadcastingList2[int],
    dilation: BroadcastingList2[int] = 1,
    padding: BroadcastingList2[int] = 0,
    stride: BroadcastingList2[int] = 1
) -> Tensor:
    r"""Combines an array of sliding local blocks into a large containing
    tensor.

    .. warning::
        Currently, only unbatched (3D) or batched (4D) image-like output tensors are supported.

    See :class:`torch.nn.Fold` for details
    """
    if has_torch_function_unary(input):
        return handle_torch_function(
            fold, (input,), input, output_size, kernel_size, dilation=dilation, padding=padding, stride=stride
        )
    return torch._C._nn.col2im(
        input, _pair(output_size), _pair(kernel_size), _pair(dilation), _pair(padding), _pair(stride)
    )

#
# multihead attention
#

def _in_projection_packed(
    q: Tensor,
    k: Tensor,
    v: Tensor,
    w: Tensor,
    b: Optional[Tensor] = None,
) -> List[Tensor]:
    r"""
    Performs the in-projection step of the attention operation, using packed weights.
    Output is a triple containing projection tensors for query, key and value.

    Args:
        q, k, v: query, key and value tensors to be projected. For self-attention,
            these are typically the same tensor; for encoder-decoder attention,
            k and v are typically the same tensor. (We take advantage of these
            identities for performance if they are present.) Regardless, q, k and v
            must share a common embedding dimension; otherwise their shapes may vary.
        w: projection weights for q, k and v, packed into a single tensor. Weights
            are packed along dimension 0, in q, k, v order.
        b: optional projection biases for q, k and v, packed into a single tensor
            in q, k, v order.

    Shape:
        Inputs:
        - q: :math:`(..., E)` where E is the embedding dimension
        - k: :math:`(..., E)` where E is the embedding dimension
        - v: :math:`(..., E)` where E is the embedding dimension
        - w: :math:`(E * 3, E)` where E is the embedding dimension
        - b: :math:`E * 3` where E is the embedding dimension

        Output:
        - in output list :math:`[q', k', v']`, each output tensor will have the
            same shape as the corresponding input tensor.
    """
    E = q.size(-1)
    if k is v:
        if q is k:
            # self-attention
            proj = linear(q, w, b)
            # reshape to 3, E and not E, 3 is deliberate for better memory coalescing and keeping same order as chunk()
            proj = proj.unflatten(-1, (3, E)).unsqueeze(0).transpose(0, -2).squeeze(-2).contiguous()
            return proj[0], proj[1], proj[2]
        else:
            # encoder-decoder attention
            w_q, w_kv = w.split([E, E * 2])
            if b is None:
                b_q = b_kv = None
            else:
                b_q, b_kv = b.split([E, E * 2])
            q_proj = linear(q, w_q, b_q)
            kv_proj = linear(k, w_kv, b_kv)
            # reshape to 2, E and not E, 2 is deliberate for better memory coalescing and keeping same order as chunk()
            kv_proj = kv_proj.unflatten(-1, (2, E)).unsqueeze(0).transpose(0, -2).squeeze(-2).contiguous()
            return (q_proj, kv_proj[0], kv_proj[1])
    else:
        w_q, w_k, w_v = w.chunk(3)
        if b is None:
            b_q = b_k = b_v = None
        else:
            b_q, b_k, b_v = b.chunk(3)
        return linear(q, w_q, b_q), linear(k, w_k, b_k), linear(v, w_v, b_v)


def _in_projection(
    q: Tensor,
    k: Tensor,
    v: Tensor,
    w_q: Tensor,
    w_k: Tensor,
    w_v: Tensor,
    b_q: Optional[Tensor] = None,
    b_k: Optional[Tensor] = None,
    b_v: Optional[Tensor] = None,
) -> Tuple[Tensor, Tensor, Tensor]:
    r"""
    Performs the in-projection step of the attention operation. This is simply
    a triple of linear projections, with shape constraints on the weights which
    ensure embedding dimension uniformity in the projected outputs.
    Output is a triple containing projection tensors for query, key and value.

    Args:
        q, k, v: query, key and value tensors to be projected.
        w_q, w_k, w_v: weights for q, k and v, respectively.
        b_q, b_k, b_v: optional biases for q, k and v, respectively.

    Shape:
        Inputs:
        - q: :math:`(Qdims..., Eq)` where Eq is the query embedding dimension and Qdims are any
            number of leading dimensions.
        - k: :math:`(Kdims..., Ek)` where Ek is the key embedding dimension and Kdims are any
            number of leading dimensions.
        - v: :math:`(Vdims..., Ev)` where Ev is the value embedding dimension and Vdims are any
            number of leading dimensions.
        - w_q: :math:`(Eq, Eq)`
        - w_k: :math:`(Eq, Ek)`
        - w_v: :math:`(Eq, Ev)`
        - b_q: :math:`(Eq)`
        - b_k: :math:`(Eq)`
        - b_v: :math:`(Eq)`

        Output: in output triple :math:`(q', k', v')`,
         - q': :math:`[Qdims..., Eq]`
         - k': :math:`[Kdims..., Eq]`
         - v': :math:`[Vdims..., Eq]`

    """
    Eq, Ek, Ev = q.size(-1), k.size(-1), v.size(-1)
    assert w_q.shape == (Eq, Eq), f"expecting query weights shape of {(Eq, Eq)}, but got {w_q.shape}"
    assert w_k.shape == (Eq, Ek), f"expecting key weights shape of {(Eq, Ek)}, but got {w_k.shape}"
    assert w_v.shape == (Eq, Ev), f"expecting value weights shape of {(Eq, Ev)}, but got {w_v.shape}"
    assert b_q is None or b_q.shape == (Eq,), f"expecting query bias shape of {(Eq,)}, but got {b_q.shape}"
    assert b_k is None or b_k.shape == (Eq,), f"expecting key bias shape of {(Eq,)}, but got {b_k.shape}"
    assert b_v is None or b_v.shape == (Eq,), f"expecting value bias shape of {(Eq,)}, but got {b_v.shape}"
    return linear(q, w_q, b_q), linear(k, w_k, b_k), linear(v, w_v, b_v)

scaled_dot_product_attention = _add_docstr(
    torch._C._nn.scaled_dot_product_attention, r"""
Computes scaled dot product attention on query, key and value tensors, using
an optional attention mask if passed, and applying dropout if a probability
greater than 0.0 is specified.

Args:
     query (Tensor): Query tensor; shape (N, ..., L, E)
     key (Tensor): Key tensor; shape (N, ..., S, E)
     value (Tensor): Value tensor; shape (N, ..., S, E)
     attn_mask (optional Tensor): Attention mask; shape (N, ..., L, S) or (L, S). Currently, only a boolean mask
         is supported, where a value of True indicates that the element *should* take part in attention.
     dropout_p (float): Dropout probability; if greater than 0.0, dropout is applied
     is_causal (bool): If true, assumes causal attention masking and ignores attn_mask.


Returns a tuple containing:
    output (Tensor): Attention output; shape (N, ..., L, E)

Shape legend:
    N: Batch size
    ...: Any number of other batch dimensions (optional)
    S: Source sequence length
    L: Target sequence lengthE: Embedding dimension

""")

def _mha_shape_check(query: Tensor, key: Tensor, value: Tensor,
                     key_padding_mask: Optional[Tensor], attn_mask: Optional[Tensor], num_heads: int):
    # Verifies the expected shape for `query, `key`, `value`, `key_padding_mask` and `attn_mask`
    # and returns if the input is batched or not.
    # Raises an error if `query` is not 2-D (unbatched) or 3-D (batched) tensor.

    # Shape check.
    if query.dim() == 3:
        # Batched Inputs
        is_batched = True
        assert key.dim() == 3 and value.dim() == 3, \
            ("For batched (3-D) `query`, expected `key` and `value` to be 3-D"
             f" but found {key.dim()}-D and {value.dim()}-D tensors respectively")
        if key_padding_mask is not None:
            assert key_padding_mask.dim() == 2, \
                ("For batched (3-D) `query`, expected `key_padding_mask` to be `None` or 2-D"
                 f" but found {key_padding_mask.dim()}-D tensor instead")
        if attn_mask is not None:
            assert attn_mask.dim() in (2, 3), \
                ("For batched (3-D) `query`, expected `attn_mask` to be `None`, 2-D or 3-D"
                 f" but found {attn_mask.dim()}-D tensor instead")
    elif query.dim() == 2:
        # Unbatched Inputs
        is_batched = False
        assert key.dim() == 2 and value.dim() == 2, \
            ("For unbatched (2-D) `query`, expected `key` and `value` to be 2-D"
             f" but found {key.dim()}-D and {value.dim()}-D tensors respectively")

        if key_padding_mask is not None:
            assert key_padding_mask.dim() == 1, \
                ("For unbatched (2-D) `query`, expected `key_padding_mask` to be `None` or 1-D"
                 f" but found {key_padding_mask.dim()}-D tensor instead")

        if attn_mask is not None:
            assert attn_mask.dim() in (2, 3), \
                ("For unbatched (2-D) `query`, expected `attn_mask` to be `None`, 2-D or 3-D"
                 f" but found {attn_mask.dim()}-D tensor instead")
            if attn_mask.dim() == 3:
                expected_shape = (num_heads, query.shape[0], key.shape[0])
                assert attn_mask.shape == expected_shape, \
                    (f"Expected `attn_mask` shape to be {expected_shape} but got {attn_mask.shape}")
    else:
        raise AssertionError(
            f"query should be unbatched 2D or batched 3D tensor but received {query.dim()}-D query tensor")

    return is_batched

def _canonical_mask(
        mask: Optional[Tensor],
        mask_name: str,
        other_type: Optional[DType],
        other_name: str,
        target_type: DType,
        check_other: bool = True,
) -> Optional[Tensor]:

    if mask is not None:
        _mask_dtype = mask.dtype
        _mask_is_float = torch.is_floating_point(mask)
        if _mask_dtype != torch.bool and not _mask_is_float:
            raise AssertionError(
                f"only bool and floating types of {mask_name} are supported")
        if check_other and other_type is not None:
            if _mask_dtype != other_type:
                warnings.warn(
                    f"Support for mismatched {mask_name} and {other_name} "
                    "is deprecated. Use same type for both instead."
                )
        if not _mask_is_float:
            mask = (
                torch.zeros_like(mask, dtype=target_type)
                .masked_fill_(mask, float("-inf"))
            )
    return mask

def _none_or_dtype(input: Optional[Tensor]) -> Optional[DType]:
    if input is None:
        return None
    elif isinstance(input, torch.Tensor):
        return input.dtype
    raise RuntimeError("input to _none_or_dtype() must be None or torch.Tensor")

def multi_head_attention_forward(
    query: Tensor,
    key: Tensor,
    value: Tensor,
    embed_dim_to_check: int,
    num_heads: int,
    in_proj_weight: Optional[Tensor],
    in_proj_bias: Optional[Tensor],
    bias_k: Optional[Tensor],
    bias_v: Optional[Tensor],
    add_zero_attn: bool,
    dropout_p: float,
    out_proj_weight: Tensor,
    out_proj_bias: Optional[Tensor],
    training: bool = True,
    key_padding_mask: Optional[Tensor] = None,
    need_weights: bool = True,
    attn_mask: Optional[Tensor] = None,
    use_separate_proj_weight: bool = False,
    q_proj_weight: Optional[Tensor] = None,
    k_proj_weight: Optional[Tensor] = None,
    v_proj_weight: Optional[Tensor] = None,
    static_k: Optional[Tensor] = None,
    static_v: Optional[Tensor] = None,
    average_attn_weights: bool = True,
    is_causal: bool = False,
) -> Tuple[Tensor, Optional[Tensor]]:
    r"""
    Args:
        query, key, value: map a query and a set of key-value pairs to an output.
            See "Attention Is All You Need" for more details.
        embed_dim_to_check: total dimension of the model.
        num_heads: parallel attention heads.
        in_proj_weight, in_proj_bias: input projection weight and bias.
        bias_k, bias_v: bias of the key and value sequences to be added at dim=0.
        add_zero_attn: add a new batch of zeros to the key and
                       value sequences at dim=1.
        dropout_p: probability of an element to be zeroed.
        out_proj_weight, out_proj_bias: the output projection weight and bias.
        training: apply dropout if is ``True``.
        key_padding_mask: if provided, specified padding elements in the key will
            be ignored by the attention. This is an binary mask. When the value is True,
            the corresponding value on the attention layer will be filled with -inf.
        need_weights: output attn_output_weights.
        attn_mask: 2D or 3D mask that prevents attention to certain positions. A 2D mask will be broadcasted for all
            the batches while a 3D mask allows to specify a different mask for the entries of each batch.
        is_causal: If specified, applies a causal mask as attention mask, and ignores
            attn_mask for computing scaled dot product attention.
            Default: ``False``.
        use_separate_proj_weight: the function accept the proj. weights for query, key,
            and value in different forms. If false, in_proj_weight will be used, which is
            a combination of q_proj_weight, k_proj_weight, v_proj_weight.
        q_proj_weight, k_proj_weight, v_proj_weight, in_proj_bias: input projection weight and bias.
        static_k, static_v: static key and value used for attention operators.
        average_attn_weights: If true, indicates that the returned ``attn_weights`` should be averaged across heads.
            Otherwise, ``attn_weights`` are provided separately per head. Note that this flag only has an effect
            when ``need_weights=True.``. Default: True


    Shape:
        Inputs:
        - query: :math:`(L, E)` or :math:`(L, N, E)` where L is the target sequence length, N is the batch size, E is
          the embedding dimension.
        - key: :math:`(S, E)` or :math:`(S, N, E)`, where S is the source sequence length, N is the batch size, E is
          the embedding dimension.
        - value: :math:`(S, E)` or :math:`(S, N, E)` where S is the source sequence length, N is the batch size, E is
          the embedding dimension.
        - key_padding_mask: :math:`(S)` or :math:`(N, S)` where N is the batch size, S is the source sequence length.
          If a FloatTensor is provided, it will be directly added to the value.
          If a BoolTensor is provided, the positions with the
          value of ``True`` will be ignored while the position with the value of ``False`` will be unchanged.
        - attn_mask: 2D mask :math:`(L, S)` where L is the target sequence length, S is the source sequence length.
          3D mask :math:`(N*num_heads, L, S)` where N is the batch size, L is the target sequence length,
          S is the source sequence length. attn_mask ensures that position i is allowed to attend the unmasked
          positions. If a BoolTensor is provided, positions with ``True``
          are not allowed to attend while ``False`` values will be unchanged. If a FloatTensor
          is provided, it will be added to the attention weight.
        - static_k: :math:`(N*num_heads, S, E/num_heads)`, where S is the source sequence length,
          N is the batch size, E is the embedding dimension. E/num_heads is the head dimension.
        - static_v: :math:`(N*num_heads, S, E/num_heads)`, where S is the source sequence length,
          N is the batch size, E is the embedding dimension. E/num_heads is the head dimension.

        Outputs:
        - attn_output: :math:`(L, E)` or :math:`(L, N, E)` where L is the target sequence length, N is the batch size,
          E is the embedding dimension.
        - attn_output_weights: Only returned when ``need_weights=True``. If ``average_attn_weights=True``, returns
          attention weights averaged across heads of shape :math:`(L, S)` when input is unbatched or
          :math:`(N, L, S)`, where :math:`N` is the batch size, :math:`L` is the target sequence length, and
          :math:`S` is the source sequence length. If ``average_attn_weights=False``, returns attention weights per
          head of shape :math:`(num_heads, L, S)` when input is unbatched or :math:`(N, num_heads, L, S)`.
    """
    tens_ops = (query, key, value, in_proj_weight, in_proj_bias, bias_k, bias_v, out_proj_weight, out_proj_bias)
    if has_torch_function(tens_ops):
        return handle_torch_function(
            multi_head_attention_forward,
            tens_ops,
            query,
            key,
            value,
            embed_dim_to_check,
            num_heads,
            in_proj_weight,
            in_proj_bias,
            bias_k,
            bias_v,
            add_zero_attn,
            dropout_p,
            out_proj_weight,
            out_proj_bias,
            training=training,
            key_padding_mask=key_padding_mask,
            need_weights=need_weights,
            attn_mask=attn_mask,
            is_causal=is_causal,
            use_separate_proj_weight=use_separate_proj_weight,
            q_proj_weight=q_proj_weight,
            k_proj_weight=k_proj_weight,
            v_proj_weight=v_proj_weight,
            static_k=static_k,
            static_v=static_v,
            average_attn_weights=average_attn_weights,
        )

    is_batched = _mha_shape_check(query, key, value, key_padding_mask, attn_mask, num_heads)

    # For unbatched input, we unsqueeze at the expected batch-dim to pretend that the input
    # is batched, run the computation and before returning squeeze the
    # batch dimension so that the output doesn't carry this temporary batch dimension.
    if not is_batched:
        # unsqueeze if the input is unbatched
        query = query.unsqueeze(1)
        key = key.unsqueeze(1)
        value = value.unsqueeze(1)
        if key_padding_mask is not None:
            key_padding_mask = key_padding_mask.unsqueeze(0)

    # set up shape vars
    tgt_len, bsz, embed_dim = query.shape
    src_len, _, _ = key.shape

    key_padding_mask = _canonical_mask(
        mask=key_padding_mask,
        mask_name="key_padding_mask",
        other_type=_none_or_dtype(attn_mask),
        other_name="attn_mask",
        target_type=query.dtype
    )

    if is_causal:
        attn_mask = None

    assert embed_dim == embed_dim_to_check, \
        f"was expecting embedding dimension of {embed_dim_to_check}, but got {embed_dim}"
    if isinstance(embed_dim, torch.Tensor):
        # embed_dim can be a tensor when JIT tracing
        head_dim = embed_dim.div(num_heads, rounding_mode='trunc')
    else:
        head_dim = embed_dim // num_heads
    assert head_dim * num_heads == embed_dim, f"embed_dim {embed_dim} not divisible by num_heads {num_heads}"
    if use_separate_proj_weight:
        # allow MHA to have different embedding dimensions when separate projection weights are used
        assert key.shape[:2] == value.shape[:2], \
            f"key's sequence and batch dims {key.shape[:2]} do not match value's {value.shape[:2]}"
    else:
        assert key.shape == value.shape, f"key shape {key.shape} does not match value shape {value.shape}"

    #
    # compute in-projection
    #
    if not use_separate_proj_weight:
        assert in_proj_weight is not None, "use_separate_proj_weight is False but in_proj_weight is None"
        q, k, v = _in_projection_packed(query, key, value, in_proj_weight, in_proj_bias)
    else:
        assert q_proj_weight is not None, "use_separate_proj_weight is True but q_proj_weight is None"
        assert k_proj_weight is not None, "use_separate_proj_weight is True but k_proj_weight is None"
        assert v_proj_weight is not None, "use_separate_proj_weight is True but v_proj_weight is None"
        if in_proj_bias is None:
            b_q = b_k = b_v = None
        else:
            b_q, b_k, b_v = in_proj_bias.chunk(3)
        q, k, v = _in_projection(query, key, value, q_proj_weight, k_proj_weight, v_proj_weight, b_q, b_k, b_v)

    # prep attention mask

    attn_mask = _canonical_mask(
        mask=attn_mask,
        mask_name="attn_mask",
        other_type=_none_or_dtype(key_padding_mask),
        other_name="key_padding_mask",
        target_type=q.dtype,
        check_other=False,
    )

    if attn_mask is not None:
        # ensure attn_mask's dim is 3
        if attn_mask.dim() == 2:
            correct_2d_size = (tgt_len, src_len)
            if attn_mask.shape != correct_2d_size:
                raise RuntimeError(f"The shape of the 2D attn_mask is {attn_mask.shape}, but should be {correct_2d_size}.")
            attn_mask = attn_mask.unsqueeze(0)
        elif attn_mask.dim() == 3:
            correct_3d_size = (bsz * num_heads, tgt_len, src_len)
            if attn_mask.shape != correct_3d_size:
                raise RuntimeError(f"The shape of the 3D attn_mask is {attn_mask.shape}, but should be {correct_3d_size}.")
        else:
            raise RuntimeError(f"attn_mask's dimension {attn_mask.dim()} is not supported")

    # add bias along batch dimension (currently second)
    if bias_k is not None and bias_v is not None:
        assert static_k is None, "bias cannot be added to static key."
        assert static_v is None, "bias cannot be added to static value."
        k = torch.cat([k, bias_k.repeat(1, bsz, 1)])
        v = torch.cat([v, bias_v.repeat(1, bsz, 1)])
        if attn_mask is not None:
            attn_mask = pad(attn_mask, (0, 1))
        if key_padding_mask is not None:
            key_padding_mask = pad(key_padding_mask, (0, 1))
    else:
        assert bias_k is None
        assert bias_v is None

    #
    # reshape q, k, v for multihead attention and make em batch first
    #
    q = q.view(tgt_len, bsz * num_heads, head_dim).transpose(0, 1)
    if static_k is None:
        k = k.view(k.shape[0], bsz * num_heads, head_dim).transpose(0, 1)
    else:
        # TODO finish disentangling control flow so we don't do in-projections when statics are passed
        assert static_k.size(0) == bsz * num_heads, \
            f"expecting static_k.size(0) of {bsz * num_heads}, but got {static_k.size(0)}"
        assert static_k.size(2) == head_dim, \
            f"expecting static_k.size(2) of {head_dim}, but got {static_k.size(2)}"
        k = static_k
    if static_v is None:
        v = v.view(v.shape[0], bsz * num_heads, head_dim).transpose(0, 1)
    else:
        # TODO finish disentangling control flow so we don't do in-projections when statics are passed
        assert static_v.size(0) == bsz * num_heads, \
            f"expecting static_v.size(0) of {bsz * num_heads}, but got {static_v.size(0)}"
        assert static_v.size(2) == head_dim, \
            f"expecting static_v.size(2) of {head_dim}, but got {static_v.size(2)}"
        v = static_v

    # add zero attention along batch dimension (now first)
    if add_zero_attn:
        zero_attn_shape = (bsz * num_heads, 1, head_dim)
        k = torch.cat([k, torch.zeros(zero_attn_shape, dtype=k.dtype, device=k.device)], dim=1)
        v = torch.cat([v, torch.zeros(zero_attn_shape, dtype=v.dtype, device=v.device)], dim=1)
        if attn_mask is not None:
            attn_mask = pad(attn_mask, (0, 1))
        if key_padding_mask is not None:
            key_padding_mask = pad(key_padding_mask, (0, 1))

    # update source sequence length after adjustments
    src_len = k.size(1)

    # merge key padding and attention masks
    if key_padding_mask is not None:
        assert key_padding_mask.shape == (bsz, src_len), \
            f"expecting key_padding_mask shape of {(bsz, src_len)}, but got {key_padding_mask.shape}"
        key_padding_mask = key_padding_mask.view(bsz, 1, 1, src_len).   \
            expand(-1, num_heads, -1, -1).reshape(bsz * num_heads, 1, src_len)
        if attn_mask is None:
            attn_mask = key_padding_mask
        else:
            attn_mask = attn_mask + key_padding_mask

    # adjust dropout probability
    if not training:
        dropout_p = 0.0

    #
    # (deep breath) calculate attention and out projection
    #

    if need_weights:
        B, Nt, E = q.shape
        q_scaled = q / math.sqrt(E)
        if attn_mask is not None:
            attn_output_weights = torch.baddbmm(attn_mask, q_scaled, k.transpose(-2, -1))
        else:
            attn_output_weights = torch.bmm(q_scaled, k.transpose(-2, -1))
        attn_output_weights = softmax(attn_output_weights, dim=-1)
        if dropout_p > 0.0:
            attn_output_weights = dropout(attn_output_weights, p=dropout_p)

        attn_output = torch.bmm(attn_output_weights, v)

        attn_output = attn_output.transpose(0, 1).contiguous().view(tgt_len * bsz, embed_dim)
        attn_output = linear(attn_output, out_proj_weight, out_proj_bias)
        attn_output = attn_output.view(tgt_len, bsz, attn_output.size(1))

        # optionally average attention weights over heads
        attn_output_weights = attn_output_weights.view(bsz, num_heads, tgt_len, src_len)
        if average_attn_weights:
            attn_output_weights = attn_output_weights.mean(dim=1)

        if not is_batched:
            # squeeze the output if input was unbatched
            attn_output = attn_output.squeeze(1)
            attn_output_weights = attn_output_weights.squeeze(0)
        return attn_output, attn_output_weights
    else:
        # attn_mask can be either (L,S) or (N*num_heads, L, S)
        # if attn_mask's shape is (1, L, S) we need to unsqueeze to (1, 1, L, S)
        # in order to match the input for SDPA of (N, num_heads, L, S)
        if attn_mask is not None:
            if attn_mask.size(0) == 1 and attn_mask.dim() == 3:
                attn_mask = attn_mask.unsqueeze(0)
            else:
                attn_mask = attn_mask.view(bsz, num_heads, -1, src_len)

        q = q.view(bsz, num_heads, tgt_len, head_dim)
        k = k.view(bsz, num_heads, src_len, head_dim)
        v = v.view(bsz, num_heads, src_len, head_dim)

        attn_output = scaled_dot_product_attention(q, k, v, attn_mask, dropout_p, is_causal)
        attn_output = attn_output.permute(2, 0, 1, 3).contiguous().view(bsz * tgt_len, embed_dim)

        attn_output = linear(attn_output, out_proj_weight, out_proj_bias)
        attn_output = attn_output.view(tgt_len, bsz, attn_output.size(1))
        if not is_batched:
            # squeeze the output if input was unbatched
            attn_output = attn_output.squeeze(1)
        return attn_output, None<|MERGE_RESOLUTION|>--- conflicted
+++ resolved
@@ -3917,11 +3917,7 @@
                            for i in range(dim)]
         else:
             output_size = [
-<<<<<<< HEAD
-                _sym_int((input.size(i + 2) * scale_factors[i]))
-=======
                 _sym_int(input.size(i + 2) * scale_factors[i])
->>>>>>> bf686567
                 for i in range(dim)
             ]
         scale_factors = None
