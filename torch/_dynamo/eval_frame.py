--- conflicted
+++ resolved
@@ -46,13 +46,8 @@
             continue
         globals()[name] = getattr(torch._C._dynamo.eval_frame, name)
 
-<<<<<<< HEAD
-from . import config, convert_frame, skipfiles, utils
-from .exc import ResetRequired, UserError, UserErrorType
-=======
 from . import config, convert_frame, external_utils, skipfiles, utils
 from .exc import CondOpArgsMismatchError, ResetRequired, UserError, UserErrorType
->>>>>>> 35d704f8
 from .mutation_guard import install_generation_tagging_init
 from .types import DynamoCallback
 from .utils import compile_times
@@ -687,11 +682,8 @@
     ] = None,
     tracing_mode: str = "symbolic",
     constraints: List[Constraint] = None,
-<<<<<<< HEAD
+    assume_static_by_default: bool = False,
     functionalize: bool = False,
-=======
-    assume_static_by_default: bool = False,
->>>>>>> 35d704f8
     **kwargs,
 ) -> Tuple[torch.fx.GraphModule, Set[_guards.Guard]]:
     """
@@ -718,7 +710,7 @@
         If decomposition_table is specified, the options are "symbolic" or "fake". Default is "real".
 
         functionalize (bool): If True, the resulting aten graph module will be functional. You will need to
-        set aten_graph=True to see the effect.
+        set aten_graph=True to see the effect. By default, this flag will be false.
 
         **kwargs: Arbitrary keyword arguments to be passed to the function f.
 
