--- conflicted
+++ resolved
@@ -473,13 +473,8 @@
     return -1
 
 
-<<<<<<< HEAD
 def fix_vars(instructions: List[Instruction], code_options, varname_from_oparg=None):
-=======
-def fix_vars(instructions: List[Instruction], code_options):
     # compute instruction arg from argval if arg is not provided
-    varnames = {name: idx for idx, name in enumerate(code_options["co_varnames"])}
->>>>>>> ee16f8f1
     names = {name: idx for idx, name in enumerate(code_options["co_names"])}
     if sys.version_info < (3, 11):
         assert varname_from_oparg is None
