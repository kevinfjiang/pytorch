--- conflicted
+++ resolved
@@ -167,9 +167,6 @@
 # ~~~~~~~~~~~~~~~~~~~~~~~~~~~~~~~~~~~~~~~~~~~~~~~~~~~~~~~~~~~~~~~~~~~ #
 
 
-<<<<<<< HEAD
-def save_graph_repro(fd, gm, args, compiler_name):
-=======
 INDUCTOR_IMPORT = """
 from torch._inductor.compile_fx import compile_fx_inner
 from torch._dynamo.debug_utils import same_two_models
@@ -242,7 +239,6 @@
 
 
 def save_graph_repro(fd, gm, args, compiler_name, *, stable_output=False):
->>>>>>> a1633b17
     sync_line = ""
     for arg in args:
         if isinstance(arg, torch.Tensor) and arg.is_cuda:
@@ -251,7 +247,7 @@
 
     if "inductor" in compiler_name:
         fd.write("import torch._inductor.overrides\n")
-    fd.write(generate_compiler_repro_string(gm, args))
+    fd.write(generate_compiler_repro_string(gm, args, stable_output=stable_output))
     fd.write(COMPILER_REPRO_OPTIONS[compiler_name][0])
     if "_accuracy" in compiler_name:
         fd.write(
