
r"""
The torch package contains data structures for multi-dimensional
tensors and defines mathematical operations over these tensors.
Additionally, it provides many utilities for efficient serialization of
Tensors and arbitrary types, and other useful utilities.

It has a CUDA counterpart, that enables you to run your tensor computations
on an NVIDIA GPU with compute capability >= 3.0.
"""

import math
import os
import sys
import platform
import textwrap
import ctypes
import inspect
if sys.version_info < (3,):
    raise Exception("Python 2 has reached end-of-life and is no longer supported by PyTorch.")

from ._utils import _import_dotted_name, classproperty
from ._utils_internal import get_file_path, prepare_multiprocessing_environment, \
    USE_RTLD_GLOBAL_WITH_LIBTORCH, USE_GLOBAL_DEPS
# TODO(torch_deploy) figure out how to freeze version.py in fbcode build
if sys.executable == 'torch_deploy':
    __version__ = "torch-deploy-1.8"
else:
    from .torch_version import __version__ as __version__

from typing import Any, Callable, Dict, Optional, Set, Type, TYPE_CHECKING, Union
import builtins

__all__ = [
    'typename', 'is_tensor', 'is_storage',
    'set_default_tensor_type', 'set_default_device',
    'set_rng_state', 'get_rng_state', 'manual_seed', 'initial_seed', 'seed',
    'save', 'load', 'set_printoptions', 'chunk', 'split', 'stack', 'matmul',
    'no_grad', 'enable_grad', 'rand', 'randn', 'inference_mode',
    'DoubleStorage', 'FloatStorage', 'LongStorage', 'IntStorage',
    'ShortStorage', 'CharStorage', 'ByteStorage', 'BoolStorage',
    'TypedStorage', 'UntypedStorage',
    'DoubleTensor', 'FloatTensor', 'LongTensor', 'IntTensor',
    'ShortTensor', 'CharTensor', 'ByteTensor', 'BoolTensor', 'Tensor',
    'lobpcg', 'use_deterministic_algorithms',
    'are_deterministic_algorithms_enabled',
    'is_deterministic_algorithms_warn_only_enabled',
    'set_deterministic_debug_mode', 'get_deterministic_debug_mode',
    'set_float32_matmul_precision', 'get_float32_matmul_precision',
    'set_warn_always', 'is_warn_always_enabled', 'SymInt', 'SymFloat',
    'SymBool', 'sym_not',
    'sym_int', 'sym_float', 'sym_max', 'sym_min', 'compile', 'vmap',
]

################################################################################
# Load the extension module
################################################################################

if sys.platform == 'win32':
    pfiles_path = os.getenv('ProgramFiles', 'C:\\Program Files')
    py_dll_path = os.path.join(sys.exec_prefix, 'Library', 'bin')
    th_dll_path = os.path.join(os.path.dirname(__file__), 'lib')

    # When users create a virtualenv that inherits the base environment,
    # we will need to add the corresponding library directory into
    # DLL search directories. Otherwise, it will rely on `PATH` which
    # is dependent on user settings.
    if sys.exec_prefix != sys.base_exec_prefix:
        base_py_dll_path = os.path.join(sys.base_exec_prefix, 'Library', 'bin')
    else:
        base_py_dll_path = ''

    dll_paths = list(filter(os.path.exists, [th_dll_path, py_dll_path, base_py_dll_path]))

<<<<<<< HEAD
=======
    if all(not os.path.exists(os.path.join(p, 'nvToolsExt64_1.dll')) for p in dll_paths):
        nvtoolsext_dll_path = os.path.join(
            os.getenv('NVTOOLSEXT_PATH', os.path.join(pfiles_path, 'NVIDIA Corporation', 'NvToolsExt')), 'bin', 'x64')
    else:
        nvtoolsext_dll_path = ''

>>>>>>> 111358de
    from .version import cuda as cuda_version
    import glob
    if cuda_version and all(not glob.glob(os.path.join(p, 'cudart64*.dll')) for p in dll_paths):
        cuda_version_1 = cuda_version.replace('.', '_')
        cuda_path_var = 'CUDA_PATH_V' + cuda_version_1
        default_path = os.path.join(pfiles_path, 'NVIDIA GPU Computing Toolkit', 'CUDA', 'v' + cuda_version)
        cuda_path = os.path.join(os.getenv(cuda_path_var, default_path), 'bin')
    else:
        cuda_path = ''

    dll_paths.extend(filter(os.path.exists, [cuda_path]))

    kernel32 = ctypes.WinDLL('kernel32.dll', use_last_error=True)
    with_load_library_flags = hasattr(kernel32, 'AddDllDirectory')
    prev_error_mode = kernel32.SetErrorMode(0x0001)

    kernel32.LoadLibraryW.restype = ctypes.c_void_p
    if with_load_library_flags:
        kernel32.LoadLibraryExW.restype = ctypes.c_void_p

    for dll_path in dll_paths:
        os.add_dll_directory(dll_path)

    try:
        ctypes.CDLL('vcruntime140.dll')
        ctypes.CDLL('msvcp140.dll')
        ctypes.CDLL('vcruntime140_1.dll')
    except OSError:
        print('''Microsoft Visual C++ Redistributable is not installed, this may lead to the DLL load failure.
                 It can be downloaded at https://aka.ms/vs/16/release/vc_redist.x64.exe''')

    dlls = glob.glob(os.path.join(th_dll_path, '*.dll'))
    path_patched = False
    for dll in dlls:
        is_loaded = False
        if with_load_library_flags:
            res = kernel32.LoadLibraryExW(dll, None, 0x00001100)
            last_error = ctypes.get_last_error()
            if res is None and last_error != 126:
                err = ctypes.WinError(last_error)
                err.strerror += f' Error loading "{dll}" or one of its dependencies.'
                raise err
            elif res is not None:
                is_loaded = True
        if not is_loaded:
            if not path_patched:
                os.environ['PATH'] = ';'.join(dll_paths + [os.environ['PATH']])
                path_patched = True
            res = kernel32.LoadLibraryW(dll)
            if res is None:
                err = ctypes.WinError(ctypes.get_last_error())
                err.strerror += f' Error loading "{dll}" or one of its dependencies.'
                raise err

    kernel32.SetErrorMode(prev_error_mode)


def _preload_cuda_deps(lib_folder, lib_name):
    """Preloads cuda deps if they could not be found otherwise."""
    # Should only be called on Linux if default path resolution have failed
    assert platform.system() == 'Linux', 'Should only be called on Linux'
    import glob
    lib_path = None
    for path in sys.path:
        nvidia_path = os.path.join(path, 'nvidia')
        if not os.path.exists(nvidia_path):
            continue
        candidate_lib_paths = glob.glob(os.path.join(nvidia_path, lib_folder, 'lib', lib_name))
        if candidate_lib_paths and not lib_path:
            lib_path = candidate_lib_paths[0]
        if lib_path:
            break
    if not lib_path:
        raise ValueError(f"{lib_name} not found in the system path {sys.path}")
    ctypes.CDLL(lib_path)


# See Note [Global dependencies]
def _load_global_deps():
    if sys.executable == 'torch_deploy' or platform.system() == 'Windows':
        return

    lib_name = 'libtorch_global_deps' + ('.dylib' if platform.system() == 'Darwin' else '.so')
    here = os.path.abspath(__file__)
    lib_path = os.path.join(os.path.dirname(here), 'lib', lib_name)

    try:
        ctypes.CDLL(lib_path, mode=ctypes.RTLD_GLOBAL)
    except OSError as err:
        # Can only happen for wheel with cuda libs as PYPI deps
        # As PyTorch is not purelib, but nvidia-*-cu11 is
        cuda_libs: Dict[str, str] = {
            'cublas': 'libcublas.so.*[0-9]',
            'cudnn': 'libcudnn.so.*[0-9]',
            'cuda_nvrtc': 'libnvrtc.so.*[0-9].*[0-9]',
            'cuda_runtime': 'libcudart.so.*[0-9].*[0-9]',
            'cuda_cupti': 'libcupti.so.*[0-9].*[0-9]',
            'cufft': 'libcufft.so.*[0-9]',
            'curand': 'libcurand.so.*[0-9]',
            'cusolver': 'libcusolver.so.*[0-9]',
            'cusparse': 'libcusparse.so.*[0-9]',
            'nccl': 'libnccl.so.*[0-9]',
            'nvtx': 'libnvToolsExt.so.*[0-9]',
        }
        is_cuda_lib_err = [lib for lib in cuda_libs.values() if(lib.split('.')[0] in err.args[0])]
        if not is_cuda_lib_err:
            raise err
        for lib_folder, lib_name in cuda_libs.items():
            _preload_cuda_deps(lib_folder, lib_name)
        ctypes.CDLL(lib_path, mode=ctypes.RTLD_GLOBAL)


if (USE_RTLD_GLOBAL_WITH_LIBTORCH or os.getenv('TORCH_USE_RTLD_GLOBAL')) and \
        (sys.executable == "torch_deploy" or platform.system() != 'Windows'):
    # Do it the hard way.  You might want to load libtorch with RTLD_GLOBAL in a
    # few circumstances:
    #
    #   1. You're in a build environment (e.g., fbcode) where
    #      libtorch_global_deps is not available, but you still need
    #      to get mkl to link in with RTLD_GLOBAL or it will just
    #      not work.
    #
    #   2. You're trying to run PyTorch under UBSAN and you need
    #      to ensure that only one copy of libtorch is loaded, so
    #      vptr checks work properly
    #
    # If you're using this setting, you must verify that all the libraries
    # you load consistently use the same libstdc++, or you may have
    # mysterious segfaults.
    #
    old_flags = sys.getdlopenflags()
    sys.setdlopenflags(os.RTLD_GLOBAL | os.RTLD_LAZY)
    from torch._C import *  # noqa: F403
    sys.setdlopenflags(old_flags)
    del old_flags

else:
    # Easy way.  You want this most of the time, because it will prevent
    # C++ symbols from libtorch clobbering C++ symbols from other
    # libraries, leading to mysterious segfaults.
    #
    # If building in an environment where libtorch_global_deps isn't available
    # like parts of fbsource, but where RTLD_GLOBAL causes segfaults, you will
    # want USE_RTLD_GLOBAL_WITH_LIBTORCH = False and USE_GLOBAL_DEPS = False
    #
    # See Note [Global dependencies]
    if USE_GLOBAL_DEPS:
        _load_global_deps()
    from torch._C import *  # noqa: F403

# Appease the type checker; ordinarily this binding is inserted by the
# torch._C module initialization code in C
if TYPE_CHECKING:
    import torch._C as _C

class SymInt:
    """
    Like an int (including magic methods), but redirects all operations on the
    wrapped node. This is used in particular to symbolically record operations
    in the symbolic shape workflow.
    """

    def __init__(self, node):
        # This field MUST be named node; C++ binding code assumes that this
        # class has a field named node that stores SymNode
        self.node = node

    def __bool__(self):
        return builtins.bool(self != 0)

    def __int__(self):
        return self.node.int_()

    def __index__(self):
        return self.node.int_()

    # Magic methods installed by torch.fx.experimental.symbolic_shapes

    def __eq__(self, other: object) -> builtins.bool:
        raise AssertionError("type stub not overridden")

    def __lt__(self, other) -> builtins.bool:
        raise AssertionError("type stub not overridden")

    def __gt__(self, other) -> builtins.bool:
        raise AssertionError("type stub not overridden")

    def __le__(self, other) -> builtins.bool:
        raise AssertionError("type stub not overridden")

    def __ge__(self, other) -> builtins.bool:
        raise AssertionError("type stub not overridden")

    def __sym_max__(self, other):
        raise AssertionError("type stub not overridden")

    def __sym_min__(self, other):
        raise AssertionError("type stub not overridden")

    def __sym_float__(self):
        raise AssertionError("type stub not overridden")

    def __repr__(self):
        return str(self.node)

class SymFloat:
    """
    Like an float (including magic methods), but redirects all operations on the
    wrapped node. This is used in particular to symbolically record operations
    in the symbolic shape workflow.
    """

    def __init__(self, node):
        # This field MUST be named node; C++ binding code assumes that this
        # class has a field named node that stores SymNode
        self.node = node

    def __bool__(self):
        return self.node.bool_()

    # Magic methods installed by torch.fx.experimental.symbolic_shapes

    def __eq__(self, other: object) -> builtins.bool:
        raise AssertionError("type stub not overridden")

    def __lt__(self, other) -> builtins.bool:
        raise AssertionError("type stub not overridden")

    def __gt__(self, other) -> builtins.bool:
        raise AssertionError("type stub not overridden")

    def __le__(self, other) -> builtins.bool:
        raise AssertionError("type stub not overridden")

    def __ge__(self, other) -> builtins.bool:
        raise AssertionError("type stub not overridden")

    def __sym_max__(self, other):
        raise AssertionError("type stub not overridden")

    def __sym_min__(self, other):
        raise AssertionError("type stub not overridden")

    def __sym_int__(self):
        raise AssertionError("type stub not overridden")

    def __repr__(self):
        return self.node.str()

class SymBool:
    """
    Like an bool (including magic methods), but redirects all operations on the
    wrapped node. This is used in particular to symbolically record operations
    in the symbolic shape workflow.

    Unlike regular bools, regular boolean operators will force extra guards instead
    of symbolically evaluate.  Use the bitwise operators instead to handle this.
    """

    def __init__(self, node):
        # This field MUST be named node; C++ binding code assumes that this
        # class has a field named node that stores SymNode
        self.node = node

    def __bool__(self):
        return self.node.bool_()

    def __int__(self):
        return builtins.int(self.node.bool_())

    # Magic methods installed by torch.fx.experimental.symbolic_shapes
    def __and__(self, other) -> "SymBool":
        raise AssertionError("type stub not overridden")

    def __or__(self, other) -> "SymBool":
        raise AssertionError("type stub not overridden")

    # We very carefully define __sym_not__, and not a number of other
    # plausible alternatives:
    #
    #   - We do not override __not__ because this is not a real magic
    #     method; you cannot override the meaning of the not builtin in
    #     Python.  We use the name 'sym_not' to clarify that in user code you
    #     cannot use the builtin not or operator.not_ or operator.__not__ and
    #     hit this magic method; you must use our custom sym_not operator.
    #
    #   - We do not override the __invert__ method because SymBool is
    #     meant to be usable in situations where bool is expected.  However,
    #     bitwise negation ~a does the wrong thing with booleans (because
    #     bool is a subclass of int, so ~1 = -2 which is not falseish.)
    #     This would be a giant footgun, so we get around it by defining
    #     our own operator.  Note that bitwise and/or do the right thing,
    #     so we reuse the conventional operators there for readability.
    #
    def __sym_not__(self) -> "SymBool":
        raise AssertionError("type stub not overridden")

    def __repr__(self):
        return self.node.str()

def sym_not(a):
    r""" SymInt-aware utility for logical negation.

    Args:
        a (SymBool or bool): Object to negate
    """
    if hasattr(a, '__sym_not__'):
        return a.__sym_not__()
    return not a

def sym_float(a):
    r""" SymInt-aware utility for float casting.

    Args:
        a (SymInt, SymFloat, or object): Object to cast
    """
    if isinstance(a, SymFloat):
        return a
    elif hasattr(a, '__sym_float__'):
        return a.__sym_float__()
    return py_float(a)  # type: ignore[operator]


def sym_int(a):
    r""" SymInt-aware utility for int casting.

    Args:
        a (SymInt, SymFloat, or object): Object to cast
    """
    if isinstance(a, SymInt):
        return a
    elif isinstance(a, SymFloat):
        return math.floor(a) if a >= 0 else math.ceil(a)  # type: ignore[arg-type]
    return py_int(a)  # type: ignore[operator]

def sym_max(a, b):
    """ SymInt-aware utility for max()."""
    if isinstance(a, (SymInt, SymFloat)):
        return a.__sym_max__(b)
    elif isinstance(b, (SymInt, SymFloat)):
        # NB: If you actually care about preserving output type exactly
        # if you do something like max(0, 0.0), it is NOT sound to treat
        # min/max as commutative
        return b.__sym_max__(a)
    return builtins.max(a, b)  # type: ignore[operator]

def sym_min(a, b):
    """ SymInt-aware utility for max()."""
    if isinstance(a, (SymInt, SymFloat)):
        return a.__sym_min__(b)
    elif isinstance(b, (SymInt, SymFloat)):
        return b.__sym_min__(a)
    return builtins.min(a, b)  # type: ignore[operator]

# Check to see if we can load C extensions, and if not provide some guidance
# on what the problem might be.
try:
    # _initExtension is chosen (arbitrarily) as a sentinel.
    from torch._C import _initExtension
except ImportError:
    import torch._C as _C_for_compiled_check

    # The __file__ check only works for Python 3.7 and above.
    if _C_for_compiled_check.__file__ is None:
        raise ImportError(textwrap.dedent('''
            Failed to load PyTorch C extensions:
                It appears that PyTorch has loaded the `torch/_C` folder
                of the PyTorch repository rather than the C extensions which
                are expected in the `torch._C` namespace. This can occur when
                using the `install` workflow. e.g.
                    $ python setup.py install && python -c "import torch"

                This error can generally be solved using the `develop` workflow
                    $ python setup.py develop && python -c "import torch"  # This should succeed
                or by running Python from a different directory.
            ''').strip()) from None
    raise  # If __file__ is not None the cause is unknown, so just re-raise.

for name in dir(_C):
    if name[0] != '_' and not name.endswith('Base'):
        __all__.append(name)
        obj = getattr(_C, name)
        if (isinstance(obj, Callable) or inspect.isclass(obj)):  # type: ignore[arg-type]
            if (obj.__module__ != 'torch'):
                # TODO: fix their module from C++ side
                if name not in ['DisableTorchFunctionSubclass', 'DisableTorchFunction', 'Generator']:
                    obj.__module__ = 'torch'

if not TYPE_CHECKING:
    # issue 38137 and python issue 43367. Submodules of a C extension are
    # non-standard, and attributes of those submodules cannot be pickled since
    # pickle expect to be able to import them as "from _C.sub import attr"
    # which fails with "_C is not a package
    for attr in dir(_C):
        candidate = getattr(_C, attr)
        if type(candidate) is type(_C):
            # submodule
            if f'torch._C.{attr}' not in sys.modules:
                sys.modules[f'torch._C.{attr}'] = candidate


################################################################################
# Define basic utilities
################################################################################


def typename(o):
    if isinstance(o, torch.Tensor):
        return o.type()

    module = ''
    class_name = ''
    if hasattr(o, '__module__') and o.__module__ != 'builtins' \
            and o.__module__ != '__builtin__' and o.__module__ is not None:
        module = o.__module__ + '.'

    if hasattr(o, '__qualname__'):
        class_name = o.__qualname__
    elif hasattr(o, '__name__'):
        class_name = o.__name__
    else:
        class_name = o.__class__.__name__

    return module + class_name


def is_tensor(obj):
    r"""Returns True if `obj` is a PyTorch tensor.

    Note that this function is simply doing ``isinstance(obj, Tensor)``.
    Using that ``isinstance`` check is better for typechecking with mypy,
    and more explicit - so it's recommended to use that instead of
    ``is_tensor``.

    Args:
        obj (Object): Object to test
    Example::

        >>> x = torch.tensor([1, 2, 3])
        >>> torch.is_tensor(x)
        True

    """
    return isinstance(obj, torch.Tensor)


def is_storage(obj):
    r"""Returns True if `obj` is a PyTorch storage object.

    Args:
        obj (Object): Object to test
    """
    return type(obj) in _storage_classes


_GLOBAL_DEVICE_CONTEXT = None

def set_default_device(device):
    """Sets the default ``torch.Tensor`` to be allocated on ``device``.  This
    does not affect factory function calls which are called with an explicit
    ``device`` argument.  Factory calls will be performed as if they
    were passed ``device`` as an argument.

    To only temporarily change the default device instead of setting it
    globally, use ``with torch.device(device):`` instead.

    The default device is initially ``cpu``.  If you set the default tensor
    device to another device (e.g., ``cuda``) without a device index, tensors
    will be allocated on whatever the current device for the device type,
    even after :func:`torch.cuda.set_device` is called.

    .. warning::

        This function imposes a slight performance cost on every Python
        call to the torch API (not just factory functions).  If this
        is causing problems for you, please comment on
        https://github.com/pytorch/pytorch/issues/92701

    Args:
        device (device or string): the device to set as default

    Example::

        >>> # xdoctest: +SKIP("requires cuda, changes global state")
        >>> torch.tensor([1.2, 3]).device
        device(type='cpu')
        >>> torch.set_default_device('cuda')  # current device is 0
        >>> torch.tensor([1.2, 3]).device
        device(type='cuda', index=0)
        >>> torch.set_default_device('cuda:1')
        >>> torch.tensor([1.2, 3]).device
        device(type='cuda', index=1)

    """
    global _GLOBAL_DEVICE_CONTEXT
    if _GLOBAL_DEVICE_CONTEXT is not None:
        _GLOBAL_DEVICE_CONTEXT.__exit__(None, None, None)
    if device is None:
        _GLOBAL_DEVICE_CONTEXT = None
        return
    from torch.utils._device import DeviceContext
    _GLOBAL_DEVICE_CONTEXT = DeviceContext(device)
    _GLOBAL_DEVICE_CONTEXT.__enter__()


def set_default_tensor_type(t):
    r"""Sets the default ``torch.Tensor`` type to floating point tensor type
    ``t``. This type will also be used as default floating point type for
    type inference in :func:`torch.tensor`.

    The default floating point tensor type is initially ``torch.FloatTensor``.

    Args:
        t (type or string): the floating point tensor type or its name

    Example::

        >>> # xdoctest: +SKIP("Other tests may have changed the default type. Can we reset it?")
        >>> torch.tensor([1.2, 3]).dtype    # initial default for floating point is torch.float32
        torch.float32
        >>> torch.set_default_tensor_type(torch.DoubleTensor)
        >>> torch.tensor([1.2, 3]).dtype    # a new floating point tensor
        torch.float64

    """
    if isinstance(t, str):
        t = _import_dotted_name(t)
    _C._set_default_tensor_type(t)


def set_default_dtype(d):
    r"""

    Sets the default floating point dtype to :attr:`d`. Supports torch.float32
    and torch.float64 as inputs. Other dtypes may be accepted without complaint
    but are not supported and are unlikely to work as expected.

    When PyTorch is initialized its default floating point dtype is torch.float32,
    and the intent of set_default_dtype(torch.float64) is to facilitate NumPy-like
    type inference. The default floating point dtype is used to:

    1. Implicitly determine the default complex dtype. When the default floating point
       type is float32 the default complex dtype is complex64, and when the default
       floating point type is float64 the default complex type is complex128.
    2. Infer the dtype for tensors constructed using Python floats or complex Python
       numbers. See examples below.
    3. Determine the result of type promotion between bool and integer tensors and
       Python floats and complex Python numbers.

    Args:
        d (:class:`torch.dtype`): the floating point dtype to make the default.
                                  Either torch.float32 or torch.float64.

    Example:
        >>> # xdoctest: +SKIP("Other tests may have changed the default type. Can we reset it?")
        >>> # initial default for floating point is torch.float32
        >>> # Python floats are interpreted as float32
        >>> torch.tensor([1.2, 3]).dtype
        torch.float32
        >>> # initial default for floating point is torch.complex64
        >>> # Complex Python numbers are interpreted as complex64
        >>> torch.tensor([1.2, 3j]).dtype
        torch.complex64

        >>> torch.set_default_dtype(torch.float64)

        >>> # Python floats are now interpreted as float64
        >>> torch.tensor([1.2, 3]).dtype    # a new floating point tensor
        torch.float64
        >>> # Complex Python numbers are now interpreted as complex128
        >>> torch.tensor([1.2, 3j]).dtype   # a new complex tensor
        torch.complex128

    """
    _C._set_default_dtype(d)

def use_deterministic_algorithms(mode, *, warn_only=False):
    r""" Sets whether PyTorch operations must use "deterministic"
    algorithms. That is, algorithms which, given the same input, and when
    run on the same software and hardware, always produce the same output.
    When enabled, operations will use deterministic algorithms when available,
    and if only nondeterministic algorithms are available they will throw a
    :class:`RuntimeError` when called.

    .. note:: This setting alone is not always enough to make an application
        reproducible. Refer to :ref:`reproducibility` for more information.

    .. note:: :func:`torch.set_deterministic_debug_mode` offers an alternative
        interface for this feature.

    The following normally-nondeterministic operations will act
    deterministically when ``mode=True``:

        * :class:`torch.nn.Conv1d` when called on CUDA tensor
        * :class:`torch.nn.Conv2d` when called on CUDA tensor
        * :class:`torch.nn.Conv3d` when called on CUDA tensor
        * :class:`torch.nn.ConvTranspose1d` when called on CUDA tensor
        * :class:`torch.nn.ConvTranspose2d` when called on CUDA tensor
        * :class:`torch.nn.ConvTranspose3d` when called on CUDA tensor
        * :func:`torch.bmm` when called on sparse-dense CUDA tensors
        * :func:`torch.Tensor.__getitem__` when attempting to differentiate a CPU tensor
          and the index is a list of tensors
        * :func:`torch.Tensor.index_put` with ``accumulate=False``
        * :func:`torch.Tensor.index_put` with ``accumulate=True`` when called on a CPU
          tensor
        * :func:`torch.Tensor.put_` with ``accumulate=True`` when called on a CPU
          tensor
        * :func:`torch.Tensor.scatter_add_` when called on a CUDA tensor
        * :func:`torch.gather` when called on a CUDA tensor that requires grad
        * :func:`torch.index_add` when called on CUDA tensor
        * :func:`torch.index_select` when attempting to differentiate a CUDA tensor
        * :func:`torch.repeat_interleave` when attempting to differentiate a CUDA tensor
        * :func:`torch.Tensor.index_copy` when called on a CPU or CUDA tensor
        * :func:`torch.Tensor.scatter` when `src` type is Tensor and called on CUDA tensor
        * :func:`torch.Tensor.scatter_reduce` when ``reduce='sum'`` or ``reduce='mean'`` and called on CUDA tensor

    The following normally-nondeterministic operations will throw a
    :class:`RuntimeError` when ``mode=True``:

        * :class:`torch.nn.AvgPool3d` when attempting to differentiate a CUDA tensor
        * :class:`torch.nn.AdaptiveAvgPool2d` when attempting to differentiate a CUDA tensor
        * :class:`torch.nn.AdaptiveAvgPool3d` when attempting to differentiate a CUDA tensor
        * :class:`torch.nn.MaxPool3d` when attempting to differentiate a CUDA tensor
        * :class:`torch.nn.AdaptiveMaxPool2d` when attempting to differentiate a CUDA tensor
        * :class:`torch.nn.FractionalMaxPool2d` when attempting to differentiate a CUDA tensor
        * :class:`torch.nn.FractionalMaxPool3d` when attempting to differentiate a CUDA tensor
        * :class:`torch.nn.MaxUnpool1d`
        * :class:`torch.nn.MaxUnpool2d`
        * :class:`torch.nn.MaxUnpool3d`
        * :func:`torch.nn.functional.interpolate` when attempting to differentiate a CUDA tensor
          and one of the following modes is used:

          - ``linear``
          - ``bilinear``
          - ``bicubic``
          - ``trilinear``

        * :class:`torch.nn.ReflectionPad1d` when attempting to differentiate a CUDA tensor
        * :class:`torch.nn.ReflectionPad2d` when attempting to differentiate a CUDA tensor
        * :class:`torch.nn.ReflectionPad3d` when attempting to differentiate a CUDA tensor
        * :class:`torch.nn.ReplicationPad1d` when attempting to differentiate a CUDA tensor
        * :class:`torch.nn.ReplicationPad2d` when attempting to differentiate a CUDA tensor
        * :class:`torch.nn.ReplicationPad3d` when attempting to differentiate a CUDA tensor
        * :class:`torch.nn.NLLLoss` when called on a CUDA tensor
        * :class:`torch.nn.CTCLoss` when attempting to differentiate a CUDA tensor
        * :class:`torch.nn.EmbeddingBag` when attempting to differentiate a CUDA tensor when
          ``mode='max'``
        * :func:`torch.Tensor.put_` when ``accumulate=False``
        * :func:`torch.Tensor.put_` when ``accumulate=True`` and called on a CUDA tensor
        * :func:`torch.histc` when called on a CUDA tensor
        * :func:`torch.bincount` when called on a CUDA tensor
        * :func:`torch.kthvalue` with called on a CUDA tensor
        * :func:`torch.median` with indices output when called on a CUDA tensor
        * :func:`torch.nn.functional.grid_sample` when attempting to differentiate a CUDA tensor
        * :func:`torch.cumsum` when called on a CUDA tensor when dtype is floating point or complex
        * :func:`torch.Tensor.scatter_reduce` when ``reduce='prod'`` and called on CUDA tensor

    A handful of CUDA operations are nondeterministic if the CUDA version is
    10.2 or greater, unless the environment variable ``CUBLAS_WORKSPACE_CONFIG=:4096:8``
    or ``CUBLAS_WORKSPACE_CONFIG=:16:8`` is set. See the CUDA documentation for more
    details: `<https://docs.nvidia.com/cuda/cublas/index.html#cublasApi_reproducibility>`_
    If one of these environment variable configurations is not set, a :class:`RuntimeError`
    will be raised from these operations when called with CUDA tensors:

        * :func:`torch.mm`
        * :func:`torch.mv`
        * :func:`torch.bmm`

    Note that deterministic operations tend to have worse performance than
    nondeterministic operations.

    .. note::

        This flag does not detect or prevent nondeterministic behavior caused
        by calling an inplace operation on a tensor with an internal memory
        overlap or by giving such a tensor as the :attr:`out` argument for an
        operation. In these cases, multiple writes of different data may target
        a single memory location, and the order of writes is not guaranteed.

    Args:
        mode (:class:`bool`): If True, makes potentially nondeterministic
            operations switch to a deterministic algorithm or throw a runtime
            error. If False, allows nondeterministic operations.

    Keyword args:
        warn_only (:class:`bool`, optional): If True, operations that do not
            have a deterministic implementation will throw a warning instead of
            an error. Default: ``False``

    Example::

        >>> # xdoctest: +SKIP
        >>> torch.use_deterministic_algorithms(True)

        # Forward mode nondeterministic error
        >>> torch.randn(10, device='cuda').kthvalue(0)
        ...
        RuntimeError: kthvalue CUDA does not have a deterministic implementation...

        # Backward mode nondeterministic error
        >>> torch.nn.AvgPool3d(1)(torch.randn(3, 4, 5, 6, requires_grad=True).cuda()).sum().backward()
        ...
        RuntimeError: avg_pool3d_backward_cuda does not have a deterministic implementation...
    """
    _C._set_deterministic_algorithms(mode, warn_only=warn_only)

def are_deterministic_algorithms_enabled():
    r"""Returns True if the global deterministic flag is turned on. Refer to
    :func:`torch.use_deterministic_algorithms` documentation for more details.
    """
    return _C._get_deterministic_algorithms()

def is_deterministic_algorithms_warn_only_enabled():
    r"""Returns True if the global deterministic flag is set to warn only.
    Refer to :func:`torch.use_deterministic_algorithms` documentation for more
    details.
    """
    return _C._get_deterministic_algorithms_warn_only()

def set_deterministic_debug_mode(debug_mode: Union[builtins.int, str]) -> None:
    r"""Sets the debug mode for deterministic operations.

    .. note:: This is an alternative interface for
        :func:`torch.use_deterministic_algorithms`. Refer to that function's
        documentation for details about affected operations.

    Args:
        debug_mode(str or int): If "default" or 0, don't error or warn on
            nondeterministic operations. If "warn" or 1, warn on
            nondeterministic operations. If "error" or 2, error on
            nondeterministic operations.
    """

    # NOTE: builtins.int is used here because int in this scope resolves
    # to torch.int
    if not isinstance(debug_mode, (builtins.int, str)):
        raise TypeError(f'debug_mode must be str or int, but got {type(debug_mode)}')

    if isinstance(debug_mode, str):
        if debug_mode == 'default':
            debug_mode = 0
        elif debug_mode == 'warn':
            debug_mode = 1
        elif debug_mode == 'error':
            debug_mode = 2
        else:
            raise RuntimeError(
                'invalid value of debug_mode, expected one of `default`, '
                f'`warn`, `error`, but got {debug_mode}')

    if debug_mode == 0:
        _C._set_deterministic_algorithms(False)
    elif debug_mode == 1:
        _C._set_deterministic_algorithms(True, warn_only=True)
    elif debug_mode == 2:
        _C._set_deterministic_algorithms(True)
    else:
        raise RuntimeError(
            'invalid value of debug_mode, expected 0, 1, or 2, '
            f'but got {debug_mode}')

def get_deterministic_debug_mode() -> builtins.int:
    r"""Returns the current value of the debug mode for deterministic
    operations. Refer to :func:`torch.set_deterministic_debug_mode`
    documentation for more details.
    """

    if _C._get_deterministic_algorithms():
        if _C._get_deterministic_algorithms_warn_only():
            return 1
        else:
            return 2
    else:
        return 0

def get_float32_matmul_precision() -> builtins.str:
    r"""Returns the current value of float32 matrix multiplication precision. Refer to
    :func:`torch.set_float32_matmul_precision` documentation for more details.
    """
    return _C._get_float32_matmul_precision()

def set_float32_matmul_precision(precision):
    r"""Sets the internal precision of float32 matrix multiplications.

    Running float32 matrix multiplications in lower precision may significantly increase
    performance, and in some programs the loss of precision has a negligible impact.

    Supports three settings:

        * "highest", float32 matrix multiplications use the float32 datatype for
          internal computations.
        * "high", float32 matrix multiplications use the TensorFloat32 or bfloat16_3x
          datatypes for internal computations, if fast matrix multiplication algorithms
          using those datatypes internally are available. Otherwise float32
          matrix multiplications are computed as if the precision is "highest".
        * "medium", float32 matrix multiplications use the bfloat16 datatype for
          internal computations, if a fast matrix multiplication algorithm
          using that datatype internally is available. Otherwise float32
          matrix multiplications are computed as if the precision is "high".

    .. note::

        This does not change the output dtype of float32 matrix multiplications,
        it controls how the internal computation of the matrix multiplication is performed.

    .. note::

        This does not change the precision of convolution operations. Other flags,
        like `torch.backends.cudnn.allow_tf32`, may control the precision of convolution
        operations.

    .. note::

        This flag currently only affects one native device type: CUDA.
        If "high" or "medium" are set then the TensorFloat32 datatype will be used
        when computing float32 matrix multiplications, equivalent to setting
        `torch.backends.cuda.matmul.allow_tf32 = True`. When "highest" (the default)
        is set then the float32 datatype is used for internal computations, equivalent
        to setting `torch.backends.cuda.matmul.allow_tf32 = False`.

    Args:
        precision(str): can be set to "highest" (default), "high", or "medium" (see above).

    """
    _C._set_float32_matmul_precision(precision)

def set_warn_always(b):
    r"""When this flag is False (default) then some PyTorch warnings may only
    appear once per process. This helps avoid excessive warning information.
    Setting it to True causes these warnings to always appear, which may be
    helpful when debugging.

    Args:
        b (:class:`bool`): If True, force warnings to always be emitted
                           If False, set to the default behaviour
    """
    _C._set_warnAlways(b)

def is_warn_always_enabled():
    r"""Returns True if the global warn_always flag is turned on. Refer to
    :func:`torch.set_warn_always` documentation for more details.
    """
    return _C._get_warnAlways()

################################################################################
# Define error checking functions
################################################################################

# These error checking functions must be kept consistent with their C++
# equivalents. Their C++ equivalents are mentioned where applicable.

def _check_with(error_type, cond, message):
    if not isinstance(cond, builtins.bool):
        raise TypeError(f'cond must be a bool, but got {type(cond)}')

    if cond:
        return

    # error_type must be a subclass of Exception and not subclass of Warning
    assert issubclass(error_type, Exception) and not issubclass(error_type, Warning)

    if message is None:
        message_evaluated = (
            'Expected cond to be True, but got False. (Could this error '
            'message be improved? If so, please report an enhancement request '
            'to PyTorch.)')

    else:
        if not callable(message):
            raise TypeError('message must be a callable')

        message_evaluated = str(message())

    raise error_type(message_evaluated)

def _check(cond, message=None):
    r"""Throws error containing an optional message if the specified condition
    is False.

    Error type: ``RuntimeError``

    C++ equivalent: ``TORCH_CHECK``

    Args:
        cond (:class:`bool`): If False, throw error

        message (Callable, optional): Callable that returns either a string or
            an object that has a ``__str__()`` method to be used as the error
            message. Default: ``None``
    """
    _check_with(RuntimeError, cond, message)

def _check_index(cond, message=None):
    r"""Throws error containing an optional message if the specified condition
    is False.

    Error type: ``IndexError``

    C++ equivalent: ``TORCH_CHECK_INDEX``

    Args:
        cond (:class:`bool`): If False, throw error

        message (Callable, optional): Callable that returns either a string or
            an object that has a ``__str__()`` method to be used as the error
            message. Default: ``None``
    """
    _check_with(IndexError, cond, message)

def _check_value(cond, message=None):
    r"""Throws error containing an optional message if the specified condition
    is False.

    Error type: ``ValueError``

    C++ equivalent: ``TORCH_CHECK_VALUE``

    Args:
        cond (:class:`bool`): If False, throw error

        message (Callable, optional): Callable that returns either a string or
            an object that has a ``__str__()`` method to be used as the error
            message. Default: ``None``
    """
    _check_with(ValueError, cond, message)

def _check_type(cond, message=None):
    r"""Throws error containing an optional message if the specified condition
    is False.

    Error type: ``TypeError``

    C++ equivalent: ``TORCH_CHECK_TYPE``

    Args:
        cond (:class:`bool`): If False, throw error

        message (Callable, optional): Callable that returns either a string or
            an object that has a ``__str__()`` method to be used as the error
            message. Default: ``None``
    """
    _check_with(TypeError, cond, message)

def _check_not_implemented(cond, message=None):
    r"""Throws error containing an optional message if the specified condition
    is False.

    Error type: ``NotImplementedError``

    C++ equivalent: ``TORCH_CHECK_NOT_IMPLEMENTED``

    Args:
        cond (:class:`bool`): If False, throw error

        message (Callable, optional): Callable that returns either a string or
            an object that has a ``__str__()`` method to be used as the error
            message. Default: ``None``
    """
    _check_with(NotImplementedError, cond, message)

def _check_tensor_all_with(error_type, cond, message=None):
    if not torch.is_tensor(cond):
        raise TypeError(f'cond must be a tensor, but got {type(cond)}')

    if not cond.dtype == torch.bool:
        raise TypeError(
            f'cond tensor must have dtype torch.bool, but got {cond.dtype}')

    _check_with(error_type, cond._is_all_true().item(), message)

# C++ equivalent: `TORCH_CHECK_TENSOR_ALL`
def _check_tensor_all(cond, message=None):
    r"""Throws error containing an optional message if the specified condition
    is False.

    Error type: ``RuntimeError``

    C++ equivalent: ``TORCH_CHECK_TENSOR_ALL``

    Args:
        cond (:class:`torch.Tensor`): Tensor of dtype ``torch.bool``. If any
            element is ``False``, throw error

        message (Callable, optional): Callable that returns either a string or
            an object that has a ``__str__()`` method to be used as the error
            message. Default: ``None``
    """
    _check_tensor_all_with(RuntimeError, cond, message)

################################################################################
# Define numeric constants
################################################################################

# For Python Array API (https://data-apis.org/array-api/latest/API_specification/constants.html) and
# NumPy consistency (https://numpy.org/devdocs/reference/constants.html)
from math import e , nan , inf , pi
__all__.extend(['e', 'pi', 'nan', 'inf'])

################################################################################
# Define Storage and Tensor classes
################################################################################

from ._tensor import Tensor
from .storage import _StorageBase, TypedStorage, _LegacyStorage, UntypedStorage, _warn_typed_storage_removal

# NOTE: New <type>Storage classes should never be added. When adding a new
# dtype, use torch.storage.TypedStorage directly.

class ByteStorage(_LegacyStorage):
    @classproperty
    def dtype(self):
        _warn_typed_storage_removal()
        return self._dtype

    @classproperty
    def _dtype(self):
        return torch.uint8

class DoubleStorage(_LegacyStorage):
    @classproperty
    def dtype(self):
        _warn_typed_storage_removal()
        return self._dtype

    @classproperty
    def _dtype(self):
        return torch.double

class FloatStorage(_LegacyStorage):
    @classproperty
    def dtype(self):
        _warn_typed_storage_removal()
        return self._dtype

    @classproperty
    def _dtype(self):
        return torch.float

class HalfStorage(_LegacyStorage):
    @classproperty
    def dtype(self):
        _warn_typed_storage_removal()
        return self._dtype

    @classproperty
    def _dtype(self):
        return torch.half

class LongStorage(_LegacyStorage):
    @classproperty
    def dtype(self):
        _warn_typed_storage_removal()
        return self._dtype

    @classproperty
    def _dtype(self):
        return torch.long

class IntStorage(_LegacyStorage):
    @classproperty
    def dtype(self):
        _warn_typed_storage_removal()
        return self._dtype

    @classproperty
    def _dtype(self):
        return torch.int

class ShortStorage(_LegacyStorage):
    @classproperty
    def dtype(self):
        _warn_typed_storage_removal()
        return self._dtype

    @classproperty
    def _dtype(self):
        return torch.short

class CharStorage(_LegacyStorage):
    @classproperty
    def dtype(self):
        _warn_typed_storage_removal()
        return self._dtype

    @classproperty
    def _dtype(self):
        return torch.int8

class BoolStorage(_LegacyStorage):
    @classproperty
    def dtype(self):
        _warn_typed_storage_removal()
        return self._dtype

    @classproperty
    def _dtype(self):
        return torch.bool

class BFloat16Storage(_LegacyStorage):
    @classproperty
    def dtype(self):
        _warn_typed_storage_removal()
        return self._dtype

    @classproperty
    def _dtype(self):
        return torch.bfloat16

class ComplexDoubleStorage(_LegacyStorage):
    @classproperty
    def dtype(self):
        _warn_typed_storage_removal()
        return self._dtype

    @classproperty
    def _dtype(self):
        return torch.cdouble

class ComplexFloatStorage(_LegacyStorage):
    @classproperty
    def dtype(self):
        _warn_typed_storage_removal()
        return self._dtype

    @classproperty
    def _dtype(self):
        return torch.cfloat

class QUInt8Storage(_LegacyStorage):
    @classproperty
    def dtype(self):
        _warn_typed_storage_removal()
        return self._dtype

    @classproperty
    def _dtype(self):
        return torch.quint8

class QInt8Storage(_LegacyStorage):
    @classproperty
    def dtype(self):
        _warn_typed_storage_removal()
        return self._dtype

    @classproperty
    def _dtype(self):
        return torch.qint8

class QInt32Storage(_LegacyStorage):
    @classproperty
    def dtype(self):
        _warn_typed_storage_removal()
        return self._dtype

    @classproperty
    def _dtype(self):
        return torch.qint32

class QUInt4x2Storage(_LegacyStorage):
    @classproperty
    def dtype(self):
        _warn_typed_storage_removal()
        return self._dtype

    @classproperty
    def _dtype(self):
        return torch.quint4x2

class QUInt2x4Storage(_LegacyStorage):
    @classproperty
    def dtype(self):
        _warn_typed_storage_removal()
        return self._dtype

    @classproperty
    def _dtype(self):
        return torch.quint2x4

_storage_classes = {
    UntypedStorage, DoubleStorage, FloatStorage, LongStorage, IntStorage,
    ShortStorage, CharStorage, ByteStorage, HalfStorage, BoolStorage,
    QUInt8Storage, QInt8Storage, QInt32Storage, BFloat16Storage,
    ComplexFloatStorage, ComplexDoubleStorage, QUInt4x2Storage, QUInt2x4Storage,
    TypedStorage
}

# The _tensor_classes set is initialized by the call to _C._initialize_tensor_type_bindings()
_tensor_classes: Set[Type] = set()

# If you edit these imports, please update torch/__init__.py.in as well
from .random import set_rng_state, get_rng_state, manual_seed, initial_seed, seed
from .serialization import save, load
from ._tensor_str import set_printoptions

################################################################################
# Initialize extension
################################################################################

def manager_path():
    if sys.executable == 'torch_deploy' or platform.system() == 'Windows':
        return b""
    path = get_file_path('torch', 'bin', 'torch_shm_manager')
    prepare_multiprocessing_environment(get_file_path('torch'))
    if not os.path.exists(path):
        raise RuntimeError("Unable to find torch_shm_manager at " + path)
    return path.encode('utf-8')

from torch.amp import autocast

# Initializing the extension shadows the built-in python float / int classes;
# store them for later use by SymInt / SymFloat.
py_float = float
py_int = int

# Shared memory manager needs to know the exact location of manager executable
_C._initExtension(manager_path())
del manager_path

# Appease the type checker: it can't deal with direct setting of globals().
# Note that we will see "too many" functions when reexporting this way; there
# is not a good way to fix this problem.  Perhaps, try to redesign VariableFunctions
# so that this import is good enough
if TYPE_CHECKING:
    # Some type signatures pulled in from _VariableFunctions here clash with
    # signatures already imported. For now these clashes are ignored; see
    # PR #43339 for details.
    from torch._C._VariableFunctions import *  # type: ignore[misc] # noqa: F403
    # Fixup segment_reduce visibility
    _segment_reduce = segment_reduce
    del segment_reduce

# Ops not to be exposed in `torch` namespace,
# mostly helper ops.
PRIVATE_OPS = (
    'unique_dim',
)

for name in dir(_C._VariableFunctions):
    if name.startswith('__') or name in PRIVATE_OPS:
        continue
    obj = getattr(_C._VariableFunctions, name)
    obj.__module__ = 'torch'
    # Hide some APIs that should not be public
    if name == "segment_reduce":
        # TODO: Once the undocumented FC window is passed, remove the line bellow
        globals()[name] = obj
        name = "_" + name
    globals()[name] = obj
    if not name.startswith("_"):
        __all__.append(name)

################################################################################
# Import interface functions defined in Python
################################################################################

# needs to be after the above ATen bindings so we can overwrite from Python side
from .functional import *  # noqa: F403


################################################################################
# Remove unnecessary members
################################################################################

del _StorageBase
del _LegacyStorage

################################################################################
# Define _assert
################################################################################

# needs to be before the submodule imports to avoid circular dependencies
def _assert(condition, message):
    r"""A wrapper around Python's assert which is symbolically traceable.
    """
    from .overrides import has_torch_function, handle_torch_function

    if type(condition) is not torch.Tensor and has_torch_function((condition,)):
        return handle_torch_function(_assert, (condition,), condition, message)
    assert condition, message

################################################################################
# Import most common subpackages
################################################################################

# Use the redundant form so that type checkers know that these are a part of
# the public API. The "regular" import lines are there solely for the runtime
# side effect of adding to the imported module's members for other users.
from torch import cuda as cuda
from torch import cpu as cpu
from torch import mps as mps
from torch import autograd as autograd
from torch.autograd import (
    no_grad as no_grad,
    enable_grad as enable_grad,
    set_grad_enabled as set_grad_enabled,
    inference_mode as inference_mode,
)
from torch import fft as fft
from torch import futures as futures
from torch import _awaits as _awaits
from torch import nested as nested
from torch import nn as nn
from torch.signal import windows as windows
from torch import optim as optim
import torch.optim._multi_tensor
from torch import multiprocessing as multiprocessing
from torch import sparse as sparse
from torch import special as special
import torch.utils.backcompat
from torch import jit as jit
from torch import linalg as linalg
from torch import hub as hub
from torch import random as random
from torch import distributions as distributions
from torch import testing as testing
import torch.backends.cuda
import torch.backends.mps
import torch.backends.cudnn
import torch.backends.mkl
import torch.backends.mkldnn
import torch.backends.openmp
import torch.backends.quantized
import torch.utils.data
from torch import __config__ as __config__
from torch import __future__ as __future__
from torch import profiler as profiler

# Quantized, sparse, AO, etc. should be last to get imported, as nothing
# is expected to depend on them.
from torch import ao as ao
# nn.quant* depends on ao -- so should be after those.
import torch.nn.quantizable
import torch.nn.quantized
import torch.nn.qat
import torch.nn.intrinsic

_C._init_names(list(torch._storage_classes))

# attach docstrings to torch and tensor functions
from . import _torch_docs, _tensor_docs, _storage_docs
del _torch_docs, _tensor_docs, _storage_docs


def compiled_with_cxx11_abi():
    r"""Returns whether PyTorch was built with _GLIBCXX_USE_CXX11_ABI=1"""
    return _C._GLIBCXX_USE_CXX11_ABI


# Import the ops "namespace"
from torch._ops import ops
from torch._classes import classes

# quantization depends on torch.fx
# Import quantization
from torch import quantization as quantization

# Import the quasi random sampler
from torch import quasirandom as quasirandom

# If you are seeing this, it means that this call site was not checked if
# the memory format could be preserved, and it was switched to old default
# behaviour of contiguous
legacy_contiguous_format = contiguous_format

# Register fork handler to initialize OpenMP in child processes (see gh-28389)
from torch.multiprocessing._atfork import register_after_fork
register_after_fork(torch.get_num_threads)
del register_after_fork

# Import tools that require fully imported torch (for applying
# torch.jit.script as a decorator, for instance):
from ._lobpcg import lobpcg as lobpcg

# These were previously defined in native_functions.yaml and appeared on the
# `torch` namespace, but we moved them to c10 dispatch to facilitate custom
# class usage. We add these lines here to preserve backward compatibility.
quantized_lstm = torch.ops.aten.quantized_lstm
quantized_gru = torch.ops.aten.quantized_gru

from torch.utils.dlpack import from_dlpack, to_dlpack

# Import experimental masked operations support. See
# [RFC-0016](https://github.com/pytorch/rfcs/pull/27) for more
# information.
from . import masked

# Import removed ops with error message about removal
from ._linalg_utils import (  # type: ignore[misc]
    matrix_rank,
    eig,
    solve,
    lstsq,
)
from ._linalg_utils import _symeig as symeig  # type: ignore[misc]

class _TorchCompileInductorWrapper:
    compiler_name = "inductor"

    def __init__(self, mode, options, dynamic):
        self.config = dict()
        self.dynamic = dynamic
        self.apply_mode(mode)
        self.apply_options(options)
        if dynamic:
            # cudagraphs conflicts with dynamic shapes
            self.config["triton.cudagraphs"] = False
            assert "triton.cudagraphs" not in (
                options or ()
            ), "triton.cudagraphs does not support dynamic shapes. Please set dynamic=False or triton.cudagraphs=False"

    def __eq__(self, other):
        return (isinstance(other, _TorchCompileInductorWrapper) and
                self.config == other.config and
                self.dynamic == other.dynamic)

    def apply_mode(self, mode: Optional[str]):
        if mode is None or mode == "default":
            pass
        elif mode in ("reduce-overhead", "max-autotune", "max-autotune-no-cudagraphs"):
            self.apply_options(torch._inductor.list_mode_options(mode))
        else:
            raise RuntimeError(
                f"Unrecognized mode={mode}, should be one of: default, reduce-overhead, max-autotune, max-autotune-no-cudagraphs"
            )

    def apply_options(self, options: Optional[Dict[str, Any]]):
        if not options:
            return

        from torch._inductor import config
        current_config: Dict[str, Any] = config.to_dict()  # type: ignore[attr-defined]

        for key, val in options.items():
            attr_name = key.replace("-", "_")
            if attr_name not in current_config:
                raise RuntimeError(
                    f"Unexpected optimization option {key}, known options are {list(current_config.keys())}"
                )
            if type(val) is not type(current_config[attr_name]):
                val_type_str = type(val).__name__
                expected_type_str = type(current_config[attr_name]).__name__
                raise RuntimeError(
                    f"Unexpected type of attr {key}, got {val_type_str} should be {expected_type_str}"
                )
            self.config[attr_name] = val

    def __call__(self, model_, inputs_):
        from torch._inductor.compile_fx import compile_fx

        return compile_fx(model_, inputs_, config_patches=self.config)

    def reset(self):
        from torch._inductor import config
        if "triton.cudagraphs" in self.config or config.triton.cudagraphs:
            if self.config.get("triton.cudagraphs", True):
                from torch._inductor.cudagraph_trees import reset_cudagraph_trees
                reset_cudagraph_trees()

def compile(model: Optional[Callable] = None, *,
            fullgraph: builtins.bool = False,
            dynamic: builtins.bool = False,
            backend: Union[str, Callable] = "inductor",
            mode: Union[str, None] = None,
            options: Optional[Dict[str, Union[str, builtins.int, builtins.bool]]] = None,
            disable: builtins.bool = False) -> Callable:
    """
    Optimizes given model/function using TorchDynamo and specified backend.

    Args:
       model (Callable): Module/function to optimize
       fullgraph (bool): Whether it is ok to break model into several subgraphs
       dynamic (bool): Use dynamic shape tracing
       backend (str or Callable): backend to be used
        - "inductor" is the default backend, which is a good balance between performance and overhead
        - Non experimental in-tree backends can be seen with `torch._dynamo.list_backends()`
        - Experimental or debug in-tree backends can be seen with `torch._dynamo.list_backends(None)`
        - To register an out-of-tree custom backend: https://pytorch.org/docs/master/dynamo/custom-backends.html
       mode (str): Can be either "default", "reduce-overhead" or "max-autotune"
        - "default" is the default mode, which is a good balance between performance and overhead
        - "reduce-overhead" is a mode that reduces the overhead of python with CUDA graphs, useful for small batches
        - "max-autotune" is a mode that that leverages Triton based matrix multiplications and convolutions
        - To see the exact configs that each mode sets you can call `torch._inductor.list_mode_options()`
       options (dict): A dictionary of options to pass to the backend. Some notable ones to try out are
        - `epilogue_fusion` which fuses pointwise ops into templates. Requires `max_autotune` to also be set
        - `max_autotune` which will profile to pick the best matmul configuration
        - `fallback_random` which is useful when debugging accuracy issues
        - `shape_padding` which pads matrix shapes to better align loads on GPUs especially for tensor cores
        - `triton.cudagraphs` which will reduce the overhead of python with CUDA graphs
        - `trace.enabled` which is the most useful debugging flag to turn on
        - `trace.graph_diagram` which will show you a picture of your graph after fusion
        - For inductor you can see the full list of configs that it supports by calling `torch._inductor.list_options()`
       disable (bool): Turn torch.compile() into a no-op for testing

    Example::

        @torch.compile(options={"triton.cudagraphs": True}, fullgraph=True)
        def foo(x):
            return torch.sin(x) + torch.cos(x)

    """
    _C._log_api_usage_once("torch.compile")
    # Decorator mode
    if model is None:
        def fn(model: Callable):
            if model is None:
                raise RuntimeError("Model can't be None")
            return compile(model,
                           fullgraph=fullgraph,
                           dynamic=dynamic,
                           backend=backend,
                           mode=mode,
                           options=options,
                           disable=disable)
        return fn

    import torch._dynamo
    if mode is not None and options is not None:
        raise RuntimeError("Either mode or options can be specified, but both can't be specified at the same time.")
    if mode is None and options is None:
        mode = "default"
    if backend == "inductor":
        backend = _TorchCompileInductorWrapper(mode, options, dynamic)

    return torch._dynamo.optimize(backend=backend, nopython=fullgraph, dynamic=dynamic, disable=disable)(model)


def _register_device_module(device_type, module):
    r"""Register an external runtime module of the specific :attr:`device_type`
    supported by torch.

    After the :attr:`module` is registered correctly, the user can refer
    the external runtime module as part of torch with attribute torch.xxx.
    """
    # Make sure the device_type represent a supported device type for torch.
    device_type = torch.device(device_type).type
    m = sys.modules[__name__]
    if hasattr(m, device_type):
        raise RuntimeError("The runtime module of '{}' has already "
                           "been registered with '{}'".format(device_type, getattr(m, device_type)))
    setattr(m, device_type, module)
    torch_module_name = '.'.join([__name__, device_type])
    sys.modules[torch_module_name] = module

# expose return_types
from . import return_types
from . import library
if not TYPE_CHECKING:
    from . import _meta_registrations

# Enable CUDA Sanitizer
if 'TORCH_CUDA_SANITIZER' in os.environ:
    import torch.cuda._sanitizer as csan

    csan.enable_cuda_sanitizer()

# Populate magic methods on SymInt and SymFloat
import torch.fx.experimental.symbolic_shapes

from torch import func as func
from torch.func import vmap

# ONNX must be imported after _dynamo, _ops, _subclasses, fx, func and jit
from torch import onnx as onnx  # ONNX depends on a bunch of Dynamo stuff

# The function _sparse_coo_tensor_unsafe is removed from PyTorch
# Python API (v. 1.13), here we temporarily provide its replacement
# with a deprecation warning.
# TODO: remove the function for PyTorch v 1.15.
def _sparse_coo_tensor_unsafe(*args, **kwargs):
    import warnings
    warnings.warn('torch._sparse_coo_tensor_unsafe is deprecated, '
                  'use torch.sparse_coo_tensor(..., check_invariants=False) instead.')
    kwargs['check_invariants'] = False
    return torch.sparse_coo_tensor(*args, **kwargs)


from . import _logging
_logging._init_logs()<|MERGE_RESOLUTION|>--- conflicted
+++ resolved
@@ -72,15 +72,6 @@
 
     dll_paths = list(filter(os.path.exists, [th_dll_path, py_dll_path, base_py_dll_path]))
 
-<<<<<<< HEAD
-=======
-    if all(not os.path.exists(os.path.join(p, 'nvToolsExt64_1.dll')) for p in dll_paths):
-        nvtoolsext_dll_path = os.path.join(
-            os.getenv('NVTOOLSEXT_PATH', os.path.join(pfiles_path, 'NVIDIA Corporation', 'NvToolsExt')), 'bin', 'x64')
-    else:
-        nvtoolsext_dll_path = ''
-
->>>>>>> 111358de
     from .version import cuda as cuda_version
     import glob
     if cuda_version and all(not glob.glob(os.path.join(p, 'cudart64*.dll')) for p in dll_paths):
