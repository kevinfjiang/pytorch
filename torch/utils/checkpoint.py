import torch
import warnings
from typing import Any, Dict, Iterable, List, Optional, Tuple

<<<<<<< HEAD
=======
__all__ = [
    "checkpoint", "checkpoint_sequential", "CheckpointFunction",
    "check_backward_validity", "detach_variable", "get_device_states",
    "set_device_states",
]

>>>>>>> a2ee1a92
def detach_variable(inputs: Tuple[Any, ...]) -> Tuple[torch.Tensor, ...]:
    if isinstance(inputs, tuple):
        out = []
        for inp in inputs:
            if not isinstance(inp, torch.Tensor):
                out.append(inp)
                continue

            x = inp.detach()
            x.requires_grad = inp.requires_grad
            out.append(x)
        return tuple(out)
    else:
        raise RuntimeError(
            "Only tuple of tensors is supported. Got Unsupported input type: ", type(inputs).__name__)


def check_backward_validity(inputs: Iterable[Any]) -> None:
    if not any(inp.requires_grad for inp in inputs if isinstance(inp, torch.Tensor)):
        warnings.warn("None of the inputs have requires_grad=True. Gradients will be None")


# We can't know if the run_fn will internally move some args to different devices,
# which would require logic to preserve rng states for those devices as well.
# We could paranoically stash and restore ALL the rng states for all visible devices,
# but that seems very wasteful for most cases.  Compromise:  Stash the RNG state for
# the device of all Tensor args.
#
# To consider:  maybe get_device_states and set_device_states should reside in torch/random.py?
def get_device_states(*args) -> Tuple[List[int], List[torch.Tensor]]:
    # This will not error out if "arg" is a CPU tensor or a non-tensor type because
    # the conditionals short-circuit.
    fwd_gpu_devices = list(set(arg.get_device() for arg in args
                               if isinstance(arg, torch.Tensor) and arg.is_cuda))

    fwd_gpu_states = []
    for device in fwd_gpu_devices:
        with torch.cuda.device(device):
            fwd_gpu_states.append(torch.cuda.get_rng_state())

    return fwd_gpu_devices, fwd_gpu_states


def set_device_states(devices, states) -> None:
    for device, state in zip(devices, states):
        with torch.cuda.device(device):
            torch.cuda.set_rng_state(state)


class CheckpointFunction(torch.autograd.Function):

    @staticmethod
    def forward(ctx, run_function, preserve_rng_state, *args):
        check_backward_validity(args)
        ctx.run_function = run_function
        ctx.preserve_rng_state = preserve_rng_state
        # Accommodates the (remote) possibility that autocast is enabled for cpu AND gpu.
        ctx.gpu_autocast_kwargs = {"enabled": torch.is_autocast_enabled(),
                                   "dtype": torch.get_autocast_gpu_dtype(),
                                   "cache_enabled": torch.is_autocast_cache_enabled()}
        ctx.cpu_autocast_kwargs = {"enabled": torch.is_autocast_cpu_enabled(),
                                   "dtype": torch.get_autocast_cpu_dtype(),
                                   "cache_enabled": torch.is_autocast_cache_enabled()}
        if preserve_rng_state:
            ctx.fwd_cpu_state = torch.get_rng_state()
            # Don't eagerly initialize the cuda context by accident.
            # (If the user intends that the context is initialized later, within their
            # run_function, we SHOULD actually stash the cuda state here.  Unfortunately,
            # we have no way to anticipate this will happen before we run the function.)
            ctx.had_cuda_in_fwd = False
            if torch.cuda._initialized:
                ctx.had_cuda_in_fwd = True
                ctx.fwd_gpu_devices, ctx.fwd_gpu_states = get_device_states(*args)

        # Save non-tensor inputs in ctx, keep a placeholder None for tensors
        # to be filled out during the backward.
        ctx.inputs = []
        ctx.tensor_indices = []
        tensor_inputs = []
        for i, arg in enumerate(args):
            if torch.is_tensor(arg):
                tensor_inputs.append(arg)
                ctx.tensor_indices.append(i)
                ctx.inputs.append(None)
            else:
                ctx.inputs.append(arg)

        ctx.save_for_backward(*tensor_inputs)

        with torch.no_grad():
            outputs = run_function(*args)
        return outputs

    @staticmethod
    def backward(ctx, *args):
        if not torch.autograd._is_checkpoint_valid():
            raise RuntimeError(
                "Checkpointing is not compatible with .grad() or when an `inputs` parameter"
                " is passed to .backward(). Please use .backward() and do not pass its `inputs`"
                " argument.")
        # Copy the list to avoid modifying original list.
        inputs = list(ctx.inputs)
        tensor_indices = ctx.tensor_indices
        tensors = ctx.saved_tensors

        # Fill in inputs with appropriate saved tensors.
        for i, idx in enumerate(tensor_indices):
            inputs[idx] = tensors[i]

        # Stash the surrounding rng state, and mimic the state that was
        # present at this time during forward.  Restore the surrounding state
        # when we're done.
        rng_devices = []
        if ctx.preserve_rng_state and ctx.had_cuda_in_fwd:
            rng_devices = ctx.fwd_gpu_devices
        with torch.random.fork_rng(devices=rng_devices, enabled=ctx.preserve_rng_state):
            if ctx.preserve_rng_state:
                torch.set_rng_state(ctx.fwd_cpu_state)
                if ctx.had_cuda_in_fwd:
                    set_device_states(ctx.fwd_gpu_devices, ctx.fwd_gpu_states)
            detached_inputs = detach_variable(tuple(inputs))
            with torch.enable_grad(), \
                 torch.cuda.amp.autocast(**ctx.gpu_autocast_kwargs), \
                 torch.cpu.amp.autocast(**ctx.cpu_autocast_kwargs):
                outputs = ctx.run_function(*detached_inputs)

        if isinstance(outputs, torch.Tensor):
            outputs = (outputs,)

        # run backward() with only tensor that requires grad
        outputs_with_grad = []
        args_with_grad = []
        for i in range(len(outputs)):
            if torch.is_tensor(outputs[i]) and outputs[i].requires_grad:
                outputs_with_grad.append(outputs[i])
                args_with_grad.append(args[i])
        if len(outputs_with_grad) == 0:
            raise RuntimeError(
                "none of output has requires_grad=True,"
                " this checkpoint() is not necessary")
        torch.autograd.backward(outputs_with_grad, args_with_grad)
        grads = tuple(inp.grad if isinstance(inp, torch.Tensor) else None
                      for inp in detached_inputs)

        return (None, None) + grads


def checkpoint(function, *args, use_reentrant: bool = True, **kwargs):
    r"""Checkpoint a model or part of the model

    Checkpointing works by trading compute for memory. Rather than storing all
    intermediate activations of the entire computation graph for computing
    backward, the checkpointed part does **not** save intermediate activations,
    and instead recomputes them in backward pass. It can be applied on any part
    of a model.

    Specifically, in the forward pass, :attr:`function` will run in
    :func:`torch.no_grad` manner, i.e., not storing the intermediate
    activations. Instead, the forward pass saves the inputs tuple and the
    :attr:`function` parameter. In the backwards pass, the saved inputs and
    :attr:`function` is retrieved, and the forward pass is computed on
    :attr:`function` again, now tracking the intermediate activations, and then
    the gradients are calculated using these activation values.

    The output of :attr:`function` can contain non-Tensor values and gradient
    recording is only performed for the Tensor values. Note that if the output
    consists of nested structures (ex: custom objects, lists, dicts etc.)
    consisting of Tensors, these Tensors nested in custom structures will not
    be considered as part of autograd.


    .. warning::
        If :attr:`function` invocation during backward does anything different
        than the one during forward, e.g., due to some global variable, the
        checkpointed version won't be equivalent, and unfortunately it can't be
        detected.

    .. warning::
        If ``use_reentrant=True`` is specified, then if the checkpointed segment
        contains tensors detached from the computational graph by `detach()` or
        `torch.no_grad()`, the backward pass will raise an error. This is
        because `checkpoint` makes all the outputs require gradients which
        causes issues when a tensor is defined to have no gradient in the model.
        To circumvent this, detach the tensors outside of the `checkpoint`
        function. Note that the checkpointed segment can contain tensors
        detached from the computational graph if ``use_reentrant=False`` is
        specified.

    .. warning::
        If ``use_reentrant=True`` is specified, at least one of the inputs needs
        to have :code:`requires_grad=True` if grads are needed for model inputs,
        otherwise the checkpointed part of the model won't have gradients. At
        least one of the outputs needs to have :code:`requires_grad=True` as
        well. Note that this does not apply if ``use_reentrant=False`` is
        specified.

    .. warning::
        If ``use_reentrant=True`` is specified, checkpointing currently only
        supports :func:`torch.autograd.backward` and only if its `inputs`
        argument is not passed. :func:`torch.autograd.grad`
        is not supported. If ``use_reentrant=False`` is specified, checkpointing
        will work with :func:`torch.autograd.grad`.

    Args:
        function: describes what to run in the forward pass of the model or
            part of the model. It should also know how to handle the inputs
            passed as the tuple. For example, in LSTM, if user passes
            ``(activation, hidden)``, :attr:`function` should correctly use the
            first input as ``activation`` and the second input as ``hidden``
        preserve_rng_state(bool, optional, default=True):  Omit stashing and restoring
            the RNG state during each checkpoint.
        use_reentrant(bool, optional, default=True): Use checkpointing
            implementation that requires re-entrant autograd.
            If ``use_reentrant=False`` is specified, ``checkpoint`` will use an
            implementation that does not require re-entrant autograd. This
            allows ``checkpoint`` to support additional functionality, such as
            working as expected with ``torch.autograd.grad``. Note that future
            versions of PyTorch will default to ``use_reentrant=False``.
        args: tuple containing inputs to the :attr:`function`

    Returns:
        Output of running :attr:`function` on :attr:`*args`
    """
    # Hack to mix *args with **kwargs in a python 2.7-compliant way
    preserve = kwargs.pop('preserve_rng_state', True)
    if kwargs:
        raise ValueError("Unexpected keyword arguments: " + ",".join(arg for arg in kwargs))

    if use_reentrant:
        return CheckpointFunction.apply(function, preserve, *args)
    else:
        return _checkpoint_without_reentrant(
            function,
            preserve,
            *args
        )


def checkpoint_sequential(functions, segments, input, **kwargs):
    r"""A helper function for checkpointing sequential models.

    Sequential models execute a list of modules/functions in order
    (sequentially). Therefore, we can divide such a model in various segments
    and checkpoint each segment. All segments except the last will run in
    :func:`torch.no_grad` manner, i.e., not storing the intermediate
    activations. The inputs of each checkpointed segment will be saved for
    re-running the segment in the backward pass.

    See :func:`~torch.utils.checkpoint.checkpoint` on how checkpointing works.

    .. warning::
        Checkpointing currently only supports :func:`torch.autograd.backward`
        and only if its `inputs` argument is not passed. :func:`torch.autograd.grad`
        is not supported.

    .. warning:
        At least one of the inputs needs to have :code:`requires_grad=True` if
        grads are needed for model inputs, otherwise the checkpointed part of the
        model won't have gradients.

    .. warning:
        Since PyTorch 1.4, it allows only one Tensor as the input and
        intermediate outputs, just like :class:`torch.nn.Sequential`.

    Args:
        functions: A :class:`torch.nn.Sequential` or the list of modules or
            functions (comprising the model) to run sequentially.
        segments: Number of chunks to create in the model
        input: A Tensor that is input to :attr:`functions`
        preserve_rng_state(bool, optional, default=True):  Omit stashing and restoring
            the RNG state during each checkpoint.

    Returns:
        Output of running :attr:`functions` sequentially on :attr:`*inputs`

    Example:
        >>> model = nn.Sequential(...)
        >>> input_var = checkpoint_sequential(model, chunks, input_var)
    """
    # Hack for keyword-only parameter in a python 2.7-compliant way
    preserve = kwargs.pop('preserve_rng_state', True)
    if kwargs:
        raise ValueError("Unexpected keyword arguments: " + ",".join(arg for arg in kwargs))

    def run_function(start, end, functions):
        def forward(input):
            for j in range(start, end + 1):
                input = functions[j](input)
            return input
        return forward

    if isinstance(functions, torch.nn.Sequential):
        functions = list(functions.children())

    segment_size = len(functions) // segments
    # the last chunk has to be non-volatile
    end = -1
    for start in range(0, segment_size * (segments - 1), segment_size):
        end = start + segment_size - 1
        input = checkpoint(run_function(start, end, functions), input,
                           preserve_rng_state=preserve)
    return run_function(end + 1, len(functions) - 1, functions)(input)

def _checkpoint_without_reentrant(function, preserve_rng_state=True, *args):
    """Checkpointining without re-entrant autograd
    Args:
        function: describes what to run in the forward pass of the model or
            part of the model. It should also know how to handle the inputs
            passed as the tuple. For example, in LSTM, if user passes
            ``(activation, hidden)``, :attr:`function` should correctly use the
            first input as ``activation`` and the second input as ``hidden``
        preserve_rng_state(bool, optional, default=True):  Omit stashing and restoring
            the RNG state during each checkpoint.
        *args: Arguments to pass in to the given ``function``.
    """
    had_autocast_in_fwd = torch.is_autocast_enabled()

    if preserve_rng_state:
        fwd_cpu_state = torch.get_rng_state()
        # Don't eagerly initialize the cuda context by accident.
        # (If the user intends that the context is initialized later, within their
        # run_function, we SHOULD actually stash the cuda state here.  Unfortunately,
        # we have no way to anticipate this will happen before we run the function.
        # If they do so, we raise an error.)
        had_cuda_in_fwd = False
        if torch.cuda._initialized:
            had_cuda_in_fwd = True
            fwd_gpu_devices, fwd_gpu_states = get_device_states(*args)

    storage: Dict[int, Optional[torch.Tensor]] = {}
    counter = 0

    def pack(x):
        nonlocal counter
        counter += 1
        # TODO(varal7): Instead of returning indices, we can return things metadata (such as
        # size, device, ...) to catch certain cases of undeterministic behavior of the forward
        return counter - 1

    def unpack(x):
        unpack_counter = 0
        if len(storage) == 0:

            def inner_pack(inner):
                nonlocal unpack_counter
                storage[unpack_counter] = inner
                unpack_counter += 1
                return None

            def inner_unpack(packed):
                raise RuntimeError("You are calling backwards on a tensor that is never exposed. Please open an issue.")

            # Stash the surrounding rng state, and mimic the state that was
            # present at this time during forward.  Restore the surrounding state
            # when we're done.
            rng_devices = []
            if preserve_rng_state and had_cuda_in_fwd:
                rng_devices = fwd_gpu_devices
            with torch.random.fork_rng(devices=rng_devices, enabled=preserve_rng_state):
                if preserve_rng_state:
                    torch.set_rng_state(fwd_cpu_state)
                    if had_cuda_in_fwd:
                        set_device_states(fwd_gpu_devices, fwd_gpu_states)
                with torch.enable_grad(), torch.cuda.amp.autocast(had_autocast_in_fwd):
                    with torch.autograd.graph.saved_tensors_hooks(inner_pack, inner_unpack):
                        _unused = function(*args)

        if x not in storage:
            raise RuntimeError(
                "Attempt to retrieve a tensor saved by autograd multiple times without checkpoint"
                " recomputation being triggered in between, this is not currently supported. Please"
                " open an issue with details on your use case so that we can prioritize adding this."
            )

        return storage.pop(x)

    with torch.autograd.graph.saved_tensors_hooks(pack, unpack):
        output = function(*args)
        if torch.cuda._initialized and preserve_rng_state and not had_cuda_in_fwd:
            # Cuda was not initialized before running the forward, so we didn't
            # stash the CUDA state.
            raise RuntimeError(
                "PyTorch's CUDA state was initialized in the forward pass "
                "of a Checkpoint, which is not allowed. Please open an issue "
                "if you need this feature.")

    return output<|MERGE_RESOLUTION|>--- conflicted
+++ resolved
@@ -2,15 +2,12 @@
 import warnings
 from typing import Any, Dict, Iterable, List, Optional, Tuple
 
-<<<<<<< HEAD
-=======
 __all__ = [
     "checkpoint", "checkpoint_sequential", "CheckpointFunction",
     "check_backward_validity", "detach_variable", "get_device_states",
     "set_device_states",
 ]
 
->>>>>>> a2ee1a92
 def detach_variable(inputs: Tuple[Any, ...]) -> Tuple[torch.Tensor, ...]:
     if isinstance(inputs, tuple):
         out = []
