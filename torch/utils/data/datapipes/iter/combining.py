import warnings

from collections import deque
from typing import Any, Callable, Iterator, List, Optional, Set, Sized, Tuple, TypeVar, Deque

from torch.utils.data.datapipes._decorator import functional_datapipe
from torch.utils.data.datapipes.datapipe import IterDataPipe
<<<<<<< HEAD
from torch.utils.data.datapipes.utils.common import check_lambda_fn
from torch.utils.data._utils.serialization import serialize_fn, deserialize_fn
=======
from torch.utils.data.datapipes.utils.common import _check_lambda_fn
from torch.utils.data._utils.serialization import DILL_AVAILABLE, SerializationType, serialize_fn, deserialize_fn
>>>>>>> b0863391

__all__ = [
    "ConcaterIterDataPipe",
    "DemultiplexerIterDataPipe",
    "ForkerIterDataPipe",
    "MultiplexerIterDataPipe",
    "ZipperIterDataPipe",
]

T_co = TypeVar('T_co', covariant=True)


@functional_datapipe('concat')
class ConcaterIterDataPipe(IterDataPipe):
    r"""
    Concatenates multiple Iterable DataPipes (functional name: ``concat``). The resulting DataPipe will
    yield all the elements from the first input DataPipe, before yielding from the subsequent ones.

    Args:
        datapipes: Iterable DataPipes being concatenated

    Example:
        >>> import random
        >>> from torchdata.datapipes.iter import IterableWrapper
        >>> dp1 = IterableWrapper(range(3))
        >>> dp2 = IterableWrapper(range(5))
        >>> list(dp1.concat(dp2))
        [0, 1, 2, 0, 1, 2, 3, 4]
    """
    datapipes: Tuple[IterDataPipe]
    length: Optional[int]

    def __init__(self, *datapipes: IterDataPipe):
        if len(datapipes) == 0:
            raise ValueError("Expected at least one DataPipe, but got nothing")
        if not all(isinstance(dp, IterDataPipe) for dp in datapipes):
            raise TypeError("Expected all inputs to be `IterDataPipe`")
        self.datapipes = datapipes  # type: ignore[assignment]
        self.length = None

    def __iter__(self) -> Iterator:
        for dp in self.datapipes:
            for data in dp:
                yield data

    def __len__(self) -> int:
        if self.length is not None:
            if self.length == -1:
                raise TypeError("{} instance doesn't have valid length".format(type(self).__name__))
            return self.length
        if all(isinstance(dp, Sized) for dp in self.datapipes):
            self.length = sum(len(dp) for dp in self.datapipes)
        else:
            self.length = -1
        return len(self)


@functional_datapipe('fork')
class ForkerIterDataPipe(IterDataPipe):
    r"""
    Creates multiple instances of the same Iterable DataPipe (functional name: ``fork``).

    Args:
        datapipe: Iterable DataPipe being copied
        num_instances: number of instances of the datapipe to create
        buffer_size: this restricts how far ahead the leading child DataPipe
           can read relative to the slowest child DataPipe.
           Defaults to ``1000``. Use ``-1`` for the unlimited buffer.

    Example:
        >>> from torchdata.datapipes.iter import IterableWrapper
        >>> source_dp = IterableWrapper(range(5))
        >>> dp1, dp2 = source_dp.fork(num_instances=2)
        >>> list(dp1)
        [0, 1, 2, 3, 4]
        >>> list(dp2)
        [0, 1, 2, 3, 4]
    """
    def __new__(cls, datapipe: IterDataPipe, num_instances: int, buffer_size: int = 1000):
        if num_instances < 1:
            raise ValueError(f"Expected `num_instaces` larger than 0, but {num_instances} is found")
        if num_instances == 1:
            return datapipe
        container = _ForkerIterDataPipe(datapipe, num_instances, buffer_size)
        return [_ChildDataPipe(container, i) for i in range(num_instances)]


class _ForkerIterDataPipe(IterDataPipe):
    r"""
    Container to hold instance-specific information on behalf of ForkerIterDataPipe. It tracks
    the state of its child DataPipes, maintains the buffer, and yields the next value
    as requested by the child DataPipes.
    """
    def __init__(self, datapipe: IterDataPipe, num_instances: int, buffer_size: int = 1000):
        self.main_datapipe = datapipe
        self._datapipe_iterator: Optional[Iterator[Any]] = None
        self.num_instances = num_instances
        self.buffer: Deque = deque()
        self.buffer_size = buffer_size
        if self.buffer_size < 0:
            warnings.warn(
                "Unlimited buffer size is set for `fork`, "
                "please be aware of OOM at random places",
                UserWarning
            )
        self.child_pointers: List[int] = [0] * num_instances  # Indicate the indices of the next element to get
        self.slowest_ptr = 0
        self.leading_ptr = 0
        self.end_ptr: Optional[int] = None

    def __len__(self):
        return len(self.main_datapipe)

    def get_next_element_by_instance(self, instance_id: int):
        if self._datapipe_iterator is None:
            self._datapipe_iterator = iter(self.main_datapipe)
        while self.end_ptr is None or self.child_pointers[instance_id] < self.end_ptr:
            if not self.buffer or self.child_pointers[instance_id] > self.leading_ptr:
                self.leading_ptr = self.child_pointers[instance_id]
                if self.buffer_size >= 0 and self.leading_ptr - self.slowest_ptr + 1 > self.buffer_size:
                    raise BufferError("ForkerIterDataPipe buffer overflow," +
                                      f"buffer size {self.buffer_size} is insufficient.")
                try:
                    self.buffer.append(next(self._datapipe_iterator))
                    self.child_pointers[instance_id] += 1
                    yield self.buffer[-1]
                except StopIteration:
                    self.end_ptr = self.leading_ptr
            else:  # Child pointer is slower than or equal to the leading_ptr
                buffer_index = self.child_pointers[instance_id] - self.slowest_ptr
                return_val = self.buffer[buffer_index]
                self.child_pointers[instance_id] += 1
                if self.child_pointers[instance_id] - 1 == self.slowest_ptr:
                    new_min = min(self.child_pointers)  # Can optimize by avoiding the call to min()
                    if self.slowest_ptr < new_min:
                        self.slowest_ptr = new_min
                        self.buffer.popleft()
                yield return_val
        if self.end_ptr and self.child_pointers[instance_id] == self.end_ptr and\
           all(p == self.end_ptr for p in self.child_pointers):
            self._datapipe_iterator = None

    def is_instance_started(self, instance_id: int) -> bool:
        return self.child_pointers[instance_id] != 0

    def is_every_instance_exhausted(self) -> bool:
        return all(self.end_ptr == ptr for ptr in self.child_pointers)

    def reset(self):
        self._datapipe_iterator = iter(self.main_datapipe)
        self.buffer = deque()
        self.child_pointers = [0] * self.num_instances
        self.slowest_ptr = 0
        self.leading_ptr = 0
        self.end_ptr = None

    def __getstate__(self):
        if IterDataPipe.getstate_hook is not None:
            return IterDataPipe.getstate_hook(self)

        state = (
            self.main_datapipe,
            self.num_instances,
            self.buffer_size,
        )
        return state

    def __setstate__(self, state):
        (
            self.main_datapipe,
            self.num_instances,
            self.buffer_size,
        ) = state
        self._datapipe_iterator = None
        self.buffer = deque()
        self.child_pointers = [0] * self.num_instances
        self.slowest_ptr = 0
        self.leading_ptr = 0
        self.end_ptr = None

    def __del__(self):
        self.buffer.clear()


class _ChildDataPipe(IterDataPipe):
    r"""
    Iterable Datapipe that is a child of a main DataPipe. The instance of this class
    will pass its instance_id to get the next value from its main DataPipe.

    Args:
        main_datapipe: Main DataPipe with a method 'get_next_element_by_instance(instance_id)'
        instance_id: integer identifier of this instance
    """
    def __init__(self, main_datapipe, instance_id: int):
        required_attrs = ["get_next_element_by_instance", "is_instance_started", "is_every_instance_exhausted", "reset"]
        required_ops = [getattr(main_datapipe, attr) for attr in required_attrs]
        if any(not callable(op) for op in required_ops):
            raise NotImplementedError(f"Main Datapipe must have methods {required_attrs} implemented.")
        self.main_datapipe = main_datapipe
        self.instance_id = instance_id

    def __iter__(self):
        if self.main_datapipe.is_instance_started(self.instance_id):  # Only reset if the DataPipe started to read
            if not self.main_datapipe.is_every_instance_exhausted():
                warnings.warn("Some child DataPipes are not exhausted when __iter__ is called. We are resetting "
                              "the buffer and each child DataPipe will read from the start again.", UserWarning)
            self.main_datapipe.reset()
        # We want to separate the code for reset and yield, so that 'reset' exeutes before __next__ is called
        return self.get_generator_by_instance(self.instance_id)

    def __len__(self):
        return len(self.main_datapipe)

    def get_generator_by_instance(self, instance_id: int):
        yield from self.main_datapipe.get_next_element_by_instance(self.instance_id)


@functional_datapipe('demux')
class DemultiplexerIterDataPipe(IterDataPipe):
    r"""
    Splits the input DataPipe into multiple child DataPipes, using the given
    classification function (functional name: ``demux``). A list of the child DataPipes is returned from this operation.

    Args:
        datapipe: Iterable DataPipe being filtered
        num_instances: number of instances of the DataPipe to create
        classifier_fn: a function that maps values to an integer within the range ``[0, num_instances - 1]`` or ``None``
        drop_none: defaults to ``False``, if ``True``, the function will skip over elements classified as ``None``
        buffer_size: this defines the maximum number of inputs that the buffer can hold across all child
            DataPipes while waiting for their values to be yielded.
            Defaults to ``1000``. Use ``-1`` for the unlimited buffer.

    Examples:
        >>> from torchdata.datapipes.iter import IterableWrapper
        >>> def odd_or_even(n):
        ...     return n % 2
        >>> source_dp = IterableWrapper(range(5))
        >>> dp1, dp2 = source_dp.demux(num_instances=2, classifier_fn=odd_or_even)
        >>> list(dp1)
        [0, 2, 4]
        >>> list(dp2)
        [1, 3]
        >>> # It can also filter out any element that gets `None` from the `classifier_fn`
        >>> def odd_or_even_no_zero(n):
        ...     return n % 2 if n != 0 else None
        >>> dp1, dp2 = source_dp.demux(num_instances=2, classifier_fn=odd_or_even_no_zero, drop_none=True)
        >>> list(dp1)
        [2, 4]
        >>> list(dp2)
        [1, 3]
    """
    def __new__(cls, datapipe: IterDataPipe, num_instances: int,
                classifier_fn: Callable[[T_co], Optional[int]], drop_none: bool = False, buffer_size: int = 1000):
        if num_instances < 1:
            raise ValueError(f"Expected `num_instaces` larger than 0, but {num_instances} is found")

        _check_lambda_fn(classifier_fn)

        # When num_instances == 1, demux can be replaced by filter,
        # but keep it as Demultiplexer for the sake of consistency
        # like throwing Error when classification result is out of o range
        container = _DemultiplexerIterDataPipe(datapipe, num_instances, classifier_fn, drop_none, buffer_size)
        return [_ChildDataPipe(container, i) for i in range(num_instances)]


class _DemultiplexerIterDataPipe(IterDataPipe):
    r"""
    Container to hold instance-specific information on behalf of DemultiplexerIterDataPipe. It tracks
    the state of its child DataPipes, maintains the buffer, classifies and yields the next correct value
    as requested by the child DataPipes.
    """

    def __init__(self, datapipe: IterDataPipe[T_co], num_instances: int,
                 classifier_fn: Callable[[T_co], Optional[int]], drop_none: bool, buffer_size: int):
        self.main_datapipe = datapipe
        self._datapipe_iterator: Optional[Iterator[Any]] = None
        self.num_instances = num_instances
        self.buffer_size = buffer_size
        if self.buffer_size < 0:
            warnings.warn(
                "Unlimited buffer size is set for `demux`, "
                "please be aware of OOM at random places",
                UserWarning
            )
        self.current_buffer_usage = 0
        self.child_buffers: List[Deque[T_co]] = [deque() for _ in range(num_instances)]
        self.instance_started: List[bool] = [False] * num_instances
        self.classifier_fn = classifier_fn
        self.drop_none = drop_none
        self.main_datapipe_exhausted = False

    def _find_next(self, instance_id: int) -> T_co:
        while True:
            if self.main_datapipe_exhausted:
                raise StopIteration
            if self._datapipe_iterator is None:
                raise ValueError(
                    "_datapipe_iterator has not been set, likely because this private method is called directly "
                    "without invoking get_next_element_by_instance() first.")
            value = next(self._datapipe_iterator)
            classification = self.classifier_fn(value)
            if classification is None and self.drop_none:
                continue
            if classification is None or classification >= self.num_instances or classification < 0:
                raise ValueError(f"Output of the classification fn should be between 0 and {self.num_instances - 1}. " +
                                 f"{classification} is returned.")
            if classification == instance_id:
                return value
            self.child_buffers[classification].append(value)
            self.current_buffer_usage += 1
            if self.buffer_size >= 0 and self.current_buffer_usage > self.buffer_size:
                raise BufferError(
                    f"DemultiplexerIterDataPipe buffer overflow, buffer size {self.buffer_size} is insufficient.")

    def get_next_element_by_instance(self, instance_id: int):
        if self._datapipe_iterator is None and not self.main_datapipe_exhausted:
            self._datapipe_iterator = iter(self.main_datapipe)
        stop = False
        self.instance_started[instance_id] = True
        while not stop:
            if self.child_buffers[instance_id]:
                self.current_buffer_usage -= 1
                yield self.child_buffers[instance_id].popleft()
            else:
                try:
                    yield self._find_next(instance_id)
                except StopIteration:
                    stop = True
                    self.main_datapipe_exhausted = True
                    self._datapipe_iterator = None

    def is_instance_started(self, instance_id: int) -> bool:
        return self.instance_started[instance_id]

    def is_every_instance_exhausted(self) -> bool:
        return self.main_datapipe_exhausted and all(not child_buffer for child_buffer in self.child_buffers)

    def reset(self):
        self._datapipe_iterator = iter(self.main_datapipe)
        self.current_buffer_usage = 0
        self.child_buffers = [deque() for _ in range(self.num_instances)]
        self.instance_started = [False] * self.num_instances
        self.main_datapipe_exhausted = False

    def __getstate__(self):
        if IterDataPipe.getstate_hook is not None:
            return IterDataPipe.getstate_hook(self)

        serialized_fn_with_method = serialize_fn(self.classifier_fn)
        state = (
            self.main_datapipe,
            self.num_instances,
            self.buffer_size,
            serialized_fn_with_method,
            self.drop_none,
        )
        return state

    def __setstate__(self, state):
        (
            self.main_datapipe,
            self.num_instances,
            self.buffer_size,
            serialized_fn_with_method,
            self.drop_none,
        ) = state
        self.classifier_fn = deserialize_fn(serialized_fn_with_method)
        self._datapipe_iterator = None
        self.current_buffer_usage = 0
        self.child_buffers = [deque() for _ in range(self.num_instances)]
        self.instance_started = [False] * self.num_instances
        self.main_datapipe_exhausted = False

    def __del__(self):
        for dq in self.child_buffers:
            dq.clear()


@functional_datapipe('mux')
class MultiplexerIterDataPipe(IterDataPipe):
    r"""
    Yields one element at a time from each of the input Iterable DataPipes (functional name: ``mux``). As in,
    one element from the 1st input DataPipe, then one element from the 2nd DataPipe in the next iteration,
    and so on. It skips over DataPipes that are exhausted, and ends when all input DataPipes are exhausted.

    Args:
        datapipes: Iterable DataPipes that will take turn to yield their elements, until they are all exhausted

    Example:
        >>> from torchdata.datapipes.iter import IterableWrapper
        >>> dp1, dp2, dp3 = IterableWrapper(range(5)), IterableWrapper(range(10, 15)), IterableWrapper(range(20, 25))
        >>> list(dp1.mux(dp2, dp3))
        [0, 10, 20, 1, 11, 21, 2, 12, 22, 3, 13, 23, 4, 14, 24]
    """
    def __init__(self, *datapipes):
        self.datapipes = datapipes
        self.length: Optional[int] = None

    def __iter__(self):
        iterators = [iter(x) for x in self.datapipes]
        finished: Set[int] = set()
        while len(finished) < len(iterators):
            for i in range(len(iterators)):
                if i not in finished:
                    try:
                        value = next(iterators[i])
                        yield value
                    except StopIteration:
                        finished.add(i)

    def __len__(self):
        if self.length is not None:
            if self.length == -1:
                raise TypeError("{} instance doesn't have valid length".format(type(self).__name__))
            return self.length
        if all(isinstance(dp, Sized) for dp in self.datapipes):
            self.length = sum(len(dp) for dp in self.datapipes)
        else:
            self.length = -1
        return len(self)


@functional_datapipe('zip')
class ZipperIterDataPipe(IterDataPipe[Tuple[T_co]]):
    r"""
    Aggregates elements into a tuple from each of the input DataPipes (functional name: ``zip``).
    The output is stopped as soon as the shortest input DataPipe is exhausted.

    Args:
        *datapipes: Iterable DataPipes being aggregated

    Example:
        >>> from torchdata.datapipes.iter import IterableWrapper
        >>> dp1, dp2, dp3 = IterableWrapper(range(5)), IterableWrapper(range(10, 15)), IterableWrapper(range(20, 25))
        >>> list(dp1.zip(dp2, dp3))
        [(0, 10, 20), (1, 11, 21), (2, 12, 22), (3, 13, 23), (4, 14, 24)]
    """
    datapipes: Tuple[IterDataPipe]
    length: Optional[int]

    def __init__(self, *datapipes: IterDataPipe):
        if not all(isinstance(dp, IterDataPipe) for dp in datapipes):
            raise TypeError("All inputs are required to be `IterDataPipe` "
                            "for `ZipIterDataPipe`.")
        super().__init__()
        self.datapipes = datapipes  # type: ignore[assignment]
        self.length = None

    def __iter__(self) -> Iterator[Tuple[T_co]]:
        for data in zip(*self.datapipes):
            yield data

    def __len__(self) -> int:
        if self.length is not None:
            if self.length == -1:
                raise TypeError("{} instance doesn't have valid length".format(type(self).__name__))
            return self.length
        if all(isinstance(dp, Sized) for dp in self.datapipes):
            self.length = min(len(dp) for dp in self.datapipes)
        else:
            self.length = -1
        return len(self)<|MERGE_RESOLUTION|>--- conflicted
+++ resolved
@@ -5,13 +5,8 @@
 
 from torch.utils.data.datapipes._decorator import functional_datapipe
 from torch.utils.data.datapipes.datapipe import IterDataPipe
-<<<<<<< HEAD
-from torch.utils.data.datapipes.utils.common import check_lambda_fn
-from torch.utils.data._utils.serialization import serialize_fn, deserialize_fn
-=======
 from torch.utils.data.datapipes.utils.common import _check_lambda_fn
 from torch.utils.data._utils.serialization import DILL_AVAILABLE, SerializationType, serialize_fn, deserialize_fn
->>>>>>> b0863391
 
 __all__ = [
     "ConcaterIterDataPipe",
@@ -360,12 +355,11 @@
         if IterDataPipe.getstate_hook is not None:
             return IterDataPipe.getstate_hook(self)
 
-        serialized_fn_with_method = serialize_fn(self.classifier_fn)
         state = (
             self.main_datapipe,
             self.num_instances,
             self.buffer_size,
-            serialized_fn_with_method,
+            serialize_fn(self.classifier_fn) if DILL_AVAILABLE else self.classifier_fn,
             self.drop_none,
         )
         return state
@@ -375,10 +369,13 @@
             self.main_datapipe,
             self.num_instances,
             self.buffer_size,
-            serialized_fn_with_method,
+            fn,
             self.drop_none,
         ) = state
-        self.classifier_fn = deserialize_fn(serialized_fn_with_method)
+        if isinstance(fn, tuple) and len(fn) == 2 and isinstance(fn[1], SerializationType):
+            self.classifier_fn = deserialize_fn(fn)
+        else:
+            self.classifier_fn = fn
         self._datapipe_iterator = None
         self.current_buffer_usage = 0
         self.child_buffers = [deque() for _ in range(self.num_instances)]
