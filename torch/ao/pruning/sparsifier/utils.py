from typing import Any, Dict, Optional

import torch
from torch import nn

__all__ = [
    "module_to_fqn",
    "fqn_to_module",
    "get_arg_info_from_tensor_fqn",
    "FakeSparsity",
    "FakeStructuredSparsity",
    "BiasHook",
]


def module_to_fqn(model: nn.Module, module: nn.Module, prefix: str = "") -> Optional[str]:
    """
    Returns the fqn for a module or None if module not a descendent of model.
    """
    if module is model:
        return ""
    for name, child in model.named_children():
        fqn = module_to_fqn(child, module, ".")
        if isinstance(fqn, str):
            return prefix + name + fqn
    return None


def fqn_to_module(model: Optional[nn.Module], path: str) -> Optional[nn.Module]:
    """
    Given an fqn, returns the corresponding module or tensor or None if the fqn given by `path`
    doesn't correspond to anything. Similar to model.get_submodule(path) but works for tensors.
    """
    if path != "":
        for name in path.split("."):
            model = getattr(model, name, None)
    return model


def get_arg_info_from_tensor_fqn(model: nn.Module, tensor_fqn: str) -> Dict[str, Any]:
    """
    Uses tensor_fqn to obtain a dict containing module_fqn, module and tensor_name
    """
    # string manip to split tensor_fqn into module_fqn and tensor_name
    # if tensor_fqn is 'weight' then module_fqn and tensor_name are '' and 'weight'
    # if tensor_fqn is 'linear.weight' then module_fqn and tensor_name are 'linear' and 'weight'
    tensor_name = tensor_fqn.split(".")[-1]
    module_fqn = tensor_fqn[: -len(tensor_name) - ("." in tensor_fqn)]

    module = fqn_to_module(model, module_fqn)

    return {
        "module_fqn": module_fqn,
        "module": module,
        "tensor_name": tensor_name,
        "tensor_fqn": tensor_fqn,
    }


# Parametrizations
class FakeSparsity(nn.Module):
    r"""Parametrization for the weights. Should be attached to the 'weight' or
    any other parmeter that requires a mask applied to it.

    Note::

        Once the mask is passed, the variable should not change the id. The
        contents of the mask can change, but the mask reference itself should
        not.
    """
    def __init__(self, mask):
        super().__init__()
        self.register_buffer("mask", mask)

    def forward(self, x):
        assert self.mask.shape == x.shape
        return self.mask * x

    def state_dict(self, *args, **kwargs):
        # We don't want to let the parametrizations to save the mask.
        # That way we make sure that the linear module doesn't store the masks
        # alongside their parametrizations.
        return {}

# Structured Pruning Parameterizations
class FakeStructuredSparsity(nn.Module):
    r"""
    Parametrization for Structured Pruning. Like FakeSparsity, this should be attached to
    the  'weight' or any other parameter that requires a mask.

    Instead of an element-wise bool mask, this parameterization uses a row-wise bool mask.
    """

    def __init__(self, mask):
        super().__init__()
        self.register_buffer("mask", mask)

    def forward(self, x):
        assert isinstance(self.mask, torch.Tensor)
        assert self.mask.shape[0] == x.shape[0]
<<<<<<< HEAD

        shape = [1] * len(x.shape)
        shape[0] = -1

=======
        shape = [1] * len(x.shape)
        shape[0] = -1
>>>>>>> 8bee3082
        return self.mask.reshape(shape) * x

    def state_dict(self, *args, **kwargs):
        # avoid double saving masks
        return {}

class BiasHook:

    def __init__(self, parametrization, prune_bias):
        self.param = parametrization
        self.prune_bias = prune_bias

    def __call__(self, module, input, output):
<<<<<<< HEAD
=======

>>>>>>> 8bee3082
        if getattr(module, '_bias', None) is not None:
            bias = module._bias.data
            if self.prune_bias:
                bias[~self.param.mask] = 0

            # reshape bias to broadcast over output dimensions
            idx = [1] * len(output.shape)
            idx[1] = -1
            bias = bias.reshape(idx)
            output += bias
        return output<|MERGE_RESOLUTION|>--- conflicted
+++ resolved
@@ -98,15 +98,8 @@
     def forward(self, x):
         assert isinstance(self.mask, torch.Tensor)
         assert self.mask.shape[0] == x.shape[0]
-<<<<<<< HEAD
-
         shape = [1] * len(x.shape)
         shape[0] = -1
-
-=======
-        shape = [1] * len(x.shape)
-        shape[0] = -1
->>>>>>> 8bee3082
         return self.mask.reshape(shape) * x
 
     def state_dict(self, *args, **kwargs):
@@ -120,10 +113,6 @@
         self.prune_bias = prune_bias
 
     def __call__(self, module, input, output):
-<<<<<<< HEAD
-=======
-
->>>>>>> 8bee3082
         if getattr(module, '_bias', None) is not None:
             bias = module._bias.data
             if self.prune_bias:
