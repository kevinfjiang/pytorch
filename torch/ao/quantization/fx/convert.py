from typing import Any, Dict, List, Optional, Set, Tuple, Union, Type
from torch.ao.quantization.quant_type import QuantType
import torch
import copy
import warnings
from torch.fx import (
    GraphModule,
)
from torch.fx.graph import (
    Graph,
    Node,
    Argument,
)
from ..utils import (
    activation_is_statically_quantized,
    weight_is_quantized,
    get_qparam_dict,
    _parent_name,
    get_swapped_custom_module_class,
)
from ..qconfig import (
    QConfigAny,
    qconfig_equals
)
from ..qconfig_mapping import QConfigMapping
from ..qconfig_mapping_utils import (
    _update_qconfig_for_qat,
)
from .qconfig_mapping_utils import (
    generate_node_name_to_qconfig,
    compare_prepare_convert_qconfig_mappings,
    update_qconfig_for_fusion,
    is_qconfig_supported_by_dtype_configs,
)
from torch.ao.quantization.backend_config.utils import (
    get_root_module_to_quantized_reference_module,
    get_pattern_to_dtype_configs,
    get_fused_module_classes,
    get_qat_module_classes,
)
from torch.ao.quantization.backend_config import (
    BackendConfig,
    get_native_backend_config,
)
from .graph_module import (
    QuantizedGraphModule,
    is_observed_module,
    is_observed_standalone_module,
)
from ._equalize import update_obs_for_equalization, convert_eq_obs
from torch.nn.utils.parametrize import type_before_parametrizations
from .utils import (
    _get_module,
    _is_custom_module_lstm,
    get_custom_module_class_keys,
    create_getattr_from_value,
    collect_producer_nodes,
    graph_module_from_producer_nodes,
    node_arg_is_weight,
)
from torch.ao.quantization.utils import (
    is_per_channel,
    to_underlying_dtype,
)
from torch.ao.quantization.quantize import (
    _remove_qconfig,
)
from torch.ao.quantization.stubs import DeQuantStub
from .custom_config import (
    ConvertCustomConfig,
    PrepareCustomConfig,
)
from .lower_to_fbgemm import lower_to_fbgemm
# importing the lib so that the quantized_decomposed ops are registered
from ._decomposed import quantized_decomposed_lib  # noqa: F401
from torch.ao.quantization.observer import _is_activation_post_process
import operator

# TODO: revisit this list. Many helper methods shouldn't be public
__all__ = [
    "convert",
    "convert_custom_module",
    "convert_standalone_module",
    "convert_weighted_module",
    "get_module_path_and_prefix",
    "has_none_qconfig",
    "insert_dequantize_node",
    "maybe_get_observer_for_node",
    "maybe_recursive_remove_dequantize",
    "restore_state",
    "run_weight_observers",
]

def _replace_observer_with_quantize_dequantize_node_decomposed(
        model: torch.nn.Module,
        graph: Graph,
        node: Node,
        modules: Dict[str, torch.nn.Module],
        node_name_to_scope: Dict[str, Tuple[str, type]],
        node_name_to_qconfig: Dict[str, QConfigAny]) -> None:
    """ Replace activation_post_process module call node with quantize and
    dequantize node working with decomposed Tensor

    Before:
    ... -> observer_0(x) -> ...
    After:
    ... -> torch.ops.quantized_decomposed.quantize_per_tensor(x, ...) ->
    torch.ops.quantized_decomposed.dequantize_per_tensor() -> ...

    or quantize_per_channel and dequantize_per_channel
    """
    assert modules is not None
    assert isinstance(node.target, str)
    module_path, prefix = get_module_path_and_prefix(node, node_name_to_scope, node_name_to_qconfig)
    activation_post_process = modules[node.target]
    # skip replacing observers to quant/dequant nodes if the qconfigs of all
    # consumers and producers of this observer are None
    skip_replacement = all([
        has_none_qconfig(n, node_name_to_qconfig) for n in
        list(node.args) + list(node.users.keys())])
    if skip_replacement or not _is_conversion_supported(activation_post_process):
        # didn't find correponding quantize op and info for the activation_post_process
        # so we just remove the observer
        with graph.inserting_before(node):
            node.replace_all_uses_with(node.args[0])
            graph.erase_node(node)
        return

    # otherwise, we can convert the activation_post_process module call to quantize/dequantize node

    # 1. extract the information from activation_post_process module for generating
    # the quantize and dequantize operator
    dtype = activation_post_process.dtype  # type: ignore[attr-defined]
    compute_dtype = None
    if hasattr(activation_post_process, "compute_dtype"):
        compute_dtype = activation_post_process.compute_dtype  # type: ignore[attr-defined]
<<<<<<< HEAD
    quantize_op : Optional[Union[Callable, str]] = None
    is_dynamic = False
    is_per_channel_ = False
=======
>>>>>>> b95f974b
    if dtype in [torch.quint8, torch.qint8, torch.qint32] and \
            not hasattr(activation_post_process, 'compute_dtype'):
        # TODO: probably should cleanup this condition check, it's hard
        # to reason about this if and the following elif

        # uint8/int8/int32 static quantization branch

        # 1. extract information for inserting q/dq node from activation_post_process
        node_type = "call_function"
        quantize_op : Optional[Callable] = None
        scale, zero_point = activation_post_process.calculate_qparams()  # type: ignore[attr-defined]
        if is_per_channel(activation_post_process.qscheme):  # type: ignore[attr-defined]
<<<<<<< HEAD
            is_per_channel_ = True
            ch_axis = int(activation_post_process.ch_axis)  # type: ignore[attr-defined]
            if is_decomposed:
                quantize_op = torch.ops.quantized_decomposed.quantize_per_channel
                quant_min = activation_post_process.quant_min
                quant_max = activation_post_process.quant_max
                dtype_ = to_underlying_dtype(dtype)
                qparams = {
                    "_scale_": scale,
                    "_zero_point_": zero_point,
                    "_axis_": ch_axis,
                    "_quant_min_": quant_min,
                    "_quant_max_": quant_max,
                    "_dtype_": dtype_
                }
            else:
                quantize_op = torch.quantize_per_channel
                qparams = {
                    "_scale_": scale,
                    "_zero_point_": zero_point,
                    "_axis_": ch_axis,
                    "_dtype_": dtype
                }
=======
            raise NotImplementedError("decomposed quantize_per_channel op not implemented yet")
>>>>>>> b95f974b
        else:
            scale = float(scale)
            zero_point = int(zero_point)
            quant_min = activation_post_process.quant_min  # type: ignore[attr-defined]
            quant_max = activation_post_process.quant_max  # type: ignore[attr-defined]
            dtype_ = to_underlying_dtype(dtype)
            qparams = {
                "_scale_": scale,
                "_zero_point_": zero_point,
                "_quant_min_": quant_min,
                "_quant_max_": quant_max,
                "_dtype_": dtype_
            }
            quantize_op = torch.ops.quantized_decomposed.quantize_per_tensor

        # 2. replace activation_post_process node with quantize and dequantize
        with graph.inserting_before(node):
            input_node = node.args[0]
            quantize_op_inputs = [input_node]
            for key, value_or_node in qparams.items():
                # TODO: we can add the information of whether a value needs to
                # be registered as an attribute in qparams dict itself
                if key in ['_scale_', '_zero_point_']:
                    # For scale and zero_point values we register them as buffers in the root module.
                    # TODO: maybe need more complex attr name here
                    qparam_node = create_getattr_from_value(
                        model, graph, module_path + prefix + key, value_or_node)
                    quantize_op_inputs.append(qparam_node)
                else:
                    # for qparams that are not scale/zero_point (like axis, dtype) we store them as literals in the graph.
                    quantize_op_inputs.append(value_or_node)

            quantized_node = graph.create_node(node_type, quantize_op, tuple(quantize_op_inputs), {})
            # use the same qparams from quantize op
            dq_inputs = [quantized_node] + quantize_op_inputs[1:]
            dequantize_op = torch.ops.quantized_decomposed.dequantize_per_tensor
            dequantized_node = graph.call_function(
                dequantize_op,
                tuple(dq_inputs),
                {}
            )
            node.replace_all_uses_with(dequantized_node)
            graph.erase_node(node)
    elif compute_dtype in [torch.quint8, torch.qint8, torch.float16]:
        # TODO(future PR): switch compute_dtype to is_dynamic

        # uint8/int8/fp16 dynamic quantization

        # 1. extract information for inserting q/dq node from activation_post_process
        node_type = "call_function"
        quantize_op = torch.ops.quantized_decomposed.quantize_per_tensor.tensor
        # we only use choose_qparams for is_decomposed now,
        # but we should probably align the non-decomposed path with this as well,
        # and that can be done after we remove reduce_range flag
        # 1. extract qparams from activation_post_process module
        dtype_ = to_underlying_dtype(dtype)
        assert dtype_ in [torch.uint8, torch.int8], \
            "only uint8 and int8 are supported in reference flow for " \
            "dynamic quantization right now"
        quant_min = activation_post_process.quant_min  # type: ignore[attr-defined]
        quant_max = activation_post_process.quant_max  # type: ignore[attr-defined]
        # note: scale and zero_point are missing for quantize_per_tensor op
        # we'll need to get this from choose_qparams op, which we'll add after
        # this stage
        qparams = {
            "_quant_min_": quant_min,
            "_quant_max_": quant_max,
            "_dtype_": dtype_
        }

        # 2. insert choose_qparams op and update the qparams list
        with graph.inserting_before(node):
            input_node = node.args[0]
            choose_qparams_op_inputs = [node.args[0]]
            for key, value in qparams.items():
                # we have quant_min, quant_max and dtype, all should be stored
                # as literals
                choose_qparams_op_inputs.append(value)
            choose_qparams_node = graph.create_node(
                "call_function",
                torch.ops.quantized_decomposed.choose_qparams.tensor,
                tuple(choose_qparams_op_inputs),
                {}
            )
            # choose_qparms returns (scale, zero_point)
            scale_node = graph.create_node(
                "call_function",
                operator.getitem,
                (choose_qparams_node, 0),
                {}
            )
            zero_point_node = graph.create_node(
                "call_function",
                operator.getitem,
                (choose_qparams_node, 1),
                {}
            )
            quant_min = qparams["_quant_min_"]
            quant_max = qparams["_quant_max_"]
            dtype = qparams["_dtype_"]
            qparams = {
                "_scale_": scale_node,
                "_zero_point_": zero_point_node,
                "_quant_min_": quant_min,
                "_quant_max_": quant_max,
                "_dtype_": dtype
            }

        # 3. replace activation_post_process node to quantize and dequantize node
        with graph.inserting_before(node):
            input_node = node.args[0]
            quantize_op_inputs = [input_node]
            for key, value_or_node in qparams.items():
                # TODO: we can add the information of whether a value needs to
                # be registered as an attribute in qparams dict itself
                if key in ['_scale_', '_zero_point_']:
                    # in this case we have a node in the graph since it's dynamically
                    # computed from the input, with choose_qparams op
                    qparam_node = value_or_node
                    quantize_op_inputs.append(qparam_node)
                else:
                    # for qparams that are not scale/zero_point (like axis, dtype) we
                    # store them as literals in the graph.
                    quantize_op_inputs.append(value_or_node)

            quantized_node = graph.create_node(node_type, quantize_op, tuple(quantize_op_inputs), {})
            # use the same qparams from quantize op
            dq_inputs = [quantized_node] + quantize_op_inputs[1:]
<<<<<<< HEAD
            if is_dynamic:
                assert not is_per_channel_, "per channel dynamic quantization " \
                    "is not supported yet"
                # need to use the tensor variant of this op, since scale and zero_point
                # from choose_qparam are Tensors, instead of float/int, this is to
                # prevent these nodes being traced away by downstream systems
                dequantize_op = torch.ops.quantized_decomposed.dequantize_per_tensor.tensor
            else:
                dequantize_op = torch.ops.quantized_decomposed.dequantize_per_channel \
                    if is_per_channel_ \
                       else torch.ops.quantized_decomposed.dequantize_per_tensor

=======
            # need to use the tensor variant of this op, since scale and zero_point
            # from choose_qparam are Tensors, instead of float/int, this is to
            # prevent these nodes being traced away by downstream systems
            dequantize_op = torch.ops.quantized_decomposed.dequantize_per_tensor.tensor
>>>>>>> b95f974b
            dequantized_node = graph.call_function(
                dequantize_op,
                tuple(dq_inputs),
                {}
            )
            node.replace_all_uses_with(dequantized_node)
            graph.erase_node(node)
    elif dtype == torch.float16:
        raise NotImplementedError("decomposed to float16 op not implemented yet")

    # should not reach since we have checks in the begining to make sure the
    # activation_post_process is supported

def _replace_observer_with_quantize_dequantize_node(
        model: torch.nn.Module,
        graph: Graph,
        node: Node,
        modules: Dict[str, torch.nn.Module],
        node_name_to_scope: Dict[str, Tuple[str, type]],
        node_name_to_qconfig: Dict[str, QConfigAny]) -> None:
    """ Replace activation_post_process module call node with quantize and
    dequantize node

    Before:
    ... -> observer_0(x) -> ...
    After:
    ... -> torch.quantize_per_tensor(x, ...) -> x.dequantize() -> ...
    """
    assert modules is not None
    assert isinstance(node.target, str)
    module_path, prefix = get_module_path_and_prefix(node, node_name_to_scope, node_name_to_qconfig)
    activation_post_process = modules[node.target]
    # skip replacing observers to quant/dequant nodes if the qconfigs of all
    # consumers and producers of this observer are None
    skip_replacement = all([
        has_none_qconfig(n, node_name_to_qconfig) for n in
        list(node.args) + list(node.users.keys())])
    if skip_replacement or not _is_conversion_supported(activation_post_process):
        # didn't find correponding quantize op and info for the activation_post_process
        # so we just remove the observer
        with graph.inserting_before(node):
            node.replace_all_uses_with(node.args[0])
            graph.erase_node(node)
        return

    # otherwise, we can convert the activation_post_process module call to quantize/dequantize node
    dtype = activation_post_process.dtype  # type: ignore[attr-defined]
    compute_dtype = None
    if hasattr(activation_post_process, "compute_dtype"):
        compute_dtype = activation_post_process.compute_dtype  # type: ignore[attr-defined]

    if dtype in [torch.quint8, torch.qint8, torch.qint32] and \
            not hasattr(activation_post_process, "compute_dtype"):
        # TODO: probably should cleanup this condition check, it's hard
        # to reason about this if and the following elif

        # uint8/int8/int32 static quantization branch

        # 1. extract the information from activation_post_process module for generating
        # the quantize and dequantize operator
        node_type = "call_function"
        quantize_op : Optional[Callable] = None
        scale, zero_point = activation_post_process.calculate_qparams()  # type: ignore[attr-defined]
        if is_per_channel(activation_post_process.qscheme):  # type: ignore[attr-defined]
            ch_axis = int(activation_post_process.ch_axis)  # type: ignore[attr-defined]
            qparams = {"_scale_": scale, "_zero_point_": zero_point, "_axis_": ch_axis, "_dtype_": dtype}
            quantize_op = torch.quantize_per_channel
        else:
            scale = float(scale)
            zero_point = int(zero_point)
            qparams = {"_scale_": scale, "_zero_point_": zero_point, "_dtype_": dtype}
            quantize_op = torch.quantize_per_tensor

        # 2. replace activation_post_process node with quantize and dequantize
        with graph.inserting_before(node):
            input_node = node.args[0]
            quantize_op_inputs = [input_node]
            for key, value_or_node in qparams.items():
                # TODO: we can add the information of whether a value needs to
                # be registered as an attribute in qparams dict itself
                if key in ['_scale_', '_zero_point_']:
                    # For scale and zero_point values we register them as buffers in the root module.
                    # TODO: maybe need more complex attr name here
                    qparam_node = create_getattr_from_value(
                        model, graph, module_path + prefix + key, value_or_node)
                    quantize_op_inputs.append(qparam_node)
                else:
                    # for qparams that are not scale/zero_point (like axis, dtype) we store them as literals in the graph.
                    quantize_op_inputs.append(value_or_node)

            quantized_node = graph.create_node(node_type, quantize_op, tuple(quantize_op_inputs), {})
            dequantized_node = graph.call_method("dequantize", args=(quantized_node,))
            node.replace_all_uses_with(dequantized_node)
            graph.erase_node(node)
    elif compute_dtype in [torch.quint8, torch.qint8, torch.float16]:
        # TODO(future PR): switch compute_dtype to is_dynamic

        # uint8/int8/fp16 dynamic quantization branch

        node_type = "call_function"
        quantize_op = torch.quantize_per_tensor_dynamic
        # TODO: get reduce range from observer
        # reduce_range = activation_post_process.reduce_range
        reduce_range = torch.backends.quantized.engine in ("fbgemm", "x86")
        qparams = {"_dtype_": compute_dtype, "_reduce_range_": reduce_range}

        with graph.inserting_before(node):
            input_node = node.args[0]
            quantize_op_inputs = [input_node]
            for key, value in qparams.items():
                quantize_op_inputs.append(value)

            quantized_node = graph.create_node(node_type, quantize_op, tuple(quantize_op_inputs), {})
            dequantized_node = graph.call_method("dequantize", args=(quantized_node,))
            node.replace_all_uses_with(dequantized_node)
            graph.erase_node(node)
    elif dtype == torch.float16:
        node_type = "call_method"
        quantize_op = "to"
        qparams = {"_dtype_": dtype}
        with graph.inserting_before(node):
            input_node = node.args[0]
            quantize_op_inputs = [input_node]
            for key, value in qparams.items():
                # TODO: we can add the information of whether a value needs to
                # be registered as an attribute in qparams dict itself
                quantize_op_inputs.append(value)

            quantized_node = graph.create_node(node_type, quantize_op, tuple(quantize_op_inputs), {})
            dequantized_node = graph.call_method("dequantize", args=(quantized_node,))
            node.replace_all_uses_with(dequantized_node)
            graph.erase_node(node)

    # should not reach since we have checks in the begining to make sure the
    # activation_post_process is supported

# this is a temporary hack for custom module, we may want to implement
# this properly after the custom module class design is finalized
# TODO: DeQuantStubs are currently inserted only after custom module LSTM, while observers are inserted
# after all other custom modules. In the future, we should simply insert QuantStubs before and DeQuantStubs
# after custom modules in general, and replace these with "quantize" and "dequantize" nodes respectively.
def _replace_observer_or_dequant_stub_with_dequantize_node(node: Node, graph: Graph):
    call_custom_module_node = node.args[0]
    assert isinstance(call_custom_module_node, Node), \
        f"Expecting the for call custom module node to be a Node, but got {call_custom_module_node}"
    node.replace_all_uses_with(call_custom_module_node)
    graph.erase_node(node)
    insert_dequantize_node(call_custom_module_node, graph)

def _is_conversion_supported(activation_post_process: torch.nn.Module) -> bool:
    dtype = activation_post_process.dtype  # type: ignore[attr-defined]
    compute_dtype = None
    if hasattr(activation_post_process, "compute_dtype"):
        compute_dtype = activation_post_process.compute_dtype  # type: ignore[attr-defined]
    return (dtype in [torch.quint8, torch.qint8, torch.qint32] and compute_dtype is None) or \
        compute_dtype in [torch.quint8, torch.qint8, torch.float16] or \
        dtype == torch.float16

def restore_state(
        observed: torch.nn.Module
) -> Tuple[Dict[str, Tuple[str, type]],
           PrepareCustomConfig,
           Set[str]]:
    assert is_observed_module(observed), \
        'incoming model must be produced by prepare_fx'
    prepare_custom_config: PrepareCustomConfig = observed._prepare_custom_config  # type: ignore[assignment]
    node_name_to_scope: Dict[str, Tuple[str, type]] = observed._node_name_to_scope  # type: ignore[assignment]
    observed_node_names: Set[str] = observed._observed_node_names  # type: ignore[assignment]
    return node_name_to_scope, prepare_custom_config, observed_node_names

def has_none_qconfig(node: Argument, node_name_to_qconfig: Dict[str, QConfigAny]) -> bool:
    """ Check if a node has a qconfig of None, i.e. user requested to not quantize
    the node
    """
    return isinstance(node, Node) and node.name in node_name_to_qconfig and node_name_to_qconfig[node.name] is None

def run_weight_observers(observed: GraphModule, backend_config: BackendConfig) -> None:
    """ Extract the subgraph that produces the weight for dynamic quant
    or weight only quant node and run the subgraph to observe the weight.
    Note that the observers of dynamic quant or weight only quant ops are
    run during the convert step.
    """
    for node in observed.graph.nodes:
        if node.op != "call_function":
            continue
        for node_arg in node.args:
            # node_arg is weight
            if node_arg and node_arg_is_weight(node, node_arg, backend_config):
                weight_observer_nodes = collect_producer_nodes(node_arg)
                if weight_observer_nodes is None:
                    continue
                weight_observer_module = \
                    graph_module_from_producer_nodes(
                        observed, weight_observer_nodes)
                # run the weight observer
                weight_observer_module()

def maybe_recursive_remove_dequantize(arg: Any, node: Node, graph: Graph):
    """ If the arg is a dequantize Node, or a list/tuple/dict of dequantize Node,
    we'll recursively remove the dequantize Node
    """
    if isinstance(arg, Node) and \
       arg.op == "call_method" and \
       arg.target == "dequantize":
        quantize_node = arg.args[0]
        # we only replace the specific use since dequantize could be used by other nodes
        # as well
        node.replace_input_with(arg, quantize_node)
    elif isinstance(arg, (list, tuple)):
        for arg_element in arg:
            maybe_recursive_remove_dequantize(arg_element, node, graph)
    elif isinstance(arg, dict):
        for arg_element in arg.values():
            maybe_recursive_remove_dequantize(arg_element, node, graph)
    else:
        warnings.warn(f"Unsupported node type in recursive remove dequantize: {type(arg)}")

def get_module_path_and_prefix(
        obs_node: Node,
        node_name_to_scope: Dict[str, Tuple[str, type]],
        node_name_to_qconfig: Dict[str, QConfigAny]):
    """ Given and observer node, get the `Scope` or the fully qualified name for
    the submodule containing the observed node, also return a prefix of "_input"
    when the observed node is an input of a F.linear op, and not the output of another
    quantized op.
    TODO: this logic is hacky, we should think about how to remove it or make it more
    general
    """
    observed_node = obs_node.args[0]
    # an observer can be inserted for both input of the next operator or output of the previous
    # operator (they can be the same)
    # this flag identifies if the observer is inserted only because the observed node is
    # the input of the next operator
    assert isinstance(observed_node, Node), \
        f"Expecting observed node to be a Node, but got {observed_node}"
    is_input_observer_only = node_name_to_qconfig[observed_node.name] is None \
        if observed_node.name in node_name_to_qconfig else None
    if is_input_observer_only:
        # if the quantize function is at the input of op, then we find the first user of the observer_node
        # to get the path. If a linear call_function is in the user list, we return the first instance
        # of linear node to get the FQN.
        users = list(obs_node.users)
        first_linear_use_or_first_use = users[0] if users else None
        linear_node = None
        for n in users:
            if n.op == "call_function" and n.target == torch.nn.functional.linear:
                linear_node = n
                break
        if linear_node:
            first_linear_use_or_first_use = linear_node
        prefix = "_input"
    else:
        # if the quantize function is at the output of the op, we use the observer input node to get the path
        first_linear_use_or_first_use = observed_node
        prefix = ""

    if first_linear_use_or_first_use and first_linear_use_or_first_use.name in node_name_to_scope:
        module_path, _ = node_name_to_scope[first_linear_use_or_first_use.name]
    else:
        # TODO: it's not used, so actually we can skip quantization
        # but this requires changing return type of quantize_node
        # we can fix it later if needed
        module_path = ""
    return module_path, prefix

def insert_dequantize_node(
        node: Node,
        graph: Graph):
    """ Inserts dequantize node for `node` in `graph`
    """
    with graph.inserting_after(node):
        dequantize_node = graph.call_method("dequantize", (node,))
        for user_node in dict(node.users):
            if user_node is not dequantize_node:
                user_node.replace_input_with(node, dequantize_node)

def maybe_get_observer_for_node(
        node: Node,
        modules: Dict[str, torch.nn.Module]
) -> Optional[torch.nn.Module]:
    """
    If the node is observed, return the observer
    instance. Otherwise, return None.
    """
    for maybe_obs_node, _ in node.users.items():
        if maybe_obs_node.op == 'call_module':
            maybe_obs = modules[str(maybe_obs_node.target)]
            if _is_activation_post_process(maybe_obs):
                return maybe_obs
    return None

def convert_standalone_module(
        node: Node,
        modules: Dict[str, torch.nn.Module],
        model: torch.fx.GraphModule,
        is_reference: bool,
        backend_config: Optional[BackendConfig]):
    """ Converts a observed standalone module to a quantized standalone module by calling
    the fx convert api, currently using the same `is_reference` flag as parent, but we may
    changing this behavior in the future (e.g. separating quantization and lowering for
    standalone module as well)

    Args:
      - node: The call_module node of the observed standalone module
      - modules: named_module of original model
      - model: original model
      - is_reference: a flag from parent provided by user to decide if we want to
        produce a reference model or a fbgemm/qnnpack model
      - backend_config: backend configuration of the target backend of quantization
    """
    # TODO: remove is_reference flag
    if is_reference:
        convert_fn = torch.ao.quantization.quantize_fx.convert_to_reference_fx
    else:
        convert_fn = torch.ao.quantization.quantize_fx.convert_fx  # type: ignore[attr-defined]
    # We know that observed standalone module is a GraphModule since
    # it's produced by us
    observed_standalone_module : GraphModule = modules[str(node.target)]  # type: ignore[assignment]
    sm_input_quantized_idxs = \
        observed_standalone_module \
        ._standalone_module_input_quantized_idxs\
        .tolist()  # type: ignore[operator]
    # remove the dequantize nodes for inputs
    args = list(node.args)
    for idx in range(len(args)):
        if idx in sm_input_quantized_idxs:
            arg = args[idx]
            if arg.op == "call_method" and arg.target == "dequantize":  # type: ignore[union-attr]
                quantize_node = arg.args[0]  # type: ignore[union-attr]
                node.replace_input_with(arg, quantize_node)
                if len(arg.users) == 0:  # type: ignore[union-attr]
                    model.graph.erase_node(arg)
    # add dequantize node for output
    sm_output_quantized_idxs = \
        observed_standalone_module \
        ._standalone_module_output_quantized_idxs \
        .tolist()  # type: ignore[operator]
    if len(sm_output_quantized_idxs) > 0:
        assert sm_output_quantized_idxs[0] == 0, "Currently only quantized"
        "output idxs = [0] is supported"

        # if it's non-empty, then it means the output is kept in quantized form
        # we'll just add a dequantize node after this node
        insert_dequantize_node(node, model.graph)

    # TODO: allow convert_custom_config to override backend_config
    # for standalone module
    quantized_standalone_module = convert_fn(
        observed_standalone_module,
        backend_config=backend_config)
    parent_name, name = _parent_name(node.target)
    # update the modules dict
    setattr(modules[parent_name], name, quantized_standalone_module)
    modules[str(node.target)] = quantized_standalone_module

def convert_weighted_module(
        node: Node,
        modules: Dict[str, torch.nn.Module],
        observed_node_names: Set[str],
        node_name_to_qconfig: Dict[str, QConfigAny],
        backend_config: BackendConfig):
    """ Convert a weighted module to reference quantized module in the model
    If the QConfig of a QAT module is not set, the module will still be converted to
    a float module.

    Args:
      - node: The call_module node of the observed standalone module
      - modules: named_module of original model
      - observed_node_names: names for the set of observed fx node, we can skip
        this conversion if the node is not observed
    """
    original_module = modules[str(node.target)]
    qconfig: QConfigAny = original_module.qconfig  # type: ignore[assignment]
    weight_post_process = None
    qat_module_classes = get_qat_module_classes(backend_config)

    if isinstance(
            original_module,
            qat_module_classes):
        # Converting qat module to a float module, we need to attch
        # weight fake_quant to the module, weight fake_quant is assumed to be run during
        # QAT so we don't need to run it again here
        weight_post_process = original_module.weight_fake_quant
        original_module = original_module.to_float()  # type: ignore[operator]
        # change qat module to float module
        parent_name, name = _parent_name(node.target)
        setattr(modules[parent_name], name, original_module)

    is_observed = node.name in observed_node_names
    # If a qconfig is not defined for this node, then skip converting to a reference module
    if qconfig is None or has_none_qconfig(node, node_name_to_qconfig) or not is_observed:
        return

    # skip converting to reference quantized module if the qconfig is not supported
    pattern_to_dtype_configs = get_pattern_to_dtype_configs(backend_config)
    dtype_configs = pattern_to_dtype_configs.get(type(original_module), [])
    if not is_qconfig_supported_by_dtype_configs(qconfig, dtype_configs):
        return

    # TODO: rename weight_is_statically_quantized to weight_is_int8_quantized
    is_weight_quantized = weight_is_quantized(qconfig)

    # the condition for swapping the module to reference quantized module is:
    # weights need to be quantized
    if not is_weight_quantized:
        return

    fused_module = None
    float_module = original_module
    # extract the inidividual float_module and fused module
    if isinstance(original_module, torch.nn.intrinsic._FusedModule):
        fused_module = float_module
        float_module = fused_module[0]  # type: ignore[index]

    # TODO: move this to the reference quantized module
    # weight_qparams or weight_qparams dict
    wq_or_wq_dict = {}
    if isinstance(float_module, torch.nn.RNNCellBase):
        weight_post_process_ih = qconfig.weight()  # type: ignore[union-attr, operator]
        weight_post_process_hh = qconfig.weight()  # type: ignore[union-attr, operator]
        weight_post_process_ih(float_module.weight_ih)
        weight_post_process_hh(float_module.weight_hh)
        weight_qparams_ih = get_qparam_dict(weight_post_process_ih)
        weight_qparams_hh = get_qparam_dict(weight_post_process_hh)
        wq_or_wq_dict = {
            "weight_ih": weight_qparams_ih,
            "weight_hh": weight_qparams_hh,
        }
    elif isinstance(float_module, torch.nn.LSTM):
        # format for wq_or_wq_dict (flattened attributes):
        # {"weight_ih_l0_scale": ..., "weight_ih_l0_qscheme": ..., ...}
        for wn in float_module._flat_weights_names:
            if hasattr(float_module, wn) and wn.startswith("weight"):
                weight = getattr(float_module, wn)
                weight_post_process = qconfig.weight()  # type: ignore[union-attr, operator]
                if weight_post_process.dtype == torch.qint8:  # type: ignore[union-attr]
                    weight_post_process(weight)  # type: ignore[operator, misc]
                wq_or_wq_dict[wn] = get_qparam_dict(weight_post_process)
    else:
        # weight_post_process is None means the original module is not a QAT module
        # we need to get weight_post_process from qconfig in this case
        if weight_post_process is None:
            weight_post_process = qconfig.weight()  # type: ignore[union-attr, operator]
        # run weight observer
        # TODO: This is currently a hack for QAT to get the right shapes for scale and zero point.
        # In the future, we should require the user to calibrate the model after calling prepare
        # Issue: https://github.com/pytorch/pytorch/issues/73941
        weight_post_process(float_module.weight)  # type: ignore[operator]
        wq_or_wq_dict = get_qparam_dict(weight_post_process)

    # We use the same reference module for all modes of quantization: static, dynamic, weight_only
    # root_module_to_quantized_reference_module: module mapping from root (floating point) module class
    # to quantized reference module class, e.g. nn.Conv2d to nn.quantized._reference.Conv2d
    root_module_to_quantized_reference_module = get_root_module_to_quantized_reference_module(backend_config)
    ref_qmodule_cls = root_module_to_quantized_reference_module.get(type_before_parametrizations(float_module), None)
    assert (
        ref_qmodule_cls is not None
    ), f"No reference quantized module class configured for {type_before_parametrizations(float_module)}"
    ref_qmodule = ref_qmodule_cls.from_float(float_module, wq_or_wq_dict)  # type: ignore[attr-defined]
    if fused_module is not None:
        fused_module[0] = ref_qmodule  # type: ignore[operator]
    else:
        parent_name, name = _parent_name(node.target)
        setattr(modules[parent_name], name, ref_qmodule)

def _remove_previous_dequantize_in_custom_module(node: Node, prev_node: Node, graph: Graph):
    """
    Given a custom module `node`, if the previous node is a dequantize, reroute the custom as follows:

    Before: quantize - dequantize - custom_module
    After: quantize - custom_module
                 \\ - dequantize
    """
    # expecting the input node for a custom module node to be a Node
    assert isinstance(prev_node, Node), \
        f"Expecting the argument for custom module node to be a Node, but got {prev_node}"
    if prev_node.op == "call_method" and prev_node.target == "dequantize":
        node.replace_input_with(prev_node, prev_node.args[0])
        # Remove the dequantize node if it doesn't have other users
        if len(prev_node.users) == 0:
            graph.erase_node(prev_node)

def convert_custom_module(
        node: Node,
        graph: Graph,
        modules: Dict[str, torch.nn.Module],
        custom_module_class_mapping: Dict[QuantType, Dict[Type, Type]],
        statically_quantized_custom_module_nodes: Set[Node]):
    """ Converts an observed custom module to a quantized custom module based on
    `custom_module_class_mapping`
    For static quantization, we'll also remove the previous `dequantize` node and
    attach the observer node for output to the module, the observer for the node
    will be converted to a dequantize node instead of quantize-dequantize pairs
    later in the graph. In the end we would have a quantized custom module that
    has the same interface as a default quantized module in nn.quantized namespace,
    i.e. quantized input and quantized output.

    Args:
      - node: The call_module node of the observed standalone module
      - graph: The graph containing the node
      - modules: named_module of original model
      - custom_module_class_mapping: mapping from observed custom module class to
        quantized custom module class, used to swap custom modules
      - statically_quantized_custom_module_nodes: we'll add the custom module node
        if we find it is statically quantized, this will be used later when converting
        observers to quant/dequant node pairs, if the observed node is a statically
        quantized custom module nodes, we'll convert the observer to a dequantize node,
        this is to keep the interface the same as the default quantized module.
        TODO: maybe we want to redesign this part to align with reference model design
        as well, but there has been some discussions around the interface, so we can do
        it later.
    """
    observed_custom_module = modules[str(node.target)]
    maybe_obs = maybe_get_observer_for_node(node, modules)
    qconfig = observed_custom_module.qconfig
    if activation_is_statically_quantized(qconfig):
        statically_quantized_custom_module_nodes.add(node)
        if _is_custom_module_lstm(node, modules):
            # The inputs are tuples in the form (input, (hidden0, hidden1))
            # Ensure all three input nodes are quantized
            assert (
                len(node.args) == 2 and
                isinstance(node.args[1], tuple) and
                len(node.args[1]) == 2
            )
            (inputs, (hidden0, hidden1)) = node.args  # type: ignore[misc]
            assert isinstance(inputs, Node)
            assert isinstance(hidden0, Node)
            assert isinstance(hidden1, Node)
            _remove_previous_dequantize_in_custom_module(node, inputs, graph)
            _remove_previous_dequantize_in_custom_module(node, hidden0, graph)
            _remove_previous_dequantize_in_custom_module(node, hidden1, graph)
        else:
            # remove the previous dequant node to ensure the inputs are quantized
            arg = node.args[0]
            assert isinstance(arg, Node)
            _remove_previous_dequantize_in_custom_module(node, arg, graph)
            # absorb the following observer into the module conversion
            activation_post_process = maybe_get_observer_for_node(node, modules)
            assert activation_post_process is not None
            observed_custom_module.activation_post_process = activation_post_process

    # swap the observed custom module to quantized custom module
    quantized_custom_module_class = get_swapped_custom_module_class(
        observed_custom_module, custom_module_class_mapping, qconfig)
    quantized_custom_module = \
        quantized_custom_module_class.from_observed(observed_custom_module)
    parent_name, name = _parent_name(node.target)
    setattr(modules[parent_name], name, quantized_custom_module)

def convert(
        model: GraphModule, is_reference: bool = False,
        convert_custom_config: Union[ConvertCustomConfig, Dict[str, Any], None] = None,
        is_standalone_module: bool = False,
        _remove_qconfig_flag: bool = True,
        qconfig_mapping: Union[QConfigMapping, Dict[str, Any], None] = None,
        backend_config: Union[BackendConfig, Dict[str, Any], None] = None,
        is_decomposed: bool = False) -> torch.nn.Module:
    """
    We will convert an observed model (a module with observer calls) to a reference
    quantized model, the rule is simple:
    1. for each observer module call in the graph, we'll convert it to calls to
       quantize and dequantize functions based on the observer instance
    2. for weighted operations like linear/conv, we need to convert them to reference
       quantized module, this requires us to know whether the dtype configured for the
       weight is supported in the backend, this is done in prepare step and the result
       is stored in observed_node_names, we can decide whether we need to swap the
       module based on this set

    Args:
       * `is_standalone_module`: when this flag is True, it means we are quantizing
       a submodule that is not inlined in parent module, and will be quantized
       separately as one unit.

       * `is_decomposed`: a boolean flag to indicate whether we want to use the
        quantize operator for decomposed quantized tensor
        (torch.ops.quantized_decomposed.quantize_per_tensor) or default/standalone
        quantized tensor (torch.quantize_per_tensor)

    Returns:
         a quantized standalone module, whether input/output is quantized is
         specified by prepare_custom_config, with
         input_quantized_idxs, output_quantized_idxs, please
         see docs for :func:`~torch.ao.quantization.prepare_fx` for details
    """
    if convert_custom_config is None:
        convert_custom_config = ConvertCustomConfig()

    if isinstance(convert_custom_config, Dict):
        warnings.warn(
            "Passing a convert_custom_config_dict to convert is deprecated and will not be supported "
            "in a future version. Please pass in a ConvertCustomConfig instead.")
        convert_custom_config = ConvertCustomConfig.from_dict(convert_custom_config)

    if isinstance(qconfig_mapping, Dict):
        warnings.warn(
            "Passing a QConfig dictionary to convert is deprecated and will not be supported "
            "in a future version. Please pass in a QConfigMapping instead.")
        qconfig_mapping = QConfigMapping.from_dict(qconfig_mapping) if qconfig_mapping else None
    qconfig_mapping = copy.deepcopy(qconfig_mapping)
    assert(qconfig_mapping is None or isinstance(qconfig_mapping, QConfigMapping))

    if isinstance(backend_config, Dict):
        warnings.warn(
            "Passing a backend_config_dict to prepare is deprecated and will not be supported "
            "in a future version. Please pass in a BackendConfig instead.")
        backend_config = BackendConfig.from_dict(backend_config)

    if backend_config is None:
        backend_config = get_native_backend_config()

    node_name_to_scope, prepare_custom_config, observed_node_names = restore_state(model)
    node_name_to_qconfig: Dict[str, QConfigAny] = model._node_name_to_qconfig  # type: ignore[assignment]

    # mapping from fully qualified module name to module instance
    # for example,
    # {
    #   '': Model(...),
    #   'linear': Linear(...),
    #   'linear.weight_fake_quant': PerChannelMinMaxObserver(...),
    # }
    # We use remove_duplicate=False here because torch.cat uses
    # the same activation_post_process module instance but different names
    modules = dict(model.named_modules(remove_duplicate=False))

    # TODO refactor this code once we update the prepare logic to have additional information on
    # which graph nodes have been observed and share that with convert to decide which observers to ignore.
    if qconfig_mapping:
        prepare_qconfig_mapping: QConfigMapping = model._qconfig_mapping  # type: ignore[assignment]
        modules_copy = copy.deepcopy(modules)

        if model._is_qat:
            _update_qconfig_for_qat(qconfig_mapping, {})
        update_qconfig_for_fusion(model, qconfig_mapping)

        compare_prepare_convert_qconfig_mappings(prepare_qconfig_mapping, qconfig_mapping)  # type: ignore[arg-type]
        convert_node_name_to_qconfig = generate_node_name_to_qconfig(
            model, modules_copy, model.graph, qconfig_mapping, node_name_to_scope)
        # check the convert_node_name_to_qconfig generated and ensure that
        # all the values either match what was set in prepare node_name_to_qconfig
        # or are set to None in the convert_node_name_to_qconfig.
        for k, v in node_name_to_qconfig.items():
            assert k in convert_node_name_to_qconfig, 'Expected key {} in convert node_name_to_qconfig'.format(k)
            if convert_node_name_to_qconfig[k] is not None:
                assert qconfig_equals(v, convert_node_name_to_qconfig[k]), \
                    "Expected k {} to have the same value in prepare and convert QConfigMappings, " \
                    "but {} was updated to {}".format(k, v, convert_node_name_to_qconfig[k])
        node_name_to_qconfig = convert_node_name_to_qconfig

    custom_module_classes = get_custom_module_class_keys(convert_custom_config.observed_to_quantized_mapping)
    custom_module_class_mapping = convert_custom_config.observed_to_quantized_mapping

    if model._equalization_node_name_to_qconfig is not None:
        # If we want to do equalization then do the following:
        # Calculate the equalization scale, update the observers with the scaled
        # inputs, and scale the weight
        weight_eq_obs_dict = update_obs_for_equalization(model, modules)
        convert_eq_obs(model, modules, weight_eq_obs_dict)

    # always run weight observers in the top level forward method
    # for dynamic quant ops or weight only quant ops
    run_weight_observers(model, backend_config)

    graph_inputs: List[str] = []
    for node in model.graph.nodes:
        if node.op == 'placeholder':
            graph_inputs.append(node.name)

    # additional state to override inputs to be quantized, if specified
    # by the user
    placeholder_node_seen_cnt = 0
    input_quantized_idxs: List[int] = prepare_custom_config.input_quantized_indexes
    output_quantized_idxs: List[int] = prepare_custom_config.output_quantized_indexes

    root_module_to_quantized_reference_module = get_root_module_to_quantized_reference_module(backend_config)
    # convert tuples so that it can work with isinstance(module, tuple_of_classes)
    root_module_classes = tuple(root_module_to_quantized_reference_module.keys())
    qat_module_classes = get_qat_module_classes(backend_config)
    fused_module_classes = get_fused_module_classes(backend_config)
    statically_quantized_custom_module_nodes: Set[Node] = set()

    for node in list(model.graph.nodes):
        if node.op == 'placeholder':
            cur_placeholder_node_idx = placeholder_node_seen_cnt
            placeholder_node_seen_cnt += 1
            if cur_placeholder_node_idx in input_quantized_idxs:
                # Inputs are assumed to be quantized if the user specifid the
                # input_quantized_idxs override.
                # we need to dequantize the inputs since all operators took
                # floating point inputs in reference quantized models
                insert_dequantize_node(node, model.graph)
        elif node.op == "output":
            # If the argument is empty we don't need to do anything
            if len(output_quantized_idxs) == 0:
                continue
            # Result are kept quantized if the user specified the
            # output_quantized_idxs override.
            # Remove the dequantize operator for the node in the end if any
            return_node = node
            output = node.args[0]
            # outputs can be Node, list, tuple, dict, other cases are not supported yet
            if isinstance(output, (list, tuple)):
                for idx in output_quantized_idxs:
                    maybe_recursive_remove_dequantize(output[idx], return_node, model.graph)
            elif isinstance(output, (Node, dict)):
                # we treat dict as a single argument currently, but it can be extended
                # to support {"key": dtype} after we change output_quantized_idxs to
                # dict
                if 0 in output_quantized_idxs:
                    maybe_recursive_remove_dequantize(output, return_node, model.graph)
            else:
                warnings.warn(f"Unsupported node type for output_quantized_idxs: {type(output)}")
        elif node.op == "call_module":
            mod = _get_module(node, modules)
            assert mod is not None
            if _is_activation_post_process(mod):
                observed_node = node.args[0]
                if observed_node in statically_quantized_custom_module_nodes:
                    _replace_observer_or_dequant_stub_with_dequantize_node(node, model.graph)
                else:
                    if is_decomposed:
                        _replace_observer_with_quantize_dequantize_node_decomposed(
                            model, model.graph, node, modules, node_name_to_scope,
                            node_name_to_qconfig)
                    else:
                        _replace_observer_with_quantize_dequantize_node(
                            model, model.graph, node, modules, node_name_to_scope,
                            node_name_to_qconfig)
            elif isinstance(mod, DeQuantStub):
                _replace_observer_or_dequant_stub_with_dequantize_node(node, model.graph)
            elif is_observed_standalone_module(mod):
                convert_standalone_module(
                    node, modules, model, is_reference, backend_config)
            # below this point `type_before_parametrizations` is used
            # instead of `type` to handle situations with fx quant + sparsity
            elif type_before_parametrizations(mod) in set(
                    root_module_classes).union(qat_module_classes).union(fused_module_classes):
                # extra check for fused module classes to make sure they are fused module classes
                # of target modules
                if type_before_parametrizations(mod) in fused_module_classes and \
                   type_before_parametrizations(mod[0]) not in root_module_classes:  # type: ignore[index]
                    continue
                convert_weighted_module(
                    node, modules, observed_node_names, node_name_to_qconfig, backend_config)
            elif type_before_parametrizations(mod) in custom_module_classes:
                convert_custom_module(
                    node, model.graph, modules, custom_module_class_mapping,
                    statically_quantized_custom_module_nodes)

    preserved_attributes = set(convert_custom_config.preserved_attributes)
    model = QuantizedGraphModule(model, copy.deepcopy(model.graph), preserved_attributes)

    # remove deadcode after converting observers to quant/dequant ops
    model.graph.eliminate_dead_code()
    model.recompile()

    # TODO: maybe move this to quantize_fx.py
    if not is_reference:
        model = lower_to_fbgemm(model, node_name_to_qconfig, node_name_to_scope)
    # TODO: this looks hacky, we want to check why we need this and see if we can
    # remove this
    # removes qconfig and activation_post_process modules
    if _remove_qconfig_flag:
        _remove_qconfig(model)
    return model<|MERGE_RESOLUTION|>--- conflicted
+++ resolved
@@ -134,12 +134,6 @@
     compute_dtype = None
     if hasattr(activation_post_process, "compute_dtype"):
         compute_dtype = activation_post_process.compute_dtype  # type: ignore[attr-defined]
-<<<<<<< HEAD
-    quantize_op : Optional[Union[Callable, str]] = None
-    is_dynamic = False
-    is_per_channel_ = False
-=======
->>>>>>> b95f974b
     if dtype in [torch.quint8, torch.qint8, torch.qint32] and \
             not hasattr(activation_post_process, 'compute_dtype'):
         # TODO: probably should cleanup this condition check, it's hard
@@ -151,35 +145,24 @@
         node_type = "call_function"
         quantize_op : Optional[Callable] = None
         scale, zero_point = activation_post_process.calculate_qparams()  # type: ignore[attr-defined]
-        if is_per_channel(activation_post_process.qscheme):  # type: ignore[attr-defined]
-<<<<<<< HEAD
-            is_per_channel_ = True
+        if is_per_channel(activation_post_process.qscheme):  # type: ignore[attr-defined
             ch_axis = int(activation_post_process.ch_axis)  # type: ignore[attr-defined]
-            if is_decomposed:
-                quantize_op = torch.ops.quantized_decomposed.quantize_per_channel
-                quant_min = activation_post_process.quant_min
-                quant_max = activation_post_process.quant_max
-                dtype_ = to_underlying_dtype(dtype)
-                qparams = {
-                    "_scale_": scale,
-                    "_zero_point_": zero_point,
-                    "_axis_": ch_axis,
-                    "_quant_min_": quant_min,
-                    "_quant_max_": quant_max,
-                    "_dtype_": dtype_
-                }
-            else:
-                quantize_op = torch.quantize_per_channel
-                qparams = {
-                    "_scale_": scale,
-                    "_zero_point_": zero_point,
-                    "_axis_": ch_axis,
-                    "_dtype_": dtype
-                }
-=======
-            raise NotImplementedError("decomposed quantize_per_channel op not implemented yet")
->>>>>>> b95f974b
+            quantize_op = torch.ops.quantized_decomposed.quantize_per_channel
+            dequantize_op = torch.ops.quantized_decomposed.dequantize_per_channel
+            quant_min = activation_post_process.quant_min
+            quant_max = activation_post_process.quant_max
+            dtype_ = to_underlying_dtype(dtype)
+            qparams = {
+                "_scale_": scale,
+                "_zero_point_": zero_point,
+                "_axis_": ch_axis,
+                "_quant_min_": quant_min,
+                "_quant_max_": quant_max,
+                "_dtype_": dtype_
+            }
         else:
+            quantize_op = torch.ops.quantized_decomposed.quantize_per_tensor
+            dequantize_op = torch.ops.quantized_decomposed.dequantize_per_tensor
             scale = float(scale)
             zero_point = int(zero_point)
             quant_min = activation_post_process.quant_min  # type: ignore[attr-defined]
@@ -192,7 +175,6 @@
                 "_quant_max_": quant_max,
                 "_dtype_": dtype_
             }
-            quantize_op = torch.ops.quantized_decomposed.quantize_per_tensor
 
         # 2. replace activation_post_process node with quantize and dequantize
         with graph.inserting_before(node):
@@ -214,7 +196,6 @@
             quantized_node = graph.create_node(node_type, quantize_op, tuple(quantize_op_inputs), {})
             # use the same qparams from quantize op
             dq_inputs = [quantized_node] + quantize_op_inputs[1:]
-            dequantize_op = torch.ops.quantized_decomposed.dequantize_per_tensor
             dequantized_node = graph.call_function(
                 dequantize_op,
                 tuple(dq_inputs),
@@ -307,25 +288,10 @@
             quantized_node = graph.create_node(node_type, quantize_op, tuple(quantize_op_inputs), {})
             # use the same qparams from quantize op
             dq_inputs = [quantized_node] + quantize_op_inputs[1:]
-<<<<<<< HEAD
-            if is_dynamic:
-                assert not is_per_channel_, "per channel dynamic quantization " \
-                    "is not supported yet"
-                # need to use the tensor variant of this op, since scale and zero_point
-                # from choose_qparam are Tensors, instead of float/int, this is to
-                # prevent these nodes being traced away by downstream systems
-                dequantize_op = torch.ops.quantized_decomposed.dequantize_per_tensor.tensor
-            else:
-                dequantize_op = torch.ops.quantized_decomposed.dequantize_per_channel \
-                    if is_per_channel_ \
-                       else torch.ops.quantized_decomposed.dequantize_per_tensor
-
-=======
             # need to use the tensor variant of this op, since scale and zero_point
             # from choose_qparam are Tensors, instead of float/int, this is to
             # prevent these nodes being traced away by downstream systems
             dequantize_op = torch.ops.quantized_decomposed.dequantize_per_tensor.tensor
->>>>>>> b95f974b
             dequantized_node = graph.call_function(
                 dequantize_op,
                 tuple(dq_inputs),
