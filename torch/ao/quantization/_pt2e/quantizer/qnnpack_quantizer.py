from __future__ import annotations

import copy
import operator
import types
<<<<<<< HEAD
from dataclasses import asdict
from typing import Callable, Dict, List, Optional, Set, Union
=======
from typing import Callable, Dict, List, Optional, Set
>>>>>>> 9a35b810

import torch
import torch.nn.functional as F
from torch.ao.quantization.observer import (
    HistogramObserver,
    MinMaxObserver,
    PerChannelMinMaxObserver,
    PlaceholderObserver,
)
from torch.fx import Node

from .quantizer import (
    OperatorConfig,
    OperatorPatternType,
    QuantizationConfig,
    QuantizationSpec,
    Quantizer,
)

__all__ = [
    "QNNPackQuantizer",
    "get_symmetric_quantization_config",
]


def supported_symmetric_quantized_operators() -> Dict[
    str, List[List[OperatorPatternType]]
]:
    supported_operators: Dict[str, List[List[OperatorPatternType]]] = {
        # Both conv and linear should be able to handle relu + hardtanh fusion since
        # those are clamp ops
        "conv2d": [
            [torch.nn.Conv2d, torch.nn.ReLU],
            [torch.nn.Conv2d, F.relu],
            [F.conv2d, torch.nn.ReLU],
            [F.conv2d, F.relu],
        ],
        "linear": [[torch.nn.Linear], [F.linear]],
        "add": [[torch.add]],
        "maxpool2d": [[torch.nn.MaxPool2d], [F.max_pool2d]],
        "hardtanh": [[torch.nn.Hardtanh], [F.hardtanh]],
        "mean": [[torch.mean]],
        "adaptive_avgpool2d": [
            [torch.nn.AdaptiveAvgPool2d],
            [F.adaptive_avg_pool2d],
        ],
    }
    return copy.deepcopy(supported_operators)


def get_supported_symmetric_config_and_operators() -> List[OperatorConfig]:
    supported_config_and_operators: List[OperatorConfig] = []
    for quantization_config in [
        get_symmetric_quantization_config(),
        get_symmetric_quantization_config(is_per_channel=True),
    ]:
        ops = supported_symmetric_quantized_operators()
        for op_string, pattern_list in ops.items():
            supported_config_and_operators.append(
                OperatorConfig(quantization_config, pattern_list)
            )
    return copy.deepcopy(supported_config_and_operators)


def get_symmetric_quantization_config(is_per_channel=False):
    act_quantization_spec = QuantizationSpec(
        dtype=torch.int8,
        quant_min=-128,
        quant_max=127,
        qscheme=torch.per_tensor_symmetric,
        is_dynamic=False,
    )
    qscheme = (
        torch.per_channel_symmetric if is_per_channel else torch.per_tensor_symmetric
    )
    weight_quantization_spec = QuantizationSpec(
        dtype=torch.int8,
        quant_min=-127,
        quant_max=127,
        qscheme=qscheme,
        ch_axis=1,
        is_dynamic=False,
    )
    bias_quantization_spec = QuantizationSpec(dtype=torch.float)
    quantization_config = QuantizationConfig(
        act_quantization_spec, weight_quantization_spec, bias_quantization_spec
    )
    return quantization_config


def get_supported_config_and_operators() -> List[OperatorConfig]:
    return get_supported_symmetric_config_and_operators()


# TODO: add support for torch dtype in quant code base
# this includes observers and prepare/convert code
_TORCH_DTYPE_TO_QDTYPE = {
    torch.int8: torch.qint8,
    torch.uint8: torch.quint8,
    torch.int32: torch.qint32,
    torch.float16: torch.float16,
}


def _get_obs_or_fq_module(
    quantization_spec: QuantizationSpec, extra_kwargs, observer_type
):
    return observer_type.with_args(**asdict(quantization_spec), **extra_kwargs)


def _get_act_obs_or_fq_ctr(quantization_config: Optional[QuantizationConfig]):
    if quantization_config is None:
        return None
    assert quantization_config is not None
    quantization_spec: QuantizationSpec = quantization_config.activation
    qdtype = _TORCH_DTYPE_TO_QDTYPE[quantization_spec.dtype]
    assert quantization_spec.qscheme in [
        torch.per_tensor_affine,
        torch.per_tensor_symmetric,
    ]
    if not quantization_spec.is_dynamic:
        return HistogramObserver.with_args(
            dtype=qdtype,
            quant_min=quantization_spec.quant_min,
            quant_max=quantization_spec.quant_max,
            reduce_range=False,
            eps=2**-12,
        )
    else:
        # TODO: extend this helper function to support dynamic quantization
        raise Exception(
            "Unsupported quantization_spec for activation: {}".format(quantization_spec)
        )


def _get_weight_obs_or_fq_ctr(quantization_config: Optional[QuantizationConfig]):
    if quantization_config is None:
        return None
    assert quantization_config is not None
    quantization_spec: QuantizationSpec = quantization_config.weight
    qdtype = _TORCH_DTYPE_TO_QDTYPE[quantization_spec.dtype]
    if quantization_spec.qscheme == torch.per_tensor_symmetric:
        return MinMaxObserver.with_args(
            qscheme=quantization_spec.qscheme,
            dtype=qdtype,
            quant_min=quantization_spec.quant_min,
            quant_max=quantization_spec.quant_max,
            eps=2**-12,
        )
    elif quantization_spec.qscheme == torch.per_channel_symmetric:
        return PerChannelMinMaxObserver.with_args(
            qscheme=quantization_spec.qscheme,
            dtype=qdtype,
            quant_min=quantization_spec.quant_min,
            quant_max=quantization_spec.quant_max,
            eps=2**-12,
        )
    else:
        raise Exception(
            "Unsupported quantization_spec for weight: {}".format(quantization_spec)
        )


def _get_bias_obs_or_fq_ctr(quantization_config: Optional[QuantizationConfig]):
    if quantization_config is None:
        return None
    assert quantization_config is not None
    quantization_spec: QuantizationSpec = quantization_config.bias
    assert (
        quantization_spec.dtype == torch.float
    ), "Only float dtype for bias is supported for bias right now"
    return PlaceholderObserver.with_args(dtype=quantization_spec.dtype)


def _get_default_obs_or_fq_ctr():
    return PlaceholderObserver.with_args(dtype=torch.float)


def _is_annotated(nodes: List[Node]):
    """
    Given a list of nodes (that represents an operator pattern),
    check if any of the node is annotated, return True if any of the node
    is annotated, otherwise return False
    """
    annotated = False
    for node in nodes:
        annotated = annotated or (
            "target_dtype_info" in node.meta
            and node.meta["target_dtype_info"].get("_annotated", False)
        )
    return annotated


class QNNPackQuantizer(Quantizer):
    supported_config_and_operators = get_supported_config_and_operators()

    def __init__(self):
        super().__init__()
        self.global_config: Optional[QuantizationConfig] = None
        self.operator_type_config: Dict[str, Optional[QuantizationConfig]] = {}

    @classmethod
    def get_supported_quantization_configs(cls) -> List[QuantizationConfig]:
        op_configs: Set[QuantizationConfig] = set({})
        for spec, _ in cls.supported_config_and_operators:
            op_configs.add(spec)
        return list(op_configs)

    @classmethod
    def get_supported_operator_for_quantization_config(
        cls, quantization_config: Optional[QuantizationConfig]
    ) -> List[List[OperatorPatternType]]:
        if quantization_config is None:
            all_ops = []
            for _, ops in cls.supported_config_and_operators:
                all_ops.extend(ops)
            return all_ops

        for config, ops in cls.supported_config_and_operators:
            # note: this assumes each entry in cls.supported_spec_and_operators
            # corresponds to one spec, e.g. we don't have
            # [(spec1, op_list1), (spec1, op_list2), (spec2, op_list3)]
            # where the first and second entry have the same spec but did not
            # merge the op list
            if config == quantization_config:
                return ops
        return []

    def set_global(
        self, quantization_config: Optional[QuantizationConfig]
    ) -> QNNPackQuantizer:
        self.global_config = quantization_config
        return self

    def set_config_for_operator_type(
        self, operator_type: str, quantization_config: Optional[QuantizationConfig]
    ) -> QNNPackQuantizer:
        self.operator_type_config[operator_type] = quantization_config
        return self

    def annotate(self, model: torch.fx.GraphModule) -> torch.fx.GraphModule:
        """just handling global spec for now"""
        # initialize default target_dtype_info
        _DEFAULT_TARGET_DTYPE_INFO = {
            "input_act_obs_or_fq_ctr": _get_default_obs_or_fq_ctr(),
            "output_act_obs_or_fq_ctr": _get_default_obs_or_fq_ctr(),
        }
        for node in model.graph.nodes:
            node.meta["target_dtype_info"] = copy.deepcopy(_DEFAULT_TARGET_DTYPE_INFO)

        global_config = self.global_config
        ops = self.get_supported_operator_for_quantization_config(global_config)
        # annotate the nodes from last to first since the matching is in the reversed order
        # and fusion operator patterns (conv - relu) can get matched before single operator pattern (conv)
        # and we will mark the matched node with "_annoated" so fusion operator pattern
        # can take precedence over single operator pattern in this way
        for node in reversed(model.graph.nodes):
            # one improvement is to register node annotators for each
            # supported op type.
            self._annotate_conv2d_relu(node, global_config)
            self._annotate_conv2d(node, global_config)
            self._annotate_linear(node, global_config)
            self._annotate_maxpool2d(node, global_config)
            self._annotate_add_relu(node, global_config)
            self._annotate_add(node, global_config)
            self._annotate_hardtanh(node, global_config)
            self._annotate_mean(node, global_config)
            self._annotate_adaptive_avg_pool2d(node, global_config)

        return model

    def _annotate_conv2d_relu(
        self, node: Node, quantization_config: Optional[QuantizationConfig]
    ) -> None:
        if node.op != "call_function" or node.target not in [
            torch.ops.aten.relu_.default,
            torch.ops.aten.relu.default,
        ]:
            return
        relu_node = node
        conv_node = relu_node.args[0]
        assert isinstance(conv_node, Node)
        if (
            conv_node.op != "call_function"
            or conv_node.target != torch.ops.aten.convolution.default
        ):
            return
        if _is_annotated([relu_node, conv_node]):
            return

        conv_node.meta["target_dtype_info"] = {
            "input_act_obs_or_fq_ctr": _get_act_obs_or_fq_ctr(quantization_config),
            "weight_obs_or_fq_ctr": _get_weight_obs_or_fq_ctr(quantization_config),
            "bias_obs_or_fq_ctr": _get_bias_obs_or_fq_ctr(quantization_config),
            "output_act_obs_or_fq_ctr": _get_default_obs_or_fq_ctr(),
            # TODO: validation of weight_index must be set if weight_obs_or_fq_ctr is set
            "weight_index": 1,
            # TODO: validation of bias_index must be set if bias_obs_or_fq_ctr is set
            "bias_index": 2,
            "_annotated": True,
        }
        relu_node.meta["target_dtype_info"] = {
            "input_act_obs_or_fq_ctr": _get_default_obs_or_fq_ctr(),
            "output_act_obs_or_fq_ctr": _get_act_obs_or_fq_ctr(quantization_config),
            "_annotated": True,
        }

    def _annotate_conv2d(
        self, node: Node, quantization_config: Optional[QuantizationConfig]
    ) -> None:
        conv_node = node
        if (
            conv_node.op != "call_function"
            or conv_node.target != torch.ops.aten.convolution.default
        ):
            return
        # skip annotation if it is already annotated
        if _is_annotated([conv_node]):
            return
        conv_node.meta["target_dtype_info"] = {
            "input_act_obs_or_fq_ctr": _get_act_obs_or_fq_ctr(quantization_config),
            "weight_obs_or_fq_ctr": _get_weight_obs_or_fq_ctr(quantization_config),
            "bias_obs_or_fq_ctr": _get_bias_obs_or_fq_ctr(quantization_config),
            "output_act_obs_or_fq_ctr": _get_act_obs_or_fq_ctr(quantization_config),
            # TODO: validation of weight_index must be set if weight_obs_or_fq_ctr is set
            "weight_index": 1,
            # TODO: validation of bias_index must be set if bias_obs_or_fq_ctr is set
            "bias_index": 2,
            "_annotated": True,
        }

    def _annotate_linear(
        self, node: Node, quantization_config: Optional[QuantizationConfig]
    ) -> None:
        addmm_node = node
        if (
            addmm_node.op != "call_function"
            or addmm_node.target != torch.ops.aten.addmm.default
        ):
            return
        view_node = addmm_node.args[1]
        assert isinstance(view_node, Node)
        if (
            view_node.op != "call_function"
            or view_node.target != torch.ops.aten.view.default
        ):
            return
        t_node = addmm_node.args[2]
        assert isinstance(t_node, Node)
        if t_node.op != "call_function" or t_node.target != torch.ops.aten.t.default:
            return
        if _is_annotated([addmm_node, view_node, t_node]):
            return

        # bias and output act
        addmm_node.meta["target_dtype_info"] = {
            "bias_obs_or_fq_ctr": _get_bias_obs_or_fq_ctr(quantization_config),
            "input_act_obs_or_fq_ctr": _get_default_obs_or_fq_ctr(),
            "output_act_obs_or_fq_ctr": _get_act_obs_or_fq_ctr(quantization_config),
            "bias_index": 0,
            "_annotated": True,
        }
        # input act
        view_node.meta["target_dtype_info"] = {
            "input_act_obs_or_fq_ctr": _get_act_obs_or_fq_ctr(quantization_config),
            "output_act_obs_or_fq_ctr": _get_default_obs_or_fq_ctr(),
            "_annotated": True,
        }
        # weight
        t_node.meta["target_dtype_info"] = {
            "input_act_obs_or_fq_ctr": _get_weight_obs_or_fq_ctr(quantization_config),
            "output_act_obs_or_fq_ctr": _get_default_obs_or_fq_ctr(),
            "_annotated": True,
        }

    def _annotate_maxpool2d(
        self, node: Node, quantization_config: Optional[QuantizationConfig]
    ) -> None:
        if (
            node.op != "call_function"
            or node.target != operator.getitem
            or node.args[1] != 0
        ):
            return
        getitem_node = node
        maxpool_node = getitem_node.args[0]
        assert isinstance(maxpool_node, Node)
        if (
            maxpool_node.op != "call_function"
            or maxpool_node.target != torch.ops.aten.max_pool2d_with_indices.default
        ):
            return
        if _is_annotated([getitem_node, maxpool_node]):
            return

        maxpool_node.meta["target_dtype_info"] = {
            "input_act_obs_or_fq_ctr": _get_act_obs_or_fq_ctr(quantization_config),
            "output_act_obs_or_fq_ctr": _get_default_obs_or_fq_ctr(),
            "_annotated": True,
        }
        getitem_node.meta["target_dtype_info"] = {
            "input_act_obs_or_fq_ctr": _get_default_obs_or_fq_ctr(),
            "output_act_obs_or_fq_ctr": _get_act_obs_or_fq_ctr(quantization_config),
            "input_output_share_observers": True,
            "_annotated": True,
        }

    def _annotate_input_out_obs_sharing_op(
        self,
        op: Callable,
        node: Node,
        quantization_config: Optional[QuantizationConfig],
    ) -> None:
        io_obs_sharing_node = node
        if (
            io_obs_sharing_node.op != "call_function"
            or io_obs_sharing_node.target != op
        ):
            return
        if _is_annotated([io_obs_sharing_node]):
            return

        io_obs_sharing_node.meta["target_dtype_info"] = {
            "input_act_obs_or_fq_ctr": _get_act_obs_or_fq_ctr(quantization_config),
            "output_act_obs_or_fq_ctr": _get_act_obs_or_fq_ctr(quantization_config),
            "input_output_share_observers": True,
            "_annotated": True,
        }

    def _annotate_hardtanh(
        self, node: Node, quantization_config: Optional[QuantizationConfig]
    ) -> None:
        self._annotate_input_out_obs_sharing_op(
            torch.ops.aten.hardtanh.default, node, quantization_config
        )

    def _annotate_mean(
        self, node: Node, quantization_config: Optional[QuantizationConfig]
    ) -> None:
        self._annotate_input_out_obs_sharing_op(
            torch.ops.aten.mean.default, node, quantization_config
        )
        self._annotate_input_out_obs_sharing_op(
            torch.ops.aten.mean.dim, node, quantization_config
        )

    def _annotate_adaptive_avg_pool2d(
        self, node: Node, quantization_config: Optional[QuantizationConfig]
    ) -> None:
        self._annotate_input_out_obs_sharing_op(
            torch.ops.aten.adaptive_avg_pool2d.default, node, quantization_config
        )

    def _annotate_add_relu(
        self, node: Node, quantization_config: Optional[QuantizationConfig]
    ) -> None:
        if node.op != "call_function" or node.target not in [
            torch.ops.aten.relu_.default,
            torch.ops.aten.relu.default,
        ]:
            return
        relu_node = node
        add_node = relu_node.args[0]
        assert isinstance(add_node, Node)
        if add_node.op != "call_function" or add_node.target not in [
            torch.ops.aten.add.Tensor,
            torch.ops.aten.add_.Tensor,
        ]:
            return
        if _is_annotated([relu_node, add_node]):
            return

        add_node.meta["target_dtype_info"] = {
            "input_act_obs_or_fq_ctr": _get_act_obs_or_fq_ctr(quantization_config),
            "output_act_obs_or_fq_ctr": _get_default_obs_or_fq_ctr(),
            "_annotated": True,
        }
        relu_node.meta["target_dtype_info"] = {
            "input_act_obs_or_fq_ctr": _get_default_obs_or_fq_ctr(),
            "output_act_obs_or_fq_ctr": _get_act_obs_or_fq_ctr(quantization_config),
            "_annotated": True,
        }

    def _annotate_add(
        self, node: Node, quantization_config: Optional[QuantizationConfig]
    ) -> None:
        add_node = node
        if add_node.op != "call_function" or add_node.target not in [
            torch.ops.aten.add.Tensor,
            torch.ops.aten.add_.Tensor,
        ]:
            return
        if _is_annotated([add_node]):
            return

        add_node.meta["target_dtype_info"] = {
            "input_act_obs_or_fq_ctr": _get_act_obs_or_fq_ctr(quantization_config),
            "output_act_obs_or_fq_ctr": _get_act_obs_or_fq_ctr(quantization_config),
            "_annotated": True,
        }

    def validate(self, model: torch.fx.GraphModule) -> None:
        pass

    @classmethod
    def get_supported_operators(cls) -> List[OperatorConfig]:
        return cls.supported_config_and_operators<|MERGE_RESOLUTION|>--- conflicted
+++ resolved
@@ -3,12 +3,8 @@
 import copy
 import operator
 import types
-<<<<<<< HEAD
 from dataclasses import asdict
-from typing import Callable, Dict, List, Optional, Set, Union
-=======
 from typing import Callable, Dict, List, Optional, Set
->>>>>>> 9a35b810
 
 import torch
 import torch.nn.functional as F
