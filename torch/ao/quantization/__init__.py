# flake8: noqa: F403

from .fake_quantize import *  # noqa: F403
from .fuse_modules import fuse_modules  # noqa: F403
from .fuse_modules import fuse_modules_qat  # noqa: F403
from .fuser_method_mappings import *  # noqa: F403
from .observer import *  # noqa: F403
from .qconfig import *  # noqa: F403
from .qconfig_mapping import *  # noqa: F403
from .quant_type import *  # noqa: F403
from .quantization_mappings import *  # type: ignore[no-redef]
from .quantize import *  # noqa: F403
from .quantize_jit import *  # noqa: F403
from .stubs import *  # noqa: F403

__all__ = [
    "DeQuantStub",
    "FakeQuantize",
    "FakeQuantizeBase",
    "FixedQParamsFakeQuantize",
    "FixedQParamsObserver",
    "FusedMovingAvgObsFakeQuantize",
    "HistogramObserver",
    "MatchAllNode",
    "MinMaxObserver",
    "MovingAverageMinMaxObserver",
    "MovingAveragePerChannelMinMaxObserver",
    "NoopObserver",
    "ObserverBase",
    "Pattern",
    "PerChannelMinMaxObserver",
    "PlaceholderObserver",
    "QConfig",
    "QConfigAny",
    "QConfigDynamic",
    "QConfigMapping",
    "QuantStub",
    "QuantType",
    "QuantWrapper",
    "RecordingObserver",
    "ReuseInputObserver",
    "UniformQuantizationObserverBase",
    "add_quant_dequant",
    "convert",
    "convert_dynamic_jit",
    "convert_jit",
    "default_affine_fixed_qparams_fake_quant",
    "default_affine_fixed_qparams_observer",
    "default_debug_observer",
    "default_dynamic_fake_quant",
    "default_dynamic_quant_observer",
    "default_embedding_fake_quant",
    "default_embedding_fake_quant_4bit",
    "default_eval_fn",
    "default_fake_quant",
    "default_fixed_qparams_range_0to1_fake_quant",
    "default_fixed_qparams_range_0to1_observer",
    "default_fixed_qparams_range_neg1to1_fake_quant",
    "default_fixed_qparams_range_neg1to1_observer",
    "default_float_qparams_observer",
    "default_float_qparams_observer_4bit",
    "default_fused_act_fake_quant",
    "default_fused_per_channel_wt_fake_quant",
    "default_fused_wt_fake_quant",
    "default_histogram_fake_quant",
    "default_histogram_observer",
    "default_observer",
    "default_per_channel_weight_fake_quant",
    "default_per_channel_weight_observer",
    "default_placeholder_observer",
    "default_reuse_input_observer",
    "default_symmetric_fixed_qparams_fake_quant",
    "default_symmetric_fixed_qparams_observer",
    "default_weight_fake_quant",
    "default_weight_observer",
    "disable_fake_quant",
    "disable_observer",
    "enable_fake_quant",
    "enable_observer",
    "fuse_conv_bn",
    "fuse_conv_bn_jit",
    "fuse_conv_bn_relu",
    "fuse_convtranspose_bn",
    "fuse_linear_bn",
    "fuse_modules",
    "fuse_modules_qat",
    "fused_per_channel_wt_fake_quant_range_neg_127_to_127",
    "fused_wt_fake_quant_range_neg_127_to_127",
    "get_combined_dict",
    "get_default_compare_output_module_list",
    "get_default_custom_config_dict",
    "get_default_dynamic_quant_module_mappings",
    "get_default_dynamic_sparse_quant_module_mappings",
    "get_default_float_to_quantized_operator_mappings",
    "get_default_qat_module_mappings",
    "get_default_qat_qconfig",
    "get_default_qat_qconfig_dict",
    "get_default_qat_qconfig_mapping",
    "get_default_qconfig",
    "get_default_qconfig_dict",
    "get_default_qconfig_mapping",
    "get_default_qconfig_propagation_list",
    "get_default_static_quant_module_mappings",
    "get_default_static_quant_reference_module_mappings",
    "get_default_static_sparse_quant_module_mappings",
    "get_dynamic_quant_module_class",
    "get_embedding_qat_module_mappings",
    "get_embedding_static_quant_module_mappings",
    "get_fuser_method",
    "get_fuser_method_new",
    "get_observer_state_dict",
    "get_quantized_operator",
    "get_static_quant_module_class",
<<<<<<< HEAD
    "get_unique_devices_",
=======
    "is_activation_post_process",
>>>>>>> 2ac8b751
    "load_observer_state_dict",
    "no_observer_set",
    "per_channel_weight_observer_range_neg_127_to_127",
    "prepare",
    "prepare_dynamic_jit",
    "prepare_jit",
    "prepare_qat",
    "propagate_qconfig_",
    "qconfig_equals",
    "quantize",
    "quantize_dynamic",
    "quantize_dynamic_jit",
    "quantize_jit",
    "quantize_qat",
    "script_qconfig",
    "script_qconfig_dict",
    "swap_module",
    "weight_observer_range_neg_127_to_127",
]

def default_eval_fn(model, calib_data):
    r"""
    Default evaluation function takes a torch.utils.data.Dataset or a list of
    input Tensors and run the model on the dataset
    """
    for data, target in calib_data:
        model(data)<|MERGE_RESOLUTION|>--- conflicted
+++ resolved
@@ -111,11 +111,6 @@
     "get_observer_state_dict",
     "get_quantized_operator",
     "get_static_quant_module_class",
-<<<<<<< HEAD
-    "get_unique_devices_",
-=======
-    "is_activation_post_process",
->>>>>>> 2ac8b751
     "load_observer_state_dict",
     "no_observer_set",
     "per_channel_weight_observer_range_neg_127_to_127",
