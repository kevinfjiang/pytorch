import itertools
from numbers import Number
import random
import re
import torch
import unittest
from torch.testing._internal.common_utils import TestCase, run_tests, TEST_WITH_ROCM, TEST_WITH_SLOW
from torch.testing._internal.common_device_type import \
    (instantiate_device_type_tests, dtypes, onlyCUDA, skipCUDAIfRocm, skipMeta, ops)
from torch.testing._internal.common_methods_invocations import \
<<<<<<< HEAD
    (foreach_unary_op_db, foreach_binary_op_db, foreach_pointwise_op_db, foreach_minmax_op_db, make_tensor)
=======
    (foreach_unary_op_db, foreach_binary_op_db, foreach_pointwise_op_db, foreach_minmax_op_db)
from torch.testing._internal.common_dtype import (
    get_all_dtypes, get_all_int_dtypes, get_all_complex_dtypes, get_all_fp_dtypes,
)
>>>>>>> 7e4ebe06

# Includes some values such that N * N won't be a multiple of 4,
# which should ensure we test the vectorized and non-vectorized
# kernel code paths.
N_values = [20, 23] if not TEST_WITH_SLOW else [23, 30, 300]
Scalars = (
    random.randint(1, 10),
    1.0 - random.random(),
    True,
    complex(1.0 - random.random(), 1.0 - random.random()),
)

def getScalarLists(N):
    return (
        ("int", [random.randint(0, 9) + 1 for _ in range(N)]),
        ("float", [1.0 - random.random() for _ in range(N)]),
        ("complex", [complex(1.0 - random.random(), 1.0 - random.random()) for _ in range(N)]),
        ("bool", [True for _ in range(N)]),
        ("mixed", [1, 2.0, 3.0 + 4.5j] + [3.0 for _ in range(N - 3)]),
        ("mixed", [True, 1, 2.0, 3.0 + 4.5j] + [3.0 for _ in range(N - 4)]),
    )

_BOOL_SUB_ERR_MSG = "Subtraction, the `-` operator"

class RegularFuncWrapper:

    def __init__(self, func):
        self.func = func

    def __call__(self, inputs, values=None, **kwargs):
        if values is not None:
            assert len(inputs) == 3
            if isinstance(values, Number):
                values = [values for _ in range(len(inputs[0]))]
            return [self.func(*i, value=values[idx], **kwargs) for idx, i in enumerate(zip(*inputs))]
        if len(inputs) == 2 and isinstance(inputs[1], Number):
            # binary op with tensorlist and scalar.
            inputs[1] = [inputs[1] for _ in range(len(inputs[0]))]
        return [self.func(*i, **kwargs) for i in zip(*inputs)]


class ForeachFuncWrapper:

    def __init__(self, func, n_expected_cudaLaunchKernels):
        self.func = func
        self.n_expected_cudaLaunchKernels = n_expected_cudaLaunchKernels
        # Some foreach functions don't have in-place implementations.
        self._is_inplace = False if func is None else func.__name__.endswith('_')

    def __call__(self, inputs, is_cuda, is_fastpath, **kwargs):
        actual = None
        if (
            is_cuda and
            torch.autograd.kineto_available() and
            torch.profiler.ProfilerActivity.CUDA in torch.profiler.supported_activities()
        ):
            with torch.profiler.profile(activities=(torch.profiler.ProfilerActivity.CPU,)) as p:
                actual = self.func(*inputs, **kwargs)
            for e in p.key_averages():
                if e.key == 'cudaLaunchKernel':
                    if is_fastpath:
                        assert e.count == self.n_expected_cudaLaunchKernels
                    else:
                        assert e.count > self.n_expected_cudaLaunchKernels
        else:
            actual = self.func(*inputs, **kwargs)
        # note(mkozuki): inplace foreach functions are void functions.
        return inputs[0] if self._is_inplace else actual

class TestForeach(TestCase):

    @property
    def is_cuda(self):
        return self.device_type == 'cuda'

    # note(mkozuki): It might be the case that the expected number of `cudaLaunchKernel`s
    # is greater than 1 once foreach functions internally separate their input `TensorList`s by
    # devices & dtypes into vectors of tensors.
    def _get_funcs(self, op, n_expected_cudaLaunchKernels):
        return (
            ForeachFuncWrapper(op.method_variant, n_expected_cudaLaunchKernels),
            RegularFuncWrapper(op.ref),
            ForeachFuncWrapper(op.inplace_variant, n_expected_cudaLaunchKernels),
            RegularFuncWrapper(op.ref_inplace),
        )

    def _binary_test(self, dtype, op, ref, inputs, is_fastpath, is_inplace, *, alpha=None):
        ref_inputs = [[t.clone().detach() for t in inputs[0]], inputs[1]] if is_inplace else inputs
        try:
            actual = op(inputs, self.is_cuda, is_fastpath)
        except RuntimeError as e:
            with self.assertRaisesRegex(type(e), re.escape(str(e))):
                ref(ref_inputs)
        else:
            expected = ref(ref_inputs)
            self.assertEqual(actual, expected)
        if alpha is not None:
            kwargs = {'alpha': alpha}
            ref_inputs = inputs
            try:
                actual = op(inputs, self.is_cuda, is_fastpath, **kwargs)
            except RuntimeError as e:
                with self.assertRaisesRegex(type(e), re.escape(str(e))):
                    ref(ref_inputs, **kwargs)
            else:
                expected = ref(ref_inputs, **kwargs)
                if dtype in (torch.float16, torch.bfloat16) and TEST_WITH_ROCM:
                    self.assertEqual(expected, actual, atol=1.e-3, rtol=self.dtype_precisions[dtype][0])
                else:
                    self.assertEqual(expected, actual)

    def _test_binary_op_tensorlists(self, device, dtype, opinfo, N, is_fastpath, disable_fastpath):
        n_expected_cudaLaunchKernels = N if disable_fastpath else 1
        op, ref, inplace_op, inplace_ref = self._get_funcs(opinfo, n_expected_cudaLaunchKernels)
        inputs = [
            opinfo.sample_inputs(device, dtype, N, noncontiguous=not is_fastpath),
            opinfo.sample_inputs(device, dtype, N, noncontiguous=not is_fastpath),
        ]
        self._binary_test(dtype, op, ref, inputs, is_fastpath, is_inplace=False)
        self._binary_test(dtype, inplace_op, inplace_ref, inputs, is_fastpath, is_inplace=True)
        if opinfo.supports_alpha_param:
            alpha = None
            if dtype in get_all_int_dtypes():
                alpha = 3
            elif dtype.is_complex:
                alpha = complex(3, 3)
            else:
                alpha = 3.14
            self._binary_test(dtype, op, ref, inputs, is_fastpath, is_inplace=False, alpha=alpha)
            self._binary_test(dtype, inplace_op, inplace_ref, inputs, is_fastpath, is_inplace=True, alpha=alpha)

        # Tests of implicit broadcasting
        # When sizes of tensors don't match, foreach functions are supposed to choose slow path
        # even if this methods's argument `is_fastpath` is True.
        # `cudaLaunchKernel` will be equal to `N`. For assert in `ForeachFuncWrapper` to pass,
        # we pass `is_fastpath and disable_fastpath` to `_binary_test`'s argument of is_fastpath.
        # as n_expected_cudaLaunchKernels is N if disable_fastpath.
        inputs = [
            opinfo.sample_inputs(device, dtype, N, noncontiguous=not is_fastpath),
            [
                make_tensor((N - i , 1), device=device, dtype=dtype, noncontiguous=not is_fastpath) for i in range(N)
            ],
        ]
        self._binary_test(dtype, op, ref, inputs, is_fastpath and disable_fastpath, is_inplace=False)
        self._binary_test(
            dtype, inplace_op, inplace_ref, inputs, is_fastpath and disable_fastpath, is_inplace=True)

    # note(mkozuki): Why ROCm?
    # ROCm is supposed to compile slow path as in
    # https://github.com/pytorch/pytorch/blob/7e032f18cf1405804c4f787b05ea2de5e08a091e/aten/src/ATen/native/ForeachUtils.h#L148-L164,  # noqa: E501
    # Therefore `[torch.add(*args, alpha=alpha) for args in zip(tensors1, tensors2)]` and
    # `torch._foreach_add(tensors1, tensors2, alpha=alpha)`
    # are expected to return the same outputs, however, the outputs look unstable for torch.bfloat16 and torch.half.
    # log: https://ci.pytorch.org/jenkins/job/pytorch-builds/job/pytorch-linux-bionic-rocm4.2-py3.6-test1/2741/console
    @skipCUDAIfRocm
    @skipMeta
    @ops(foreach_binary_op_db)
    def test_binary_op_tensorlists_fastpath(self, device, dtype, op):
        for N in N_values:
            disable_fastpath = op.ref == torch.div and dtype in get_all_int_dtypes() + [torch.bool]
            if op.ref == torch.add and dtype == torch.bool:
                disable_fastpath = True
            self._test_binary_op_tensorlists(device, dtype, op, N, True, disable_fastpath)

    @ops(foreach_binary_op_db)
    def test_binary_op_tensorlists_slowpath(self, device, dtype, op):
        for N in N_values:
            self._test_binary_op_tensorlists(device, dtype, op, N, False, False)

    def _test_binary_op_scalar(self, device, dtype, opinfo, N, scalar, is_fastpath, disable_fastpath):
        n_expected_cudaLaunchKernels = N if disable_fastpath else 1
        op, ref, inplace_op, inplace_ref = self._get_funcs(opinfo, n_expected_cudaLaunchKernels)
        inputs = [opinfo.sample_inputs(device, dtype, N, noncontiguous=not is_fastpath), scalar]
        self._binary_test(dtype, op, ref, inputs, is_fastpath, is_inplace=False)
        self._binary_test(dtype, inplace_op, inplace_ref, inputs, is_fastpath, is_inplace=True)

    @skipCUDAIfRocm
    @skipMeta
    @ops(foreach_binary_op_db)
    def test_binary_op_scalar_fastpath(self, device, dtype, op):
        for N, scalar in itertools.product(N_values, Scalars):
            disable_fastpath = op.ref == torch.div and dtype in get_all_int_dtypes() + [torch.bool]
            if isinstance(scalar, int):
                disable_fastpath |= dtype == torch.bool
            if isinstance(scalar, float):
                disable_fastpath |= dtype in get_all_int_dtypes() + [torch.bool]
            if isinstance(scalar, bool):
                disable_fastpath |= dtype == torch.bool
                if op.ref in (torch.add, torch.mul):
                    disable_fastpath = False
            if isinstance(scalar, complex):
                disable_fastpath |= dtype not in get_all_complex_dtypes()
            self._test_binary_op_scalar(device, dtype, op, N, scalar, True, disable_fastpath)

    @ops(foreach_binary_op_db)
    def test_binary_op_scalar_slowpath(self, device, dtype, op):
        for N, scalar in itertools.product(N_values, Scalars):
            self._test_binary_op_scalar(device, dtype, op, N, scalar, False, False)

    def _test_binary_op_scalarlist(self, device, dtype, opinfo, N, scalarlist, is_fastpath, disable_fastpath):
        n_expected_cudaLaunchKernels = N if disable_fastpath else 1
        op, ref, inplace_op, inplace_ref = self._get_funcs(opinfo, n_expected_cudaLaunchKernels)
        inputs = [opinfo.sample_inputs(device, dtype, N, noncontiguous=not is_fastpath), scalarlist]
        self._binary_test(dtype, op, ref, inputs, is_fastpath, is_inplace=False)
        self._binary_test(dtype, inplace_op, inplace_ref, inputs, is_fastpath, is_inplace=True)

    # note(mkozuki): Why two functions depending on with/without bool?
    # `foreach_sub` & `foreach_sub_` do `sub_check(tensors[i], scalars[i])` from i=1...N.
    # So, if scalarlist has one or more bool values, `foreach_sub` and `foreach_sub_`
    # raise bool subtraction error before doing any math.
    # While regular `sub` and `sub_` do some math until they encounter bool.
    # So, foreach sub's throw bool sub error first. However, regular sub's throw different
    # errors depending on the order of scalarlist. To keep actual unit test impl simple,
    # separating mixed scalarlist tests. By setting the first element of scalarlist to bool,
    # they are expected to throw bool sub error even in inplace test.
    @skipCUDAIfRocm
    @skipMeta
    @ops(foreach_binary_op_db)
    def test_binary_op_scalarlist_fastpath(self, device, dtype, op):
        for N in N_values:
            for type_str, scalarlist in getScalarLists(N):
                bool_int_div = op.ref == torch.div and dtype in get_all_int_dtypes() + [torch.bool]
                disable_fastpath = bool_int_div
                if type_str == "int":
                    disable_fastpath |= dtype == torch.bool
                if type_str == "float":
                    disable_fastpath |= dtype in get_all_int_dtypes() + [torch.bool]
                if type_str == "complex":
                    disable_fastpath |= dtype not in get_all_complex_dtypes()
                if type_str == "mixed":
                    disable_fastpath |= True and dtype not in get_all_complex_dtypes()
                self._test_binary_op_scalarlist(device, dtype, op, N, scalarlist, True, disable_fastpath)

    @ops(foreach_binary_op_db)
    def test_binary_op_scalarlist_slowpath(self, device, dtype, op):
        for N in N_values:
            for _, scalarlist in getScalarLists(N):
                self._test_binary_op_scalarlist(device, dtype, op, N, scalarlist, False, False)

    def _pointwise_test(self, dtype, op, ref, inputs, is_fastpath, is_inplace, *, values=None):
        ref_inputs = [[t.clone().detach() for t in inputs[0]], inputs[1], inputs[2]] if is_inplace else inputs
        try:
            actual = op(inputs, self.is_cuda, is_fastpath)
        except RuntimeError as e:
            with self.assertRaisesRegex(type(e), re.escape(str(e))):
                ref(ref_inputs)
        else:
            expected = ref(ref_inputs)
            self.assertEqual(expected, actual)
        if values is not None:
            try:
                actual = op(inputs + [values], self.is_cuda, is_fastpath)
            except RuntimeError as e:
                with self.assertRaisesRegex(type(e), re.escape(str(e))):
                    ref(ref_inputs, values=values)
            else:
                expected = ref(ref_inputs, values=values)
                self.assertEqual(expected, actual)

    def _test_pointwise_op(self, device, dtype, opinfo, N, is_fastpath, disable_fastpath, *, values=None):
        n_expected_cudaLaunchKernels = N if disable_fastpath else 1
        op, ref, inplace_op, inplace_ref = self._get_funcs(opinfo, n_expected_cudaLaunchKernels)
        inputs = [
            opinfo.sample_inputs(device, dtype, N, noncontiguous=not is_fastpath),
            opinfo.sample_inputs(device, dtype, N, noncontiguous=not is_fastpath),
            opinfo.sample_inputs(device, dtype, N, noncontiguous=not is_fastpath),
        ]
        self._pointwise_test(dtype, op, ref, inputs, is_fastpath, is_inplace=False, values=values)
        self._pointwise_test(dtype, inplace_op, inplace_ref, inputs, is_fastpath, is_inplace=True, values=values)

        # Tests of implicit broadcasting
        inputs = [
            opinfo.sample_inputs(device, dtype, N, noncontiguous=not is_fastpath, same_size=True),
            [
                make_tensor((N - i, 1), device=device, dtype=dtype, noncontiguous=not is_fastpath) for i in range(N)
            ],
            [
                make_tensor((1, N - i), device=device, dtype=dtype, noncontiguous=not is_fastpath) for i in range(N)
            ],
        ]
        self._pointwise_test(dtype, op, ref, inputs, is_fastpath and disable_fastpath, is_inplace=False, values=values)
        self._pointwise_test(
            dtype, inplace_op, inplace_ref, inputs, is_fastpath and disable_fastpath, is_inplace=True, values=values)

    @skipMeta
    @ops(foreach_pointwise_op_db)
    def test_pointwise_op_fastpath(self, device, dtype, op):
        disable_fastpath = dtype in get_all_int_dtypes() + [torch.bool]
        # for N, scalar in itertools.product(N_values, Scalars):
        for N in N_values:
            self._test_pointwise_op(device, dtype, op, N, True, disable_fastpath)
            for scalar in Scalars:
                self._test_pointwise_op(device, dtype, op, N, True, disable_fastpath, values=scalar)
            for _, scalarlist in getScalarLists(N):
                self._test_pointwise_op(
                    device, dtype, op, N, True, disable_fastpath, values=scalarlist)

    @ops(foreach_pointwise_op_db)
    def test_pointwise_op_slowpath(self, device, dtype, op):
        # for N, scalar in itertools.product(N_values, Scalars):
        for N in N_values:
            self._test_pointwise_op(device, dtype, op, N, False, False)
            for scalar in Scalars:
                self._test_pointwise_op(device, dtype, op, N, False, False, values=scalar)
            for _, scalarlist in getScalarLists(N):
                self._test_pointwise_op(
                    device, dtype, op, N, False, False, values=scalarlist)

    # note(mkozuki): fastpath test uses dtypes which fastpath implementation supports.
    # To confirm the dtypes of `OpInfo` cover the dtypes that the function support,
    # this test does not use `try-except` for fastpath.
    def _regular_unary_test(self, dtype, op, ref, inputs, is_fastpath):
        if is_fastpath:
            self.assertEqual(ref(inputs), op(inputs, self.is_cuda, is_fastpath))
            return
        try:
            actual = op(inputs, self.is_cuda, is_fastpath)
        except RuntimeError as e:
            with self.assertRaisesRegex(type(e), re.escape(str(e))):
                ref(inputs)
        else:
            expected = ref(inputs)
            self.assertEqual(actual, expected)

    # note(mkozuki): why `try-except` for both fastpath?
    # - inputs for fastpath can be integer tensors.
    #    - this is becase opinfo dtypes are configured for outpulace implementation
    # - for integer inputs, trigonometric functions and exponential function returns float outputs,
    #   which causes "result type Float can't be case to the desired type" error.
    # Thus, `try-except` is used even if `is_fastpath` is `True`.
    def _inplace_unary_test(self, dtype, inplace, inplace_ref, inputs, is_fastpath):
        copied_inputs = [[t.clone().detach() for t in tensors] for tensors in inputs]
        try:
            inplace(inputs, self.is_cuda, is_fastpath)
        except RuntimeError as e:
            with self.assertRaisesRegex(type(e), re.escape(str(e))):
                inplace_ref(copied_inputs)
        else:
            inplace_ref(copied_inputs),
            self.assertEqual(copied_inputs, inputs)

    def _test_unary(self, device, dtype, opinfo, N, is_fastpath):
        op, ref, inplace_op, inplace_ref = self._get_funcs(opinfo, 1)
        inputs = opinfo.sample_inputs(device, dtype, N, noncontiguous=not is_fastpath),
        # note(mkozuki): Complex inputs for `_foreach_abs` go through slowpath.
        if opinfo.name == "_foreach_abs" and dtype in get_all_complex_dtypes():
            is_fastpath = False
        self._regular_unary_test(dtype, op, ref, inputs, is_fastpath)
        self._inplace_unary_test(dtype, inplace_op, inplace_ref, inputs, is_fastpath)

    @skipMeta
    @ops(foreach_unary_op_db)
    def test_unary_fastpath(self, device, dtype, op):
        for N in N_values:
            self._test_unary(device, dtype, op, N, is_fastpath=True)

    @dtypes(*get_all_dtypes())
    @ops(foreach_unary_op_db)
    def test_unary_slowpath(self, device, dtype, op):
        for N in N_values:
            self._test_unary(device, dtype, op, N, is_fastpath=False)

    def _minmax_test(self, opinfo, inputs, is_fastpath, n_expected_cudaLaunchKernels):
        op, ref, _, _ = self._get_funcs(opinfo, n_expected_cudaLaunchKernels)
        self.assertEqual(ref(inputs), op(inputs, self.is_cuda, is_fastpath))

    # note(mkozuki): in-place of foreach_minimum and foreach_maximum aren't implemented.
    # @dtypes(*get_all_dtypes(include_bfloat16=False, include_complex=False))
    @ops(foreach_minmax_op_db)
    def test_minmax_fastpath(self, device, dtype, op):
        for N in N_values:
            inputs = tuple(op.sample_inputs(device, dtype, N) for _ in range(2))
            self._minmax_test(op, inputs, True, N if dtype == torch.bool else 1)

    @dtypes(*get_all_dtypes(include_half=True, include_bfloat16=True, include_complex=False))
    @ops(foreach_minmax_op_db)
    def test_minmax_slowpath(self, device, dtype, op):
        for N in N_values:
            inputs = tuple(op.sample_inputs(device, dtype, N, noncontiguous=True) for _ in range(2))
            self._minmax_test(op, inputs, False, 1)

    # note(mkozuki): ForeachFuncInfo's of both `_foreach_maximum` and `_foreach_minimum` include integer types.
    # so, manually limit dtypes to fp types for inf&nan tests.
    @dtypes(*get_all_fp_dtypes(include_bfloat16=True, include_half=True))
    @ops(foreach_minmax_op_db)
    def test_minmax_float_inf_nan(self, device, dtype, op):
        inputs = (
            [
                torch.tensor([float('inf')], device=device, dtype=dtype),
                torch.tensor([-float('inf')], device=device, dtype=dtype),
                torch.tensor([float('nan')], device=device, dtype=dtype),
                torch.tensor([float('nan')], device=device, dtype=dtype)
            ],
            [
                torch.tensor([-float('inf')], device=device, dtype=dtype),
                torch.tensor([float('inf')], device=device, dtype=dtype),
                torch.tensor([float('inf')], device=device, dtype=dtype),
                torch.tensor([float('nan')], device=device, dtype=dtype)
            ],
        )
        self._minmax_test(op, inputs, True, 1)

    @dtypes(*get_all_dtypes())
    def test_add_scalar_with_empty_list_and_empty_tensor(self, device, dtype):
        # TODO: enable empty list case
        for tensors in [[torch.randn([0])]]:
            res = torch._foreach_add(tensors, 1)
            self.assertEqual(res, tensors)

            torch._foreach_add_(tensors, 1)
            self.assertEqual(res, tensors)

    @dtypes(*get_all_dtypes())
    @ops(foreach_binary_op_db)
    def test_binary_op_scalar_with_overlapping_tensors(self, device, dtype, op):
        foreach_op, ref = op.method_variant, op.ref
        tensors = [torch.ones(1, 1, device=device, dtype=dtype).expand(2, 1, 3)]

        if ref == torch.sub and dtype == torch.bool:
            with self.assertRaisesRegex(RuntimeError, re.escape(_BOOL_SUB_ERR_MSG)):
                [ref(t, 1) for t in tensors]
            with self.assertRaisesRegex(RuntimeError, re.escape(_BOOL_SUB_ERR_MSG)):
                foreach_op(tensors, 1)
            return

        expected = [ref(t, 1) for t in tensors]
        res = foreach_op(tensors, 1)
        self.assertEqual(res, expected)

    # note(mkozuki): this test case fails with Meta at least in my local environment.
    # The message was
    # `AssertionError: NotImplementedError("Could not run 'aten::_foreach_add.Scalar' with arguments from the 'Meta' backend.`
    @skipMeta
    @dtypes(torch.float)
    @ops(foreach_binary_op_db)
    def test_binary_op_scalar_with_different_tensor_dtypes(self, device, dtype, op):
        foreach_op = op.method_variant
        tensors = [torch.tensor([1.1], dtype=torch.float, device=device),
                   torch.tensor([1], dtype=torch.long, device=device)]
        runtime_error = None
        try:
            foreach_op(tensors, 1)
        except RuntimeError as e:
            runtime_error = e
        self.assertIsNone(runtime_error)

    @dtypes(*get_all_dtypes())
    @ops(foreach_binary_op_db)
    def test_binary_op_list_error_cases(self, device, dtype, op):
        foreach_op, foreach_op_, ref, ref_ = op.method_variant, op.inplace_variant, op.ref, op.ref_inplace
        tensors1 = []
        tensors2 = []

        # Empty lists
        with self.assertRaisesRegex(RuntimeError, "There were no tensor arguments to this function"):
            foreach_op(tensors1, tensors2)
        with self.assertRaisesRegex(RuntimeError, "There were no tensor arguments to this function"):
            foreach_op_(tensors1, tensors2)

        # One empty list
        tensors1.append(torch.tensor([1], device=device, dtype=dtype))
        with self.assertRaisesRegex(RuntimeError, "Tensor list must have same number of elements as scalar list."):
            foreach_op(tensors1, tensors2)
        with self.assertRaisesRegex(RuntimeError, "Tensor list must have same number of elements as scalar list."):
            foreach_op_(tensors1, tensors2)

        # Lists have different amount of tensors
        tensors2.append(torch.tensor([1], device=device))
        tensors2.append(torch.tensor([1], device=device))
        with self.assertRaisesRegex(RuntimeError, "Tensor lists must have the same number of tensors, got 1 and 2"):
            foreach_op(tensors1, tensors2)
        with self.assertRaisesRegex(RuntimeError, "Tensor lists must have the same number of tensors, got 1 and 2"):
            foreach_op_(tensors1, tensors2)

        # Corresponding tensors with different sizes that aren't compatible with broadcast
        # If sizes are different then foreach chooses slow path, thus error messages are expected
        # to be the same as torch regular function.
        tensors1 = [torch.zeros(10, 10, device=device, dtype=dtype) for _ in range(10)]
        tensors2 = [torch.ones(11, 11, device=device, dtype=dtype) for _ in range(10)]
        try:
            foreach_op(tensors1, tensors2)
        except RuntimeError as e:
            with self.assertRaisesRegex(type(e), re.escape(str(e))):
                [ref(t1, t2) for t1, t2 in zip(tensors1, tensors2)]
        try:
            foreach_op_(tensors1, tensors2)
        except RuntimeError as e:
            with self.assertRaisesRegex(type(e), re.escape(str(e))):
                [ref_(t1, t2) for t1, t2 in zip(tensors1, tensors2)]

        # different devices
        if self.device_type == "cuda" and torch.cuda.device_count() > 1:
            tensor1 = torch.zeros(10, 10, device="cuda:0", dtype=dtype)
            tensor2 = torch.ones(10, 10, device="cuda:1", dtype=dtype)
            if dtype == torch.bool and foreach_op == torch._foreach_sub:
                with self.assertRaisesRegex(RuntimeError, re.escape(_BOOL_SUB_ERR_MSG)):
                    foreach_op([tensor1], [tensor2])
                with self.assertRaisesRegex(RuntimeError, re.escape(_BOOL_SUB_ERR_MSG)):
                    foreach_op_([tensor1], [tensor2])
                return
            with self.assertRaisesRegex(RuntimeError, "Expected all tensors to be on the same device"):
                foreach_op([tensor1], [tensor2])
            if dtype in get_all_int_dtypes() + [torch.bool] and foreach_op == torch._foreach_div:
                with self.assertRaisesRegex(RuntimeError, "result type"):
                    foreach_op_([tensor1], [tensor2])
            else:
                with self.assertRaisesRegex(RuntimeError, "Expected all tensors to be on the same device"):
                    foreach_op_([tensor1], [tensor2])

    @skipMeta
    @unittest.skipIf(not torch.cuda.is_available(), "CUDA not found")
    @dtypes(*get_all_dtypes())
    @ops(foreach_binary_op_db)
    def test_binary_op_list_slow_path(self, device, dtype, op):
        # note(mkozuki): why `n_expected_cudaLaunchKernels=0`?
        # In this test, foreach functions don't go through fast path,
        # but as there is only one tensor in each list of tensors,
        # `cudaLaunchKernel` is 1 so ForeachFuncWrapper internal assert fails.
        foreach_op, native_op, foreach_op_, native_op_ = self._get_funcs(op, n_expected_cudaLaunchKernels=0)
        # 0-strides
        tensor1 = make_tensor((10, 10), dtype=dtype, device=device)
        tensor2 = make_tensor((1,), device=device, dtype=dtype).expand_as(tensor1)
        inputs = ([tensor1], [tensor2])
        self._binary_test(dtype, foreach_op, native_op, inputs, is_fastpath=False, is_inplace=False)
        self._binary_test(dtype, foreach_op_, native_op_, inputs, is_fastpath=False, is_inplace=True)

        # different strides
        tensor1 = torch.zeros(10, 10, device=device, dtype=dtype)
        tensor2 = torch.ones(10, 10, device=device, dtype=dtype)
        inputs = ([tensor1], [tensor2.t()])
        self._binary_test(dtype, foreach_op, native_op, inputs, is_fastpath=False, is_inplace=False)
        self._binary_test(dtype, foreach_op_, native_op_, inputs, is_fastpath=False, is_inplace=True)

        # non contiguous
        tensor1 = make_tensor((5, 2, 1, 3), device=device, dtype=dtype, noncontiguous=True)
        tensor2 = make_tensor((5, 2, 1, 3), device=device, dtype=dtype, noncontiguous=True)
        self.assertFalse(tensor1.is_contiguous())
        self.assertFalse(tensor2.is_contiguous())
        inputs = ([tensor1], [tensor2])
        self._binary_test(dtype, foreach_op, native_op, inputs, is_fastpath=False, is_inplace=False)
        self._binary_test(dtype, foreach_op_, native_op_, inputs, is_fastpath=False, is_inplace=True)

        # sliced tensor
        tensor1 = make_tensor((5, 2, 1, 3), device=device, dtype=dtype)
        tensor2 = make_tensor((5, 2, 1, 3 * 7), device=device, dtype=dtype)[:, :, :, ::7]
        inputs = ([tensor1], [tensor2])
        self._binary_test(dtype, foreach_op, native_op, inputs, is_fastpath=False, is_inplace=False)
        self._binary_test(dtype, foreach_op_, native_op_, inputs, is_fastpath=False, is_inplace=True)

    # note: Below three tests (postfixed with `_tensors_on_different_devices`)
    # checks whether foreach works with lists of tensors on different devices
    # but tensors of the same index are on the same device, e.g., ['cuda', 'cpu].
    @onlyCUDA
    @ops(foreach_unary_op_db)
    def test_unary_op_tensors_on_different_devices(self, device, dtype, op):
        method, ref, inplace_method, ref_inplace = self._get_funcs(op, 1)
        # tensors: ['cuda', 'cpu]
        tensors = op.sample_inputs(device, dtype, 2)
        tensors[1] = tensors[1].to('cpu')
        try:
            actual = method((tensors,), False, False)
        except RuntimeError as e:
            with self.assertRaisesRegex(type(e), str(e)):
                ref((tensors,))
        else:
            expected = ref((tensors,))
            self.assertEqual(expected, actual)

        try:
            inplace_method((tensors,), False, False)
        except RuntimeError as e:
            with self.assertRaisesRegex(type(e), str(e)):
                ref_inplace((tensors,))
        else:
            self.assertEqual(expected, tensors)

    @onlyCUDA
    @ops(foreach_binary_op_db)
    def test_binary_op_tensors_on_different_devices(self, device, dtype, op):
        # `tensors1`: ['cuda', 'cpu']
        # `tensors2`: ['cuda', 'cpu']
        _cuda_tensors = op.sample_inputs(device, dtype, 2, same_size=True)
        _cpu_tensors = op.sample_inputs('cpu', dtype, 2, same_size=True)
        tensors1, tensors2 = list(tensors for tensors in zip(_cuda_tensors, _cpu_tensors))

        foreach_op, foreach_op_ = op.method_variant, op.inplace_variant
        native_op, native_op_ = op.ref, op.ref_inplace
        try:
            actual = foreach_op(tensors1, tensors2)
        except RuntimeError as e:
            with self.assertRaisesRegex(type(e), re.escape(str(e))):
                [native_op(t1, t2) for t1, t2 in zip(tensors1, tensors2)]
        else:
            expected = [native_op(t1, t2) for t1, t2 in zip(tensors1, tensors2)]
            self.assertEqual(expected, actual)
        try:
            foreach_op_(tensors1, tensors2)
        except RuntimeError as e:
            with self.assertRaisesRegex(type(e), re.escape(str(e))):
                [native_op_(t1, t2) for t1, t2 in zip(tensors1, tensors2)]
        else:
            self.assertEqual(actual, tensors1)

    @onlyCUDA
    @dtypes(*get_all_fp_dtypes(include_half=False, include_bfloat16=False))
    @ops(foreach_pointwise_op_db)
    def test_pointwise_op_tensors_on_different_devices(self, device, dtype, op):
        # tensors1: ['cuda', 'cpu]
        # tensors2: ['cuda', 'cpu]
        # tensors3: ['cuda', 'cpu]
        _cuda_tensors = op.sample_inputs(device, dtype, 3, same_size=True)
        _cpu_tensors = op.sample_inputs('cpu', dtype, 3, same_size=True)
        tensors1, tensors2, tensors3 = list(tensors for tensors in zip(_cuda_tensors, _cpu_tensors))

        foreach_op, foreach_op_, native_op = op.method_variant, op.inplace_variant, op.ref
        actual = foreach_op(tensors1, tensors2, tensors3)
        expected = [native_op(*_cuda_tensors), native_op(*_cpu_tensors)]
        self.assertEqual(expected, actual)

        # note(mkozuki): Limiting dtypes to FP32&FP64, we can safely run inplace ops.
        foreach_op_(tensors1, tensors2, tensors3)
        self.assertEqual(expected, tensors1)


instantiate_device_type_tests(TestForeach, globals())

if __name__ == '__main__':
    run_tests()<|MERGE_RESOLUTION|>--- conflicted
+++ resolved
@@ -4,18 +4,16 @@
 import re
 import torch
 import unittest
+
+from torch.testing import make_tensor
 from torch.testing._internal.common_utils import TestCase, run_tests, TEST_WITH_ROCM, TEST_WITH_SLOW
 from torch.testing._internal.common_device_type import \
     (instantiate_device_type_tests, dtypes, onlyCUDA, skipCUDAIfRocm, skipMeta, ops)
 from torch.testing._internal.common_methods_invocations import \
-<<<<<<< HEAD
-    (foreach_unary_op_db, foreach_binary_op_db, foreach_pointwise_op_db, foreach_minmax_op_db, make_tensor)
-=======
     (foreach_unary_op_db, foreach_binary_op_db, foreach_pointwise_op_db, foreach_minmax_op_db)
 from torch.testing._internal.common_dtype import (
     get_all_dtypes, get_all_int_dtypes, get_all_complex_dtypes, get_all_fp_dtypes,
 )
->>>>>>> 7e4ebe06
 
 # Includes some values such that N * N won't be a multiple of 4,
 # which should ensure we test the vectorized and non-vectorized
