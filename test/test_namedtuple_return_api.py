# Owner(s): ["module: unknown"]

import os
import re
import yaml
import textwrap
import torch

from torch.testing._internal.common_utils import TestCase, run_tests
from collections import namedtuple


path = os.path.dirname(os.path.realpath(__file__))
aten_native_yaml = os.path.join(path, '../aten/src/ATen/native/native_functions.yaml')
all_operators_with_namedtuple_return = {
<<<<<<< HEAD
    'max', 'min', 'aminmax', 'median', 'nanmedian', 'mode', 'kthvalue', 'svd', 'symeig', 'eig',
    'qr', 'geqrf', 'slogdet', 'sort', 'topk', 'lstsq', 'linalg_inv_ex',
=======
    'max', 'min', 'aminmax', 'median', 'nanmedian', 'mode', 'kthvalue', 'svd', 'symeig',
    'qr', 'geqrf', 'slogdet', 'sort', 'topk', 'linalg_inv_ex',
>>>>>>> f8e71ca3
    'triangular_solve', 'cummax', 'cummin', 'linalg_eigh', "_linalg_eigh", "_unpack_dual", 'linalg_qr',
    'linalg_svd', '_linalg_svd', 'linalg_slogdet', '_linalg_slogdet', 'fake_quantize_per_tensor_affine_cachemask',
    'fake_quantize_per_channel_affine_cachemask', 'linalg_lstsq', 'linalg_eig', 'linalg_cholesky_ex',
    'frexp', 'lu_unpack', 'histogram', 'histogramdd',
    '_fake_quantize_per_tensor_affine_cachemask_tensor_qparams',
    '_fused_moving_avg_obs_fq_helper', 'linalg_lu_factor', 'linalg_lu_factor_ex', 'linalg_lu',
    '_linalg_det', '_lu_with_info', 'linalg_ldl_factor_ex', 'linalg_ldl_factor', 'linalg_solve_ex', '_linalg_solve_ex'
}


class TestNamedTupleAPI(TestCase):

    def test_import_return_types(self):
        import torch.return_types  # noqa: F401
        exec('from torch.return_types import *')

    def test_native_functions_yaml(self):
        operators_found = set()
        regex = re.compile(r"^(\w*)(\(|\.)")
        with open(aten_native_yaml, 'r') as file:
            for f in yaml.safe_load(file.read()):
                f = f['func']
                ret = f.split('->')[1].strip()
                name = regex.findall(f)[0][0]
                if name in all_operators_with_namedtuple_return:
                    operators_found.add(name)
                    continue
                if '_backward' in name or name.endswith('_forward'):
                    continue
                if not ret.startswith('('):
                    continue
                if ret == '()':
                    continue
                ret = ret[1:-1].split(',')
                for r in ret:
                    r = r.strip()
                    self.assertEqual(len(r.split()), 1, 'only allowlisted '
                                     'operators are allowed to have named '
                                     'return type, got ' + name)
        self.assertEqual(all_operators_with_namedtuple_return, operators_found, textwrap.dedent("""
        Some elements in the `all_operators_with_namedtuple_return` of test_namedtuple_return_api.py
        could not be found. Do you forget to update test_namedtuple_return_api.py after renaming some
        operator?
        """))

    def test_namedtuple_return(self):
        a = torch.randn(5, 5)
        per_channel_scale = torch.randn(5)
        per_channel_zp = torch.zeros(5, dtype=torch.int64)

        op = namedtuple('op', ['operators', 'input', 'names', 'hasout'])
        operators = [
            op(operators=['max', 'min', 'median', 'nanmedian', 'mode', 'sort', 'topk', 'cummax', 'cummin'], input=(0,),
               names=('values', 'indices'), hasout=True),
            op(operators=['kthvalue'], input=(1, 0),
               names=('values', 'indices'), hasout=True),
            op(operators=['svd'], input=(), names=('U', 'S', 'V'), hasout=True),
            op(operators=['linalg_svd', '_linalg_svd'], input=(), names=('U', 'S', 'Vh'), hasout=True),
            op(operators=['slogdet', 'linalg_slogdet'], input=(), names=('sign', 'logabsdet'), hasout=True),
            op(operators=['_linalg_slogdet'], input=(), names=('sign', 'logabsdet', 'LU', 'pivots'), hasout=True),
            op(operators=['qr', 'linalg_qr'], input=(), names=('Q', 'R'), hasout=True),
            op(operators=['geqrf'], input=(), names=('a', 'tau'), hasout=True),
            op(operators=['symeig', 'eig'], input=(True,), names=('eigenvalues', 'eigenvectors'), hasout=True),
            op(operators=['triangular_solve'], input=(a,), names=('solution', 'cloned_coefficient'), hasout=True),
            op(operators=['linalg_eig'], input=(), names=('eigenvalues', 'eigenvectors'), hasout=True),
            op(operators=['linalg_eigh'], input=("L",), names=('eigenvalues', 'eigenvectors'), hasout=True),
            op(operators=['_linalg_eigh'], input=("L",), names=('eigenvalues', 'eigenvectors'), hasout=True),
            op(operators=['linalg_cholesky_ex'], input=(), names=('L', 'info'), hasout=True),
            op(operators=['linalg_inv_ex'], input=(), names=('inverse', 'info'), hasout=True),
            op(operators=['linalg_solve_ex'], input=(a,), names=('result', 'info'), hasout=True),
            op(operators=['_linalg_solve_ex'], input=(a,), names=('result', 'LU', 'pivots', 'info'), hasout=True),
            op(operators=['linalg_lu_factor'], input=(), names=('LU', 'pivots'), hasout=True),
            op(operators=['linalg_lu_factor_ex'], input=(), names=('LU', 'pivots', 'info'), hasout=True),
            op(operators=['linalg_ldl_factor'], input=(), names=('LD', 'pivots'), hasout=True),
            op(operators=['linalg_ldl_factor_ex'], input=(), names=('LD', 'pivots', 'info'), hasout=True),
            op(operators=['linalg_lu'], input=(), names=('P', 'L', 'U'), hasout=True),
            op(operators=['fake_quantize_per_tensor_affine_cachemask'],
               input=(0.1, 0, 0, 255), names=('output', 'mask',), hasout=False),
            op(operators=['fake_quantize_per_channel_affine_cachemask'],
               input=(per_channel_scale, per_channel_zp, 1, 0, 255),
               names=('output', 'mask',), hasout=False),
            op(operators=['_unpack_dual'], input=(0,), names=('primal', 'tangent'), hasout=False),
            op(operators=['linalg_lstsq'], input=(a,), names=('solution', 'residuals', 'rank', 'singular_values'), hasout=False),
            op(operators=['frexp'], input=(), names=('mantissa', 'exponent'), hasout=True),
            op(operators=['lu_unpack'],
               input=(torch.tensor([3, 2, 1, 4, 5], dtype=torch.int32), True, True),
               names=('P', 'L', 'U'), hasout=True),
            op(operators=['histogram'], input=(1,), names=('hist', 'bin_edges'), hasout=True),
            op(operators=['histogramdd'], input=(1,), names=('hist', 'bin_edges'), hasout=False),
            op(operators=['_fake_quantize_per_tensor_affine_cachemask_tensor_qparams'],
               input=(torch.tensor([1.0]), torch.tensor([0], dtype=torch.int), torch.tensor([1]), 0, 255),
               names=('output', 'mask',), hasout=False),
            op(operators=['_fused_moving_avg_obs_fq_helper'],
               input=(torch.tensor([1]), torch.tensor([1]), torch.tensor([0.1]), torch.tensor([0.1]),
               torch.tensor([0.1]), torch.tensor([1]), 0.01, 0, 255, 0), names=('output', 'mask',), hasout=False),
            op(operators=['_linalg_det'],
               input=(), names=('result', 'LU', 'pivots'), hasout=True),
            op(operators=['aminmax'], input=(), names=('min', 'max'), hasout=True),
            op(operators=['_lu_with_info'],
               input=(), names=('LU', 'pivots', 'info'), hasout=False),
        ]

        def get_func(f):
            "Return either torch.f or torch.linalg.f, where 'f' is a string"
            mod = torch
            if f.startswith('linalg_'):
                mod = torch.linalg
                f = f[7:]
            if f.startswith('_'):
                mod = torch._VF
            return getattr(mod, f, None)

        def check_namedtuple(tup, names):
            "Check that the namedtuple 'tup' has the given names"
            for i, name in enumerate(names):
                self.assertIs(getattr(tup, name), tup[i])

        def check_torch_return_type(f, names):
            """
            Check that the return_type exists in torch.return_types
            and they can constructed.
            """
            return_type = getattr(torch.return_types, f)
            inputs = [torch.randn(()) for _ in names]
            self.assertEqual(type(return_type(inputs)), return_type)

        for op in operators:
            for f in op.operators:
                # 1. check the namedtuple returned by calling torch.f
                func = get_func(f)
                if func:
                    ret1 = func(a, *op.input)
                    check_namedtuple(ret1, op.names)
                    check_torch_return_type(f, op.names)
                #
                # 2. check the out= variant, if it exists
                if func and op.hasout:
                    ret2 = func(a, *op.input, out=tuple(ret1))
                    check_namedtuple(ret2, op.names)
                    check_torch_return_type(f + "_out", op.names)
                #
                # 3. check the Tensor.f method, if it exists
                meth = getattr(a, f, None)
                if meth:
                    ret3 = meth(*op.input)
                    check_namedtuple(ret3, op.names)

        all_covered_operators = set([x for y in operators for x in y.operators])

        self.assertEqual(all_operators_with_namedtuple_return, all_covered_operators, textwrap.dedent('''
        The set of covered operators does not match the `all_operators_with_namedtuple_return` of
        test_namedtuple_return_api.py. Do you forget to add test for that operator?
        '''))

if __name__ == '__main__':
    run_tests()<|MERGE_RESOLUTION|>--- conflicted
+++ resolved
@@ -13,13 +13,8 @@
 path = os.path.dirname(os.path.realpath(__file__))
 aten_native_yaml = os.path.join(path, '../aten/src/ATen/native/native_functions.yaml')
 all_operators_with_namedtuple_return = {
-<<<<<<< HEAD
-    'max', 'min', 'aminmax', 'median', 'nanmedian', 'mode', 'kthvalue', 'svd', 'symeig', 'eig',
-    'qr', 'geqrf', 'slogdet', 'sort', 'topk', 'lstsq', 'linalg_inv_ex',
-=======
     'max', 'min', 'aminmax', 'median', 'nanmedian', 'mode', 'kthvalue', 'svd', 'symeig',
     'qr', 'geqrf', 'slogdet', 'sort', 'topk', 'linalg_inv_ex',
->>>>>>> f8e71ca3
     'triangular_solve', 'cummax', 'cummin', 'linalg_eigh', "_linalg_eigh", "_unpack_dual", 'linalg_qr',
     'linalg_svd', '_linalg_svd', 'linalg_slogdet', '_linalg_slogdet', 'fake_quantize_per_tensor_affine_cachemask',
     'fake_quantize_per_channel_affine_cachemask', 'linalg_lstsq', 'linalg_eig', 'linalg_cholesky_ex',
@@ -82,7 +77,7 @@
             op(operators=['_linalg_slogdet'], input=(), names=('sign', 'logabsdet', 'LU', 'pivots'), hasout=True),
             op(operators=['qr', 'linalg_qr'], input=(), names=('Q', 'R'), hasout=True),
             op(operators=['geqrf'], input=(), names=('a', 'tau'), hasout=True),
-            op(operators=['symeig', 'eig'], input=(True,), names=('eigenvalues', 'eigenvectors'), hasout=True),
+            op(operators=['symeig'], input=(True,), names=('eigenvalues', 'eigenvectors'), hasout=True),
             op(operators=['triangular_solve'], input=(a,), names=('solution', 'cloned_coefficient'), hasout=True),
             op(operators=['linalg_eig'], input=(), names=('eigenvalues', 'eigenvectors'), hasout=True),
             op(operators=['linalg_eigh'], input=("L",), names=('eigenvalues', 'eigenvectors'), hasout=True),
