--- conflicted
+++ resolved
@@ -32,12 +32,7 @@
 from torch.testing._internal.common_utils import TestCase, freeze_rng_state, run_tests, \
     NO_MULTIPROCESSING_SPAWN, skipIfRocm, load_tests, IS_REMOTE_GPU, IS_SANDCASTLE, IS_WINDOWS, \
     slowTest, skipCUDANonDefaultStreamIf, skipCUDAMemoryLeakCheckIf, TEST_WITH_ROCM, TEST_NUMPY, \
-<<<<<<< HEAD
-    get_cycles_per_ms, parametrize, instantiate_parametrized_tests, subtest, IS_JETSON, gcIfJetson, \
-    IS_LINUX
-=======
-    get_cycles_per_ms, parametrize, instantiate_parametrized_tests, subtest, IS_JETSON, gcIfJetson, NoTest
->>>>>>> 76cac709
+    get_cycles_per_ms, parametrize, instantiate_parametrized_tests, subtest, IS_JETSON, gcIfJetson, NoTest, IS_LINUX
 from torch.testing._internal.autocast_test_lists import AutocastTestLists
 
 # load_tests from common_utils is used to automatically filter tests for
@@ -5016,23 +5011,15 @@
 
     @unittest.skipIf(TEST_CUDAMALLOCASYNC, "setContextRecorder not supported by CUDAMallocAsync")
     def test_memory_plots(self):
-<<<<<<< HEAD
         for record_context, cpp in ((True, IS_LINUX), (True, False), (False, False)):
-=======
-        for record_context in (True, False):
->>>>>>> 76cac709
             try:
                 torch.cuda.memory.empty_cache()
                 torch.cuda.memory._record_memory_history(
                     True,
                     record_context=record_context,
                     trace_alloc_max_entries=1000000,
-<<<<<<< HEAD
                     trace_alloc_record_context=True,
                     record_context_cpp=cpp)
-=======
-                    trace_alloc_record_context=True)
->>>>>>> 76cac709
 
                 def run():
                     x = torch.rand(128, 128, device='cuda')
@@ -5042,24 +5029,17 @@
                 ss = torch.cuda.memory._snapshot()
                 tplot = trace_plot(ss)
                 self.assertTrue(record_context == ("test_memory_plots" in tplot))
-<<<<<<< HEAD
                 self.assertTrue(cpp == ("::rand" in tplot))
 
-=======
->>>>>>> 76cac709
                 self.assertTrue(str(128 * 128 * 4) in tplot)
                 splot = segment_plot(ss)
                 self.assertTrue(record_context == ("test_memory_plots" in splot))
                 self.assertTrue(str(128 * 128 * 4) in splot)
-<<<<<<< HEAD
                 self.assertTrue(cpp == ("::rand" in splot))
-=======
->>>>>>> 76cac709
                 torch.cuda.memory._record_memory_history(False)
             finally:
                 torch.cuda.memory._record_memory_history(False)
 
-<<<<<<< HEAD
     @unittest.skipIf(TEST_CUDAMALLOCASYNC, "setContextRecorder not supported by CUDAMallocAsync")
     def test_memory_snapshot_script(self):
         try:
@@ -5086,8 +5066,6 @@
         finally:
             torch.cuda.memory._record_memory_history(False)
 
-=======
->>>>>>> 76cac709
     def test_allocator_settings(self):
         def power2_div(size, div_factor):
             pow2 = 1
