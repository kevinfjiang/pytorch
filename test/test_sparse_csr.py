--- conflicted
+++ resolved
@@ -2210,7 +2210,6 @@
 
                 expected = torch.add(d1, d2, alpha=alpha, out=d3)
                 actual = torch.add(s1, s2, alpha=alpha, out=s3)
-<<<<<<< HEAD
                 self.assertEqual(actual.crow_indices().dtype, index_dtype)
                 self.assertEqual(actual.col_indices().dtype, index_dtype)
                 self.assertEqual(actual, expected)
@@ -2218,10 +2217,6 @@
                 if s3 is not None:
                     self.assertEqual(s3.crow_indices().dtype, index_dtype)
                     self.assertEqual(s3.col_indices().dtype, index_dtype)
-=======
-                self.assertEqual(actual, expected)
-                self.assertEqual(s3, d3)
->>>>>>> 1b59c3fe
 
         for index_dtype in [torch.int32, torch.int64]:
             for m, n in itertools.product([3, 5], [3, 5]):
