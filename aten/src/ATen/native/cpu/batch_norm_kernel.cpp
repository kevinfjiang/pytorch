#include <ATen/native/batch_norm.h>

#include <ATen/ATen.h>
#include <ATen/AccumulateType.h>
#include <ATen/CPUApplyUtils.h>
#include <ATen/Dispatch.h>
#include <ATen/Parallel.h>
#include <ATen/native/TensorIterator.h>
#include <ATen/native/cpu/Loops.h>
#include <ATen/native/cpu/utils.h>
#include <ATen/cpu/vec/functional.h>
#include <ATen/cpu/vec/vec.h>
#include <c10/util/irange.h>

namespace at { namespace native {
namespace {

using namespace vec;

// helper functions:
template <typename scalar_t>
static inline scalar_t vec_acc(const Vectorized<scalar_t>& vec) {
  constexpr int N = Vectorized<scalar_t>::size();
  scalar_t vec_arr[N];
  vec.store(vec_arr);
  scalar_t acc = scalar_t(0);
  for (int i = 0; i < N; i++) {
    acc += vec_arr[i];
  }
  return acc;
}

static inline std::tuple<Vectorized<float>, Vectorized<float>> load2f(const BFloat16* mean) {
  using bVec = Vectorized<BFloat16>;
  bVec mean_bvec = bVec::loadu(mean);
  return convert_bfloat16_float(mean_bvec);
}

static inline std::tuple<Vectorized<float>, Vectorized<float>> load2f(const float* mean) {
  using fVec = Vectorized<float>;
  fVec mean_fvec0 = fVec::loadu(mean);
  fVec mean_fvec1 = fVec::loadu(mean + fVec::size());
  return std::make_tuple(mean_fvec0, mean_fvec1);
}

template <typename scalar_t>
struct BatchNormImpl {
  using Vec = Vectorized<scalar_t>;

  // kernel0: 'contiguous' memory format when image size != 1
  static inline void kernel0(
      scalar_t* out, const scalar_t* in,
      scalar_t alpha, scalar_t beta,
      int64_t size) {

    const Vec alpha_vec(alpha);
    const Vec beta_vec(beta);
    int64_t d = 0;
    for (; d < size - (size % Vec::size()); d += Vec::size()) {
      Vec data_vec = Vec::loadu(in + d);
      Vec out_vec = data_vec * alpha_vec + beta_vec;
      out_vec.store(out + d);
    }
    if (size - d > 0) {
      Vec data_vec = Vec::loadu(in + d, size - d);
      Vec out_vec = data_vec * alpha_vec + beta_vec;
      out_vec.store(out + d, size - d);
    }
  }

  // kernel1: 'channels last' memory format or
  //   'contiguous' memory format when image_size == 1, aka 'NC11'
  static inline void kernel1(
      scalar_t* out, const scalar_t* in,
      const scalar_t* alpha, const scalar_t* beta,
      int64_t size) {

    int64_t d = 0;
    for (; d < size - (size % Vec::size()); d += Vec::size()) {
      Vec alpha_vec = Vec::loadu(alpha + d);
      Vec beta_vec = Vec::loadu(beta + d);
      Vec data_vec = Vec::loadu(in + d);
      Vec out_vec = data_vec * alpha_vec + beta_vec;
      out_vec.store(out + d);
    }
    if (size - d > 0) {
      Vec alpha_vec = Vec::loadu(alpha + d, size - d);
      Vec beta_vec = Vec::loadu(beta + d, size - d);
      Vec data_vec = Vec::loadu(in + d, size - d);
      Vec out_vec = data_vec * alpha_vec + beta_vec;
      out_vec.store(out + d, size - d);
    }
  }
};

template <>
struct BatchNormImpl<BFloat16> {
  using bVec = Vectorized<BFloat16>;
  using fVec = Vectorized<float>;

  static inline void kernel0(
      BFloat16* out, const BFloat16* in,
      float alpha, float beta,
      int64_t size) {

    const fVec alpha_fvec(alpha);
    const fVec beta_fvec(beta);
    int64_t d = 0;
    for (; d < size - (size % bVec::size()); d += bVec::size()) {
      bVec data_bvec = bVec::loadu(in + d);
      fVec data_fvec0, data_fvec1;
      std::tie(data_fvec0, data_fvec1) = convert_bfloat16_float(data_bvec);

      fVec out_fvec0 = data_fvec0 * alpha_fvec + beta_fvec;
      fVec out_fvec1 = data_fvec1 * alpha_fvec + beta_fvec;
      bVec out_bvec = convert_float_bfloat16(out_fvec0, out_fvec1);
      out_bvec.store(out + d);
    }
    for (; d < size; d++) {
      out[d] = BFloat16(float(in[d]) * alpha + beta);
    }
  }

  static inline void kernel1(
      BFloat16* out, const BFloat16* in,
      const float* alpha, const float* beta,
      int64_t size) {

    int64_t d = 0;
    for (; d < size - (size % bVec::size()); d += bVec::size()) {
      fVec alpha_fvec0 = fVec::loadu(alpha + d);
      fVec alpha_fvec1 = fVec::loadu(alpha + d + fVec::size());
      fVec beta_fvec0 = fVec::loadu(beta + d);
      fVec beta_fvec1 = fVec::loadu(beta + d + fVec::size());
      bVec data_bvec = bVec::loadu(in + d);
      fVec data_fvec0, data_fvec1;
      std::tie(data_fvec0, data_fvec1) = convert_bfloat16_float(data_bvec);

      fVec out_fvec0 = data_fvec0 * alpha_fvec0 + beta_fvec0;
      fVec out_fvec1 = data_fvec1 * alpha_fvec1 + beta_fvec1;
      bVec out_bvec = convert_float_bfloat16(out_fvec0, out_fvec1);
      out_bvec.store(out + d);
    }
    for (; d < size; d++) {
      out[d] = BFloat16(float(in[d]) * alpha[d] + beta[d]);
    }
  }
};

template <typename scalar_t, typename param_t>
struct BatchNormCollectStatsImpl {
  using accscalar_t = at::acc_type<scalar_t, false>;

  // kernel0: 'contiguous' memory format, compute mean
  static inline void kernel0(
      param_t* mean, const scalar_t* in,
      int64_t n_batch, int64_t image_size,
      int64_t n_channel, int64_t N, int64_t c) {

    accscalar_t sum = 0;
    for (int64_t n = 0; n < n_batch; n++) {
      for (int64_t i = 0; i < image_size; i++) {
        int64_t offset = n * n_channel * image_size + c * image_size + i;
        sum += in[offset];
      }
    }
    accscalar_t mean_val = sum / N;
    mean[c] = param_t(mean_val);
  }

  // kernekl1: 'contiguous' memory format, compute variance
  static inline void kernel1(
      param_t* var_sum, const scalar_t* in, param_t mean,
      int64_t n_batch, int64_t image_size,
      int64_t n_channel, int64_t c) {

    accscalar_t _var_sum = 0;
    for (int64_t n = 0; n < n_batch; n++) {
      for (int64_t i = 0; i < image_size; i++) {
        int64_t offset = n * n_channel * image_size + c * image_size + i;
        scalar_t x = in[offset];
        _var_sum += (x - mean) * (x - mean);
      }
    }
    var_sum[c] = param_t(_var_sum);
  }

  // kernel2: 'channels last' memory format, compute sum per channel
  using Vec = Vectorized<scalar_t>;
  static inline void kernel2(
      scalar_t* buffer, const scalar_t* in,
      int64_t size) {

    vec::map2<scalar_t>(
        [](Vec x, Vec y) { return x + y; },
        buffer, in, buffer, size);
  }

  // kernel3: 'channels last' memory format, compute var per channel
  static inline void kernel3(
      scalar_t* buffer, const scalar_t* in,
      param_t* mean, int64_t size) {

    vec::map3<scalar_t>(
        [](Vec x, Vec y, Vec mean) { return y + (x - mean) * (x - mean); },
        buffer, in, buffer, mean, size);
  }
};

template <typename param_t>
struct BatchNormCollectStatsImpl<BFloat16, param_t> {
  using bVec = Vectorized<BFloat16>;
  using fVec = Vectorized<float>;

  static inline void kernel0(
      param_t* mean, const BFloat16* in,
      int64_t n_batch, int64_t image_size,
      int64_t n_channel, int64_t N, int64_t c) {

    float sum_val = float(0);
    fVec sum_fvec = fVec(float(0));
    for (int64_t n = 0; n < n_batch; n++) {
      int64_t offset = n * n_channel * image_size + c * image_size;
      int64_t d = 0;
      for (; d < image_size - (image_size % bVec::size()); d += bVec::size()) {
        bVec data_bvec = bVec::loadu(in + offset + d);
        fVec data_fvec0, data_fvec1;
        std::tie(data_fvec0, data_fvec1) = convert_bfloat16_float(data_bvec);
        sum_fvec += data_fvec0;
        sum_fvec += data_fvec1;
      }
      for (; d < image_size; d++) {
        sum_val += in[offset + d];
      }
    }
    sum_val += vec_acc(sum_fvec);
    float mean_val = sum_val / N;
    mean[c] = param_t(mean_val);
  }

  static inline void kernel1(
      param_t* var_sum, const BFloat16* in, param_t mean,
      int64_t n_batch, int64_t image_size,
      int64_t n_channel, int64_t c) {

    float mean_val = float(mean);
    fVec mean_fvec = fVec(mean_val);
    float var_val = float(0);
    fVec var_fvec = fVec(float(0));
    for (int64_t n = 0; n < n_batch; n++) {
      int64_t offset = n * n_channel * image_size + c * image_size;
      int64_t d = 0;
      for (; d < image_size - (image_size % bVec::size()); d += bVec::size()) {
        bVec data_bvec = bVec::loadu(in + offset + d);
        fVec data_fvec0, data_fvec1;
        std::tie(data_fvec0, data_fvec1) = convert_bfloat16_float(data_bvec);
        var_fvec += (data_fvec0 - mean_fvec) * (data_fvec0 - mean_fvec);
        var_fvec += (data_fvec1 - mean_fvec) * (data_fvec1 - mean_fvec);
      }
      for (; d < image_size; d++) {
        float data_val = in[offset + d];
        var_val += (data_val - mean_val) * (data_val - mean_val);
      }
    }
    var_val += vec_acc(var_fvec);
    var_sum[c] = param_t(var_val);
  }

  static inline void kernel2(
      float* buffer, const BFloat16* in,
      int64_t size) {

    int64_t d = 0;
    for (; d < size - (size % bVec::size()); d += bVec::size()) {
      bVec data_bvec = bVec::loadu(in + d);
      fVec data_fvec0, data_fvec1;
      std::tie(data_fvec0, data_fvec1) = convert_bfloat16_float(data_bvec);
      fVec sum_fvec0 = fVec::loadu(buffer + d) + data_fvec0;
      fVec sum_fvec1 = fVec::loadu(buffer + d + fVec::size()) + data_fvec1;
      sum_fvec0.store(buffer + d);
      sum_fvec1.store(buffer + d + fVec::size());
    }
    for (; d < size; d++) {
      buffer[d] += in[d];
    }
  }

  static inline void kernel3(
      float* buffer, const BFloat16* in,
      param_t* mean, int64_t size) {

    int64_t d = 0;
    for (; d < size - (size % bVec::size()); d += bVec::size()) {
      bVec data_bvec = bVec::loadu(in + d);
      fVec data_fvec0, data_fvec1;
      std::tie(data_fvec0, data_fvec1) = convert_bfloat16_float(data_bvec);
      fVec mean_fvec0, mean_fvec1;
      std::tie(mean_fvec0, mean_fvec1) = load2f(mean + d);
      fVec var_fvec0 = fVec::loadu(buffer + d);
      fVec var_fvec1 = fVec::loadu(buffer + d + fVec::size());
      var_fvec0 += (data_fvec0 - mean_fvec0) * (data_fvec0 - mean_fvec0);
      var_fvec1 += (data_fvec1 - mean_fvec1) * (data_fvec1 - mean_fvec1);
      var_fvec0.store(buffer + d);
      var_fvec1.store(buffer + d + fVec::size());
    }
    for (; d < size; d++) {
      float data_val = float(in[d]);
      float mean_val = float(mean[d]);
      buffer[d] += (data_val - mean_val) * (data_val - mean_val);
    }
  }
};

template <typename scalar_t, typename param_t>
struct BatchNormBackwardImpl {
  using param2_t = param_acc_t<scalar_t>;
  using Vec = Vectorized<scalar_t>;
  using accscalar_t = at::acc_type<scalar_t, false>;

  // kernel0: 'contiguous' memory format, compute sum and dotp
  static inline std::tuple<accscalar_t, accscalar_t> kernel0(
      const scalar_t* input, const scalar_t* grad_output, param_t mean,
      int64_t n_batch, int64_t n_channel, int64_t image_size, int64_t c) {

    accscalar_t sum = 0;
    accscalar_t dotp = 0;
    for (int64_t n = 0; n < n_batch; n++) {
      const scalar_t* x = input + n * n_channel * image_size + c * image_size;
      const scalar_t* dy = grad_output + n * n_channel * image_size + c * image_size;

      sum += vec::reduce_all<scalar_t>(
          [](Vec& x, Vec& y) { return x + y; },
          dy, image_size);

      dotp += vec::map2_reduce_all<scalar_t>(
          [mean](Vec x, Vec dy) { return (x - Vec(mean)) * dy; },
          [](Vec x, Vec y) { return x + y; },
          x, dy, image_size);
      }
    return std::make_tuple(sum, dotp);
  }

  // kernel1: 'channels last' memory format, compute sum and dotp per channel
  static inline void kernel1(
      param2_t* sum, param2_t* dotp,
      const scalar_t* x, const scalar_t* dy, const param_t* mean,
      int64_t size) {

    vec::map2<scalar_t>(
        [](Vec sum, Vec dy) { return sum + dy; },
        sum, sum, dy, size);

    vec::map4<scalar_t>(
        [](Vec dotp, Vec x, Vec mean, Vec dy) { return dotp + (x - mean) * dy; },
        dotp, dotp, x, mean, dy, size);
  }

  // kernel2: 'channels last' memory format, training mode, compute dx
  static inline void kernel2(
      scalar_t* dx, const scalar_t* x, const scalar_t* dy,
      const param2_t* sum, const param2_t* dotp,
      const param_t* weight, const param_t* mean, const param_t* invstd,
      int64_t N, int64_t size) {

    int64_t d = 0;
    for (; d < size - (size % Vec::size()); d += Vec::size()) {
      Vec x_vec = Vec::loadu(x + d);
      Vec mean_vec = Vec::loadu(mean + d);
      Vec dotp_vec = Vec::loadu(dotp + d);
      Vec invstd_vec = Vec::loadu(invstd + d);
      Vec k_vec = dotp_vec * invstd_vec * invstd_vec / Vec(N);
      Vec dx_vec = (x_vec - mean_vec) * k_vec;
      Vec dy_vec = Vec::loadu(dy + d);
      Vec grad_mean_vec = Vec::loadu(sum + d) / Vec(N);
      Vec w_vec = Vec::loadu(weight + d);
      dx_vec = (dy_vec - grad_mean_vec - dx_vec) * invstd_vec * w_vec;
      dx_vec.store(dx + d);
    }
    if (size - d > 0) {
      Vec x_vec = Vec::loadu(x + d, size - d);
      Vec mean_vec = Vec::loadu(mean + d, size - d);
      Vec dotp_vec = Vec::loadu(dotp + d, size - d);
      Vec invstd_vec = Vec::loadu(invstd + d, size - d);
      Vec k_vec = dotp_vec * invstd_vec * invstd_vec / Vec(N);
      Vec dx_vec = (x_vec - mean_vec) * k_vec;
      Vec dy_vec = Vec::loadu(dy + d, size - d);
      Vec grad_mean_vec = Vec::loadu(sum + d, size - d) / Vec(N);
      Vec w_vec = Vec::loadu(weight + d, size - d);
      dx_vec = (dy_vec - grad_mean_vec - dx_vec) * invstd_vec * w_vec;
      dx_vec.store(dx + d, size - d);
    }
  }

  // kernel3: 'channels last' memory format, evaluation mode, compute dx
  static inline void kernel3(
      scalar_t* dx, const scalar_t* dy,
      const param_t* weight, const param_t* invstd,
      int64_t size) {

    int64_t d = 0;
    for (; d < size - (size % Vec::size()); d += Vec::size()) {
      Vec dy_vec = Vec::loadu(dy + d);
      Vec invstd_vec = Vec::loadu(invstd + d);
      Vec w_vec = Vec::loadu(weight + d);
      Vec dx_vec = dy_vec * invstd_vec * w_vec;
      dx_vec.store(dx + d);
    }
    if (size - d > 0) {
      Vec dy_vec = Vec::loadu(dy + d, size - d);
      Vec invstd_vec = Vec::loadu(invstd + d, size - d);
      Vec w_vec = Vec::loadu(weight + d, size - d);
      Vec dx_vec = dy_vec * invstd_vec * w_vec;
      dx_vec.store(dx + d, size - d);
    }
  }
};

template <typename param_t>
struct BatchNormBackwardImpl<BFloat16, param_t> {
  using bVec = Vectorized<BFloat16>;
  using fVec = Vectorized<float>;

  static inline std::tuple<float, float> kernel0(
      const BFloat16* input, const BFloat16* grad_output, param_t mean,
      int64_t n_batch, int64_t n_channel, int64_t image_size, int64_t c) {

    float sum_val{0}, dotp_val{0};
    fVec sum_fvec{0}, dotp_fvec{0};
    for (int64_t n = 0; n < n_batch; n++) {
      auto offset = n * n_channel * image_size + c * image_size;
      int64_t d = 0;
      for (; d < image_size - (image_size % bVec::size()); d += bVec::size()) {
        bVec dy_bvec = bVec::loadu(grad_output + offset + d);
        fVec dy_fvec0, dy_fvec1;
        std::tie(dy_fvec0, dy_fvec1) = convert_bfloat16_float(dy_bvec);
        sum_fvec += dy_fvec0;
        sum_fvec += dy_fvec1;

        bVec x_bvec = bVec::loadu(input + offset + d);
        fVec x_fvec0, x_fvec1;
        std::tie(x_fvec0, x_fvec1) = convert_bfloat16_float(x_bvec);
        dotp_fvec += (x_fvec0 - fVec(mean)) * dy_fvec0;
        dotp_fvec += (x_fvec1 - fVec(mean)) * dy_fvec1;
      }
      for (; d < image_size; d++) {
        float dy = grad_output[offset + d];
        float x = input[offset + d];
        sum_val += dy;
        dotp_val += (x - mean) * dy;
      }
    }
    sum_val += vec_acc(sum_fvec);
    dotp_val += vec_acc(dotp_fvec);
    return std::make_tuple(sum_val, dotp_val);
  }

  static inline void kernel1(
      float* sum, float* dotp,
      const BFloat16* x, const BFloat16* dy, const param_t* mean,
      int64_t size) {

    int64_t d = 0;
    for(; d < size - (size % bVec::size()); d += bVec::size()) {
      bVec dy_bvec = bVec::loadu(dy + d);
      fVec dy_fvec0, dy_fvec1;
      std::tie(dy_fvec0, dy_fvec1) = convert_bfloat16_float(dy_bvec);
      fVec sum_fvec0 = dy_fvec0 + fVec::loadu(sum + d);
      fVec sum_fvec1 = dy_fvec1 + fVec::loadu(sum + d + fVec::size());
      sum_fvec0.store(sum + d);
      sum_fvec1.store(sum + d + fVec::size());

      bVec x_bvec = bVec::loadu(x + d);
      fVec x_fvec0, x_fvec1;
      std::tie(x_fvec0, x_fvec1) = convert_bfloat16_float(x_bvec);
      fVec mean_fvec0, mean_fvec1;
      std::tie(mean_fvec0, mean_fvec1) = load2f(mean + d);
      fVec dotp_fvec0 = fVec::loadu(dotp + d);
      fVec dotp_fvec1 = fVec::loadu(dotp + d + fVec::size());
      dotp_fvec0 += (x_fvec0 - mean_fvec0) * dy_fvec0;
      dotp_fvec1 += (x_fvec1 - mean_fvec1) * dy_fvec1;
      dotp_fvec0.store(dotp + d);
      dotp_fvec1.store(dotp + d + fVec::size());
    }
    for (; d < size; d++) {
      float dy_val = dy[d];
      float x_val = x[d];
      float mean_val = mean[d];
      sum[d] += dy_val;
      dotp[d] += (x_val - mean_val) * dy_val;
    }
  }

  static inline void kernel2(
      BFloat16* dx, const BFloat16* x, const BFloat16* dy,
      const float* sum, const float* dotp,
      const param_t* weight, const param_t* mean, const param_t* invstd,
      int64_t N, int64_t size) {

    int64_t d = 0;
    for (; d < size - (size % bVec::size()); d += bVec::size()) {
      bVec x_bvec = bVec::loadu(x + d);
      fVec x_fvec0, x_fvec1;
      std::tie(x_fvec0, x_fvec1) = convert_bfloat16_float(x_bvec);
      fVec mean_fvec0, mean_fvec1;
      std::tie(mean_fvec0, mean_fvec1) = load2f(mean + d);
      fVec dotp_fvec0 = fVec::loadu(dotp + d);
      fVec dotp_fvec1 = fVec::loadu(dotp + d + fVec::size());
      fVec invstd_fvec0, invstd_fvec1;
      std::tie(invstd_fvec0, invstd_fvec1) = load2f(invstd + d);
      fVec k_fvec0 = dotp_fvec0 * invstd_fvec0 * invstd_fvec0 / fVec(N);
      fVec k_fvec1 = dotp_fvec1 * invstd_fvec1 * invstd_fvec1 / fVec(N);
      fVec dx_fvec0 = (x_fvec0 - mean_fvec0) * k_fvec0;
      fVec dx_fvec1 = (x_fvec1 - mean_fvec1) * k_fvec1;
      bVec dy_bvec = bVec::loadu(dy + d);
      fVec dy_fvec0, dy_fvec1;
      std::tie(dy_fvec0, dy_fvec1) = convert_bfloat16_float(dy_bvec);
      fVec grad_mean_fvec0 = fVec::loadu(sum + d) / fVec(N);
      fVec grad_mean_fvec1 = fVec::loadu(sum + d + fVec::size()) / fVec(N);
      fVec w_fvec0, w_fvec1;
      std::tie(w_fvec0, w_fvec1) = load2f(weight + d);
      dx_fvec0 = (dy_fvec0 - grad_mean_fvec0 - dx_fvec0) * invstd_fvec0 * w_fvec0;
      dx_fvec1 = (dy_fvec1 - grad_mean_fvec1 - dx_fvec1) * invstd_fvec1 * w_fvec1;
      bVec dx_bvec = convert_float_bfloat16(dx_fvec0, dx_fvec1);
      dx_bvec.store(dx + d);
    }
    for (; d < size; d++) {
      float x_val = x[d];
      float mean_val = mean[d];
      float dotp_val = dotp[d];
      float invstd_val = invstd[d];
      float k_val = dotp_val * invstd_val * invstd_val / N;
      float dx_val = (x_val - mean_val) * k_val;
      float dy_val = dy[d];
      float grad_mean_val = sum[d] / N;
      float w_val = weight[d];
      dx_val = (dy_val - grad_mean_val - dx_val) * invstd_val * w_val;
      dx[d] = BFloat16(dx_val);
    }
  }

  static inline void kernel3(
      BFloat16* dx, const BFloat16* dy,
      const param_t* weight, const param_t* invstd,
      int64_t size) {

    int64_t d = 0;
    for (; d < size - (size % bVec::size()); d += bVec::size()) {
      bVec dy_bvec = bVec::loadu(dy + d);
      fVec dy_fvec0, dy_fvec1;
      std::tie(dy_fvec0, dy_fvec1) = convert_bfloat16_float(dy_bvec);
      fVec invstd_fvec0, invstd_fvec1;
      std::tie(invstd_fvec0, invstd_fvec1) = load2f(invstd + d);
      fVec w_fvec0, w_fvec1;
      std::tie(w_fvec0, w_fvec1) = load2f(weight + d);
      fVec dx_fvec0 = dy_fvec0 * invstd_fvec0 * w_fvec0;
      fVec dx_fvec1 = dy_fvec1 * invstd_fvec1 * w_fvec1;
      bVec dx_bvec = convert_float_bfloat16(dx_fvec0, dx_fvec1);
      dx_bvec.store(dx + d);
    }
    for (; d < size; d++) {
      float dy_val = dy[d];
      float invstd_val = invstd[d];
      float w_val = weight[d];
      float dx_val = dy_val * invstd_val * w_val;
      dx[d] = BFloat16(dx_val);
    }
  }
};

template<typename param_t, typename param2_t>
void batch_norm_cpu_collect_linear_and_constant_terms(
    param2_t* alpha, param2_t* beta, int64_t n_channel,
    const Tensor& weight /* optional */, const Tensor& bias /* optional */,
    const Tensor& save_mean, const Tensor& save_invstd,
    const Tensor& running_mean, const Tensor& running_var, bool train, double eps) {

  const param_t* weight_data = weight.defined() ? weight.data_ptr<param_t>() : nullptr;
  const param_t* bias_data = bias.defined() ? bias.data_ptr<param_t>() : nullptr;

  auto save_mean_a = conditional_accessor_1d<param_t>(save_mean);
  auto save_invstd_a = conditional_accessor_1d<param_t>(save_invstd);
  auto running_mean_a = conditional_accessor_1d<param_t>(running_mean);
  auto running_var_a = conditional_accessor_1d<param_t>(running_var);

  /// Collect the linear and constant terms regarding the input.
  /// output(n, c, h, w)
  ///     = (input(n, c, h, w) - mean(c)) / sqrt(var(c) + eps) * weight(c)
  ///         + bias(c)
  ///     = input(n, c, h, w) * inv_var(c) * weight(c)
  ///         - mean(c) * inv_var(c) * weight(c) + bias(c),
  /// where inv_var(c) = 1 / sqrt(var(c) + eps).
  /// So the linear term, alpha(c) = inv_var(c) * weight(c),
  ///   the constant term beta(c) = bias(c) - mean(c) * inv_var(c) * weight(c)
  /// Note that this is only a good idea if (input_size >> c), in degenerate
  /// cases where image_size == 1 && batch_size == 1, it is slow.
<<<<<<< HEAD
  for (int64_t c = 0; c < n_channel; c++) {
    param2_t mean, invstd;
=======
  for (const auto c : c10::irange(n_channel)) {
    scalar_t mean, invstd;
>>>>>>> 061794b1
    if (train) {
      mean = param2_t(save_mean_a[c]);
      invstd = param2_t(save_invstd_a[c]);
    } else {
      mean = param2_t(running_mean_a[c]);
      invstd = 1 / std::sqrt(running_var_a[c] + static_cast<param2_t>(eps));
    }
    param2_t weight_v = weight_data ? param2_t(weight_data[c]) : param2_t(1);
    param2_t bias_v = bias_data ? param2_t(bias_data[c]) : param2_t(0);
    alpha[c] = invstd * weight_v;
    beta[c] = bias_v - mean * alpha[c];
  }
}

/// A fast path for CPU inference and training forward when all tensors are contiguous.
template<typename scalar_t, typename param_t>
void batch_norm_cpu_contiguous_impl(Tensor& output, const Tensor& input,
    const Tensor& weight, const Tensor& bias, const Tensor& save_mean, const Tensor& save_invstd,
    const Tensor& running_mean, const Tensor& running_var, bool train, double eps) {

  int64_t n_batch = input.size(0);
  int64_t n_channel = input.size(1);
  int64_t image_size = input.numel() / n_batch / n_channel;

  // alpha/beta will be float when input is bfloat16
  using param2_t = param_acc_t<scalar_t>;
  Tensor alpha = at::empty({n_channel}, param_options(input));
  Tensor beta = at::empty({n_channel}, param_options(input));
  param2_t* alpha_data = alpha.data_ptr<param2_t>();
  param2_t* beta_data = beta.data_ptr<param2_t>();

  batch_norm_cpu_collect_linear_and_constant_terms<param_t, param2_t>(
     alpha_data, beta_data, n_channel, weight, bias,
     save_mean, save_invstd, running_mean, running_var, train, eps);

  scalar_t* output_data = output.data_ptr<scalar_t>();
  const scalar_t* input_data = input.data_ptr<scalar_t>();

  // Apply the linear terms to the input,
  // output(n, c, h, w) = input(n, c, h, w) * alpha(c) + beta(c)
  if (image_size != 1) {
    at::parallel_for(0, n_batch * n_channel, 1, [&](int64_t begin, int64_t end) {
      int64_t n = 0;
      int64_t c = 0;
      data_index_init(begin, n, n_batch, c, n_channel);

<<<<<<< HEAD
      for (int64_t i = begin; i < end; i++) {
=======
      for (const auto i : c10::irange(begin, end)) {
        const Vec alpha_vec(alpha_data[c]);
        const Vec beta_vec(beta_data[c]);
>>>>>>> 061794b1
        int64_t offset = i * image_size;
        BatchNormImpl<scalar_t>::kernel0(
            output_data + offset, input_data + offset,
            alpha_data[c], beta_data[c], image_size);

        // move on to next index
        data_index_step(n, n_batch, c, n_channel);
      }
    });
  } else {
    // image_size == 1
    at::parallel_for(0, n_batch, 1, [&](int64_t begin, int64_t end) {
      for (const auto n : c10::irange(begin, end)) {
        int64_t offset = n * n_channel;
        BatchNormImpl<scalar_t>::kernel1(
            output_data + offset, input_data + offset,
            alpha_data, beta_data, n_channel);
      }
    });
  }
}

template <typename scalar_t, typename param_t>
void batch_norm_cpu_channels_last_impl(Tensor& output, const Tensor& input,
    const Tensor& weight, const Tensor& bias, const Tensor& save_mean, const Tensor& save_invstd,
    const Tensor& running_mean, const Tensor& runnning_var, bool train, double eps) {

  int64_t n_batch = input.size(0);
  int64_t n_channel = input.size(1);
  int64_t image_size = input.numel() / n_batch / n_channel;

  // alpha/beta will be float when input is bfloat16
  using param2_t = param_acc_t<scalar_t>;
  Tensor alpha = at::empty({n_channel}, param_options(input));
  Tensor beta = at::empty({n_channel}, param_options(input));
  param2_t* alpha_data = alpha.data_ptr<param2_t>();
  param2_t* beta_data = beta.data_ptr<param2_t>();

  batch_norm_cpu_collect_linear_and_constant_terms<param_t, param2_t>(
      alpha_data, beta_data, n_channel, weight, bias,
      save_mean, save_invstd, running_mean, runnning_var, train, eps);

  scalar_t* output_data = output.data_ptr<scalar_t>();
  const scalar_t* input_data = input.data_ptr<scalar_t>();

  // Apply the linear terms to the input,
  // output(n, c, h, w) = input(n, c, h, w) * alpha(c) + beta(c)
  at::parallel_for(0, n_batch * image_size, 1, [&](int64_t begin, int64_t end) {
    for (const auto i : c10::irange(begin, end)) {
      int64_t offset = i * n_channel;
      BatchNormImpl<scalar_t>::kernel1(
          output_data + offset, input_data + offset,
          alpha_data, beta_data, n_channel);
    }
  });
}

template <typename scalar_t, typename param_t>
void batch_norm_cpu_collect_stats_contiguous_impl(
    Tensor& mean, Tensor& var_sum, const Tensor& input) {

  int64_t n_batch = input.size(0);
  int64_t n_channel = input.size(1);
  int64_t image_size = input.numel() / n_batch / n_channel;
  int64_t N = input.numel() / n_channel;

  const scalar_t* input_data = input.data_ptr<scalar_t>();
  param_t* mean_data = mean.data_ptr<param_t>();
  param_t* var_sum_data = var_sum.data_ptr<param_t>();

  // parallel dim reduce on 'channel'
  at::parallel_for(0, n_channel, 1, [&](int64_t begin, int64_t end) {
    for (const auto c : c10::irange(begin, end)) {
      // compute mean per input
<<<<<<< HEAD
      BatchNormCollectStatsImpl<scalar_t, param_t>::kernel0(
          mean_data, input_data, n_batch, image_size, n_channel, N, c);

      // compute variance per input
      BatchNormCollectStatsImpl<scalar_t, param_t>::kernel1(
          var_sum_data, input_data, mean_data[c], n_batch, image_size, n_channel, c);
=======
      accscalar_t sum = 0;
      for (const auto n : c10::irange(n_batch)) {
        for (const auto i : c10::irange(image_size)) {
          auto offset = n * n_channel * image_size + c * image_size + i;
          sum += input_data[offset];
        }
      }
      scalar_t mean = sum / N;
      mean_data[c] = mean;

      // compute variance per input
      accscalar_t _var_sum = 0;
      for (const auto n : c10::irange(n_batch)) {
        for (const auto i : c10::irange(image_size)) {
          auto offset = n * n_channel * image_size + c * image_size + i;
          auto x = input_data[offset];
          _var_sum += (x - mean) * (x - mean);
        }
      }
      var_sum_data[c] = _var_sum;
>>>>>>> 061794b1
    }
  });
}

template <typename scalar_t, typename param_t>
void batch_norm_cpu_collect_stats_channels_last_impl(
    Tensor& mean, Tensor& var_sum, const Tensor& input) {

  using accscalar_t = at::acc_type<scalar_t, false>;
  int64_t n_channel = input.size(1);
  int64_t N = input.numel() / n_channel;

  const scalar_t* input_data = input.data_ptr<scalar_t>();
  param_t* mean_data = mean.data_ptr<param_t>();
  param_t* var_sum_data = var_sum.data_ptr<param_t>();

  // Typical vertical reduce from shape of {NHW, C} to {C}.
  // Apply two path parallel reduction:
  // First path: allocate an immediate buffer of size {max_threads, C}, parallel along dim0,
  //    {NHW, C} => {max_threads, C}
  //
  // Second path: parallel along dim1 of the immediate buffer,
  //    {max_threads, C} => {C}
  //
  // Normal size of C should fit in L1, otherwise consider blocking on C.
  //
  // Use float immediate buffer when input is bfloat16
  //
  using param2_t = param_acc_t<scalar_t>;
  int num_threads = at::get_num_threads();
  Tensor buffer = at::empty({num_threads, n_channel}, param_options(input)).zero_();
  param2_t* buffer_data = buffer.data_ptr<param2_t>();

  // compute mean per input
  at::parallel_for(0, N, 1, [&](int64_t begin, int64_t end) {
    int tid = at::get_thread_num();
    TORCH_CHECK(tid < num_threads,
                "expect thread id smaller than ", num_threads, ", got thread id ", tid);
<<<<<<< HEAD
    param2_t* buffer_ptr = buffer_data + tid * n_channel;
    for (int64_t i = begin; i < end; i++) {
=======
    scalar_t* buffer_ptr = buffer_data + tid * n_channel;
    for (const auto i : c10::irange(begin, end)) {
>>>>>>> 061794b1
      const scalar_t* x_ptr = input_data + i * n_channel;
      BatchNormCollectStatsImpl<scalar_t, param_t>::kernel2(
          buffer_ptr, x_ptr, n_channel);
    }
  });

  at::parallel_for(0, n_channel, 1, [&](int64_t begin, int64_t end) {
    for (const auto c : c10::irange(begin, end)) {
      accscalar_t sum = 0;
      for (const auto t : c10::irange(num_threads)) {
        sum += buffer_data[t * n_channel + c];
      }
      accscalar_t mean = sum / N;
      mean_data[c] = param_t(mean);
    }
  });

  // compute variance per input, reuse the immediate buffer
  buffer.zero_();
  at::parallel_for(0, N, 1, [&](int64_t begin, int64_t end) {
    int tid = at::get_thread_num();
    TORCH_CHECK(tid < num_threads, "expect thread id smaller than ", num_threads, ", got thread id ", tid);
<<<<<<< HEAD
    param2_t* buffer_ptr = buffer_data + tid * n_channel;
    for (int64_t i = begin; i < end; i++) {
=======
    scalar_t* buffer_ptr = buffer_data + tid * n_channel;
    for (const auto i : c10::irange(begin, end)) {
>>>>>>> 061794b1
      const scalar_t* x_ptr = input_data + i * n_channel;
      BatchNormCollectStatsImpl<scalar_t, param_t>::kernel3(
          buffer_ptr, x_ptr, mean_data, n_channel);
    }
  });

  at::parallel_for(0, n_channel, 1, [&](int64_t begin, int64_t end) {
    for (const auto c : c10::irange(begin, end)) {
      accscalar_t _var_sum = 0;
      for (const auto t : c10::irange(num_threads)) {
        _var_sum += buffer_data[t * n_channel + c];
      }
      var_sum_data[c] = param_t(_var_sum);
    }
  });
}

template <typename scalar_t, typename param_t>
void batch_norm_cpu_backward_contiguous_impl(Tensor& grad_input, Tensor& grad_weight, Tensor& grad_bias,
    const Tensor& grad_output, const Tensor& input, const Tensor& weight,
    const Tensor& running_mean, const Tensor& running_var, const Tensor& save_mean, const Tensor& save_invstd,
    bool train, double eps) {

  using Vec = Vectorized<vec_scalar_t<scalar_t>>;
  using accscalar_t = at::acc_type<scalar_t, false>;
  int64_t n_batch = input.size(0);
  int64_t n_channel = input.size(1);
  int64_t image_size = input.numel() / n_batch / n_channel;
  int64_t N = input.numel() / n_channel;

  const scalar_t* grad_output_data = grad_output.data_ptr<scalar_t>();
  const scalar_t* input_data = input.data_ptr<scalar_t>();

  scalar_t* grad_input_data = grad_input.defined() ? grad_input.data_ptr<scalar_t>() : nullptr;
  param_t* grad_weight_data = grad_weight.defined() ? grad_weight.data_ptr<param_t>() : nullptr;
  param_t* grad_bias_data = grad_bias.defined() ? grad_bias.data_ptr<param_t>() : nullptr;
  const bool grad_input_null = grad_input_data == nullptr;
  const bool grad_weight_null = grad_weight_data == nullptr;
  const bool grad_bias_null = grad_bias_data == nullptr;

  auto weight_a = conditional_accessor_1d<param_t>(weight);
  auto save_mean_a = conditional_accessor_1d<param_t>(save_mean);
  auto save_invstd_a = conditional_accessor_1d<param_t>(save_invstd);
  auto running_mean_a = conditional_accessor_1d<param_t>(running_mean);
  auto running_var_a = conditional_accessor_1d<param_t>(running_var);

  // parallel dim reduce on 'channel'
  at::parallel_for(0, n_channel, 1, [&](int64_t begin, int64_t end) {
<<<<<<< HEAD
    for (int64_t c = begin; c < end; c++) {
      param_t w = weight.defined() ? weight_a[c] : param_t(1);
=======
    for (const auto c : c10::irange(begin, end)) {
      scalar_t w = weight.defined() ? weight_a[c] : 1;
>>>>>>> 061794b1

      param_t mean, invstd;
      if (train) {
        mean = save_mean_a[c];
        invstd = save_invstd_a[c];
      } else {
        mean = running_mean_a[c];
        invstd = 1 / std::sqrt(running_var_a[c] + eps);
      }

      // reduce over grad_output in feature plane
      // compute 1) sum; 2) dot product of Q(X) and dY.
      // fuse into a single loop to reuse dY
      //
<<<<<<< HEAD
      accscalar_t sum, dotp;
      std::tie(sum, dotp) = BatchNormBackwardImpl<scalar_t, param_t>::kernel0(
          input_data, grad_output_data, mean,
          n_batch, n_channel, image_size, c);
=======
      accscalar_t sum = 0;
      accscalar_t dotp = 0;
      for (const auto n : c10::irange(n_batch)) {
        const scalar_t* x_ptr = input_data + n * n_channel * image_size + c * image_size;
        const scalar_t* dy_ptr = grad_output_data + n * n_channel * image_size + c * image_size;

        sum += vec::reduce_all<scalar_t>(
            [](Vec& x, Vec& y) { return x + y; },
            dy_ptr,
            image_size);

        dotp += vec::map2_reduce_all<scalar_t>(
            [mean](Vec x, Vec dy) { return (x - Vec(mean)) * dy; },
            [](Vec x, Vec y) { return x + y; },
            x_ptr,
            dy_ptr,
            image_size);
      }
>>>>>>> 061794b1

      if (!grad_input_null) {
        if (train) {
          accscalar_t k = (accscalar_t) dotp * invstd * invstd / N;
          accscalar_t grad_mean = sum / N;

          for (const auto n : c10::irange(n_batch)) {
            const scalar_t* x_ptr = input_data + n * n_channel * image_size + c * image_size;
            scalar_t* dx_ptr = grad_input_data + n * n_channel * image_size + c * image_size;
            const scalar_t* dy_ptr = grad_output_data + n * n_channel * image_size + c * image_size;

            // Scalar math:
            // for (const auto j : c10::irange(image_size)) {
            //   scalar_t dx = (x_ptr[j] - mean) * k;
            //   dx_ptr[j] = (dy_ptr[j] - grad_mean - dx) * invstd * w;
            // }
            vec::map2<scalar_t>(
                [=](Vec x, Vec dy) {
                  Vec dx = (x - Vec(mean)) * Vec(k);
                  return (dy - Vec(grad_mean) - dx) * Vec(invstd) * Vec(w);
                },
                dx_ptr,
                x_ptr,
                dy_ptr,
                image_size);
          }
        } else { // evaluation mode
          for (const auto n : c10::irange(n_batch)) {
            scalar_t* dx_ptr = grad_input_data + n * n_channel * image_size + c * image_size;
            const scalar_t* dy_ptr = grad_output_data + n * n_channel * image_size + c * image_size;

            // Scalar math:
            // for (const auto j : c10::irange(image_size)) {
            //   dx_ptr[j] = dy_ptr[j] * invstd * w;
            // }
            vec::map<scalar_t>(
                [=](Vec dy) { return dy * Vec(invstd) * Vec(w); },
                dx_ptr,
                dy_ptr,
                image_size);
          }
        }
      }

      if (!grad_weight_null) {
        grad_weight_data[c] = dotp * invstd;
      }

      if (!grad_bias_null) {
        grad_bias_data[c] = sum;
      }
    }
  });
}

template <typename scalar_t, typename param_t>
void batch_norm_cpu_backward_channels_last_impl(Tensor& grad_input, Tensor& grad_weight, Tensor& grad_bias,
    const Tensor& grad_output, const Tensor& input, const Tensor& weight,
    const Tensor& running_mean, const Tensor& running_var, const Tensor& save_mean, const Tensor& save_invstd,
    bool train, double eps) {

  using Vec = Vectorized<scalar_t>;
  using accscalar_t = at::acc_type<scalar_t, false>;
  int64_t n_channel = input.size(1);
  int64_t N = input.numel() / n_channel;

  const scalar_t* grad_output_data = grad_output.data_ptr<scalar_t>();
  const scalar_t* input_data = input.data_ptr<scalar_t>();

  scalar_t* grad_input_data = grad_input.defined() ? grad_input.data_ptr<scalar_t>() : nullptr;
  param_t* grad_weight_data = grad_weight.defined() ? grad_weight.data_ptr<param_t>() : nullptr;
  param_t* grad_bias_data = grad_bias.defined() ? grad_bias.data_ptr<param_t>() : nullptr;

  param_t* save_mean_data = conditional_data_ptr<param_t>(save_mean);
  param_t* save_invstd_data = conditional_data_ptr<param_t>(save_invstd);
  param_t* running_mean_data = conditional_data_ptr<param_t>(running_mean);
  param_t* running_var_data = conditional_data_ptr<param_t>(running_var);

  const bool mixed_type = !std::is_same<scalar_t, param_t>::value;
  const auto dtype = mixed_type ? kFloat : input.scalar_type();
  Tensor weight_ = weight.defined() ? weight : at::ones({n_channel}, input.options().dtype(dtype));
  const param_t* weight_data = weight_.data_ptr<param_t>();

  param_t* mean_ptr = nullptr;
  param_t* invstd_ptr = nullptr;
  Tensor invstd = at::empty({0}, input.options().dtype(dtype));
  if (train) {
    mean_ptr = save_mean_data;
    invstd_ptr = save_invstd_data;
  } else {
    mean_ptr = running_mean_data;

    invstd.resize_({n_channel});
<<<<<<< HEAD
    invstd_ptr = invstd.data_ptr<param_t>();
    for (int64_t c = 0; c < n_channel; c++) {
=======
    invstd_ptr = invstd.data_ptr<scalar_t>();
    for (const auto c : c10::irange(n_channel)) {
>>>>>>> 061794b1
      invstd_ptr[c] = 1 / std::sqrt(running_var_data[c] + eps);
    }
  }

  // Typical vertical reduce from shape of {NHW, C} to {C}.
  // Apply two path parallel reduction:
  // First path: allocate an immediate buffer of size {2, max_threads, C}, parallel along dim0,
  //    sum = buffer[0], dotp = buffer[2]
  //
  // Second path: parallel along dim1 of the immediate buffer.
  //
  using param2_t = param_acc_t<scalar_t>;
  int num_threads = at::get_num_threads();
  Tensor buffer = at::empty({2, num_threads, n_channel}, param_options(input)).zero_();
  param2_t* sum_data = buffer.data_ptr<param2_t>();
  param2_t* dotp_data = sum_data + num_threads * n_channel;

  // compute sum and dotp per feature plain,
  // fuse into a single loop to reuse grad_output in L1.
  at::parallel_for(0, N, 1, [&](int64_t begin, int64_t end) {
    int tid = at::get_thread_num();
    TORCH_CHECK(tid < num_threads, "expect thread id smaller than ", num_threads, ", got thread id ", tid);
<<<<<<< HEAD
    param2_t* sum_ptr = sum_data + tid * n_channel;
    param2_t* dotp_ptr = dotp_data + tid * n_channel;
    for (int64_t i = begin; i < end; i++) {
=======
    scalar_t* sum_ptr = sum_data + tid * n_channel;
    scalar_t* dotp_ptr = dotp_data + tid * n_channel;
    for (const auto i : c10::irange(begin, end)) {
>>>>>>> 061794b1
      const scalar_t* x_ptr = input_data + i * n_channel;
      const scalar_t* dy_ptr = grad_output_data + i * n_channel;

      BatchNormBackwardImpl<scalar_t, param_t>::kernel1(
          sum_ptr, dotp_ptr, x_ptr, dy_ptr, mean_ptr, n_channel);
    }
  });

  at::parallel_for(0, n_channel, 1, [&](int64_t begin, int64_t end) {
    for (const auto c : c10::irange(begin, end)) {
      // store the final result of sum and dotp in the 1st lane of immediate buffer,
      // so that we won't need to allocate anther buffer to store the temp values.
      accscalar_t _sum = 0;
      for (const auto t : c10::irange(num_threads)) {
        _sum += sum_data[t * n_channel + c];
      }
      sum_data[/* 0 * n_channel + */c] = _sum;

      accscalar_t _dotp = 0;
      for (const auto t : c10::irange(num_threads)) {
        _dotp += dotp_data[t * n_channel + c];
      }
      dotp_data[/* 0 * n_channel + */c] = _dotp;
    }
  });

  // compute grad_input
  if (grad_input.defined()) {
    at::parallel_for(0, N, 1, [&](int64_t begin, int64_t end) {
      for (const auto i : c10::irange(begin, end)) {
        scalar_t* dx_ptr = grad_input_data + i * n_channel;
        const scalar_t* x_ptr = input_data + i * n_channel;
        const scalar_t* dy_ptr = grad_output_data + i * n_channel;
        if (train) {
          BatchNormBackwardImpl<scalar_t, param_t>::kernel2(
            dx_ptr, x_ptr, dy_ptr, sum_data, dotp_data,
            weight_data, mean_ptr, invstd_ptr, N, n_channel);
        } else { // evaluation mode
          BatchNormBackwardImpl<scalar_t, param_t>::kernel3(
            dx_ptr, dy_ptr, weight_data, invstd_ptr, n_channel);
        }
      }
    });
  }

  if (grad_weight.defined()) {
    // grad_weight = dotp * invstd
    for (int64_t d = 0; d < n_channel; d++) {
      grad_weight_data[d] = param_t(dotp_data[d] * invstd_ptr[d]);
    }
  }

  // grad_bias = sum
  if (grad_bias.defined()) {
      for (int64_t d = 0; d < n_channel; d++) {
      grad_bias_data[d] = param_t(sum_data[d]);
    }
  }
}

void batch_norm_cpu_kernel(Tensor& output, const Tensor& input,
    const Tensor& weight, const Tensor& bias, const Tensor& save_mean,  const Tensor& save_invstd,
    const Tensor& running_mean, const Tensor& running_var, bool train, double eps) {
  const bool mixed_type = is_mixed_type(input, weight, bias, save_mean, save_invstd, running_mean, running_var);
  if (input.is_contiguous()) {
    AT_DISPATCH_FLOATING_TYPES_AND(ScalarType::BFloat16, input.scalar_type(), "batch_norm_cpu_contiguous", [&] {
      if (mixed_type) {
        batch_norm_cpu_contiguous_impl<BFloat16, float>(output, input, weight, bias,
            save_mean, save_invstd, running_mean, running_var, train, eps);
      } else {
        batch_norm_cpu_contiguous_impl<scalar_t, scalar_t>(output, input, weight, bias,
            save_mean, save_invstd, running_mean, running_var, train, eps);
      }
    });
  } else if (input.is_contiguous(at::MemoryFormat::ChannelsLast)) {
    AT_DISPATCH_FLOATING_TYPES_AND(ScalarType::BFloat16, input.scalar_type(), "batch_norm_cpu_channels_last", [&] {
      if (mixed_type) {
        batch_norm_cpu_channels_last_impl<BFloat16, float>(output, input, weight, bias,
            save_mean, save_invstd, running_mean, running_var, train, eps);
      } else {
        batch_norm_cpu_channels_last_impl<scalar_t, scalar_t>(output, input, weight, bias,
            save_mean, save_invstd, running_mean, running_var, train, eps);
      }
    });
  } else {
    TORCH_CHECK(false, "batch_norm_cpu_kernel: expecting input to be contiguous.");
  }
}

void batch_norm_cpu_collect_stats_kernel(
    Tensor& mean, Tensor& var_sum, const Tensor& input) {
  const bool mixed_type = is_mixed_type(input, mean, var_sum);
  int64_t image_size = input.numel() / input.size(0) / input.size(1);
  if (input.is_contiguous()) {
    AT_DISPATCH_FLOATING_TYPES_AND(ScalarType::BFloat16, input.scalar_type(), "batch_norm_cpu_collect_stats_contiguous", [&] {
      if (mixed_type) {
        if (image_size == 1) { // NC11 is also channels last
          batch_norm_cpu_collect_stats_channels_last_impl<BFloat16, float>(mean, var_sum, input);
        } else {
          batch_norm_cpu_collect_stats_contiguous_impl<BFloat16, float>(mean, var_sum, input);
        }
      } else {
        if (image_size == 1) { // NC11 is also channels last
          batch_norm_cpu_collect_stats_channels_last_impl<scalar_t, scalar_t>(mean, var_sum, input);
        } else {
          batch_norm_cpu_collect_stats_contiguous_impl<scalar_t, scalar_t>(mean, var_sum, input);
        }
      }
    });
  } else if (input.is_contiguous(at::MemoryFormat::ChannelsLast)) {
    AT_DISPATCH_FLOATING_TYPES_AND(ScalarType::BFloat16, input.scalar_type(), "batch_norm_cpu_collect_stats_channels_last", [&] {
      if (mixed_type) {
        batch_norm_cpu_collect_stats_channels_last_impl<BFloat16, float>(mean, var_sum, input);
      } else {
        batch_norm_cpu_collect_stats_channels_last_impl<scalar_t, scalar_t>(mean, var_sum, input);
      }
    });
  } else {
    TORCH_CHECK(false, "batch_norm_cpu_collect_stats_kernel: expecting input to be contiguous.");
  }
}

void batch_norm_cpu_backward_kernel(Tensor& grad_input, Tensor& grad_weight, Tensor& grad_bias,
    const Tensor& grad_output, const Tensor& input, const Tensor& weight,
    const Tensor& running_mean, const Tensor& running_var, const Tensor& save_mean, const Tensor& save_invstd,
    bool train, double eps) {
  const bool mixed_type = is_mixed_type(input, weight, running_mean, running_var, save_mean, save_invstd);
  int64_t image_size = input.numel() / input.size(0) / input.size(1);
  if (input.is_contiguous()) {
    AT_DISPATCH_FLOATING_TYPES_AND(ScalarType::BFloat16, input.scalar_type(), "batch_norm_cpu_backward_contiguous", [&] {
      if (mixed_type) {
        if (image_size == 1) { // NC11 is also channels last
          batch_norm_cpu_backward_channels_last_impl<BFloat16, float>(grad_input, grad_weight, grad_bias,
              grad_output, input, weight, running_mean, running_var, save_mean, save_invstd, train, eps);
        } else {
          batch_norm_cpu_backward_contiguous_impl<BFloat16, float>(grad_input, grad_weight, grad_bias,
              grad_output, input, weight, running_mean, running_var, save_mean, save_invstd, train, eps);
        }
      } else {
        if (image_size == 1) { // NC11 is also channels last
          batch_norm_cpu_backward_channels_last_impl<scalar_t, scalar_t>(grad_input, grad_weight, grad_bias,
              grad_output, input, weight, running_mean, running_var, save_mean, save_invstd, train, eps);
        } else {
          batch_norm_cpu_backward_contiguous_impl<scalar_t, scalar_t>(grad_input, grad_weight, grad_bias,
              grad_output, input, weight, running_mean, running_var, save_mean, save_invstd, train, eps);
        }
      }
    });
  } else if (input.is_contiguous(at::MemoryFormat::ChannelsLast)) {
    AT_DISPATCH_FLOATING_TYPES_AND(ScalarType::BFloat16, input.scalar_type(), "batch_norm_cpu_backward_channels_last", [&] {
      if (mixed_type) {
        batch_norm_cpu_backward_channels_last_impl<BFloat16, float>(grad_input, grad_weight, grad_bias,
            grad_output, input, weight, running_mean, running_var, save_mean, save_invstd, train, eps);
      } else {
        batch_norm_cpu_backward_channels_last_impl<scalar_t, scalar_t>(grad_input, grad_weight, grad_bias,
            grad_output, input, weight, running_mean, running_var, save_mean, save_invstd, train, eps);
      }
    });
  } else {
    TORCH_CHECK(false, "batch_norm_cpu_backward_kernel: expecting input to be contiguous.");
  }
}

}// anonymous namespace

REGISTER_DISPATCH(batch_norm_cpu_stub, &batch_norm_cpu_kernel);
REGISTER_DISPATCH(batch_norm_cpu_collect_stats_stub, &batch_norm_cpu_collect_stats_kernel);
REGISTER_DISPATCH(batch_norm_cpu_backward_stub, &batch_norm_cpu_backward_kernel);

}} // namespace at::native<|MERGE_RESOLUTION|>--- conflicted
+++ resolved
@@ -593,13 +593,8 @@
   ///   the constant term beta(c) = bias(c) - mean(c) * inv_var(c) * weight(c)
   /// Note that this is only a good idea if (input_size >> c), in degenerate
   /// cases where image_size == 1 && batch_size == 1, it is slow.
-<<<<<<< HEAD
-  for (int64_t c = 0; c < n_channel; c++) {
+  for (const auto c : c10::irange(n_channel)) {
     param2_t mean, invstd;
-=======
-  for (const auto c : c10::irange(n_channel)) {
-    scalar_t mean, invstd;
->>>>>>> 061794b1
     if (train) {
       mean = param2_t(save_mean_a[c]);
       invstd = param2_t(save_invstd_a[c]);
@@ -646,13 +641,7 @@
       int64_t c = 0;
       data_index_init(begin, n, n_batch, c, n_channel);
 
-<<<<<<< HEAD
-      for (int64_t i = begin; i < end; i++) {
-=======
       for (const auto i : c10::irange(begin, end)) {
-        const Vec alpha_vec(alpha_data[c]);
-        const Vec beta_vec(beta_data[c]);
->>>>>>> 061794b1
         int64_t offset = i * image_size;
         BatchNormImpl<scalar_t>::kernel0(
             output_data + offset, input_data + offset,
@@ -727,35 +716,12 @@
   at::parallel_for(0, n_channel, 1, [&](int64_t begin, int64_t end) {
     for (const auto c : c10::irange(begin, end)) {
       // compute mean per input
-<<<<<<< HEAD
       BatchNormCollectStatsImpl<scalar_t, param_t>::kernel0(
           mean_data, input_data, n_batch, image_size, n_channel, N, c);
 
       // compute variance per input
       BatchNormCollectStatsImpl<scalar_t, param_t>::kernel1(
           var_sum_data, input_data, mean_data[c], n_batch, image_size, n_channel, c);
-=======
-      accscalar_t sum = 0;
-      for (const auto n : c10::irange(n_batch)) {
-        for (const auto i : c10::irange(image_size)) {
-          auto offset = n * n_channel * image_size + c * image_size + i;
-          sum += input_data[offset];
-        }
-      }
-      scalar_t mean = sum / N;
-      mean_data[c] = mean;
-
-      // compute variance per input
-      accscalar_t _var_sum = 0;
-      for (const auto n : c10::irange(n_batch)) {
-        for (const auto i : c10::irange(image_size)) {
-          auto offset = n * n_channel * image_size + c * image_size + i;
-          auto x = input_data[offset];
-          _var_sum += (x - mean) * (x - mean);
-        }
-      }
-      var_sum_data[c] = _var_sum;
->>>>>>> 061794b1
     }
   });
 }
@@ -794,13 +760,8 @@
     int tid = at::get_thread_num();
     TORCH_CHECK(tid < num_threads,
                 "expect thread id smaller than ", num_threads, ", got thread id ", tid);
-<<<<<<< HEAD
     param2_t* buffer_ptr = buffer_data + tid * n_channel;
-    for (int64_t i = begin; i < end; i++) {
-=======
-    scalar_t* buffer_ptr = buffer_data + tid * n_channel;
     for (const auto i : c10::irange(begin, end)) {
->>>>>>> 061794b1
       const scalar_t* x_ptr = input_data + i * n_channel;
       BatchNormCollectStatsImpl<scalar_t, param_t>::kernel2(
           buffer_ptr, x_ptr, n_channel);
@@ -823,13 +784,8 @@
   at::parallel_for(0, N, 1, [&](int64_t begin, int64_t end) {
     int tid = at::get_thread_num();
     TORCH_CHECK(tid < num_threads, "expect thread id smaller than ", num_threads, ", got thread id ", tid);
-<<<<<<< HEAD
     param2_t* buffer_ptr = buffer_data + tid * n_channel;
-    for (int64_t i = begin; i < end; i++) {
-=======
-    scalar_t* buffer_ptr = buffer_data + tid * n_channel;
     for (const auto i : c10::irange(begin, end)) {
->>>>>>> 061794b1
       const scalar_t* x_ptr = input_data + i * n_channel;
       BatchNormCollectStatsImpl<scalar_t, param_t>::kernel3(
           buffer_ptr, x_ptr, mean_data, n_channel);
@@ -878,13 +834,8 @@
 
   // parallel dim reduce on 'channel'
   at::parallel_for(0, n_channel, 1, [&](int64_t begin, int64_t end) {
-<<<<<<< HEAD
-    for (int64_t c = begin; c < end; c++) {
+    for (const auto c : c10::irange(begin, end)) {
       param_t w = weight.defined() ? weight_a[c] : param_t(1);
-=======
-    for (const auto c : c10::irange(begin, end)) {
-      scalar_t w = weight.defined() ? weight_a[c] : 1;
->>>>>>> 061794b1
 
       param_t mean, invstd;
       if (train) {
@@ -899,31 +850,10 @@
       // compute 1) sum; 2) dot product of Q(X) and dY.
       // fuse into a single loop to reuse dY
       //
-<<<<<<< HEAD
       accscalar_t sum, dotp;
       std::tie(sum, dotp) = BatchNormBackwardImpl<scalar_t, param_t>::kernel0(
           input_data, grad_output_data, mean,
           n_batch, n_channel, image_size, c);
-=======
-      accscalar_t sum = 0;
-      accscalar_t dotp = 0;
-      for (const auto n : c10::irange(n_batch)) {
-        const scalar_t* x_ptr = input_data + n * n_channel * image_size + c * image_size;
-        const scalar_t* dy_ptr = grad_output_data + n * n_channel * image_size + c * image_size;
-
-        sum += vec::reduce_all<scalar_t>(
-            [](Vec& x, Vec& y) { return x + y; },
-            dy_ptr,
-            image_size);
-
-        dotp += vec::map2_reduce_all<scalar_t>(
-            [mean](Vec x, Vec dy) { return (x - Vec(mean)) * dy; },
-            [](Vec x, Vec y) { return x + y; },
-            x_ptr,
-            dy_ptr,
-            image_size);
-      }
->>>>>>> 061794b1
 
       if (!grad_input_null) {
         if (train) {
@@ -1017,13 +947,8 @@
     mean_ptr = running_mean_data;
 
     invstd.resize_({n_channel});
-<<<<<<< HEAD
     invstd_ptr = invstd.data_ptr<param_t>();
-    for (int64_t c = 0; c < n_channel; c++) {
-=======
-    invstd_ptr = invstd.data_ptr<scalar_t>();
     for (const auto c : c10::irange(n_channel)) {
->>>>>>> 061794b1
       invstd_ptr[c] = 1 / std::sqrt(running_var_data[c] + eps);
     }
   }
@@ -1046,15 +971,9 @@
   at::parallel_for(0, N, 1, [&](int64_t begin, int64_t end) {
     int tid = at::get_thread_num();
     TORCH_CHECK(tid < num_threads, "expect thread id smaller than ", num_threads, ", got thread id ", tid);
-<<<<<<< HEAD
     param2_t* sum_ptr = sum_data + tid * n_channel;
     param2_t* dotp_ptr = dotp_data + tid * n_channel;
-    for (int64_t i = begin; i < end; i++) {
-=======
-    scalar_t* sum_ptr = sum_data + tid * n_channel;
-    scalar_t* dotp_ptr = dotp_data + tid * n_channel;
     for (const auto i : c10::irange(begin, end)) {
->>>>>>> 061794b1
       const scalar_t* x_ptr = input_data + i * n_channel;
       const scalar_t* dy_ptr = grad_output_data + i * n_channel;
 
