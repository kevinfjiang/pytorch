--- conflicted
+++ resolved
@@ -351,7 +351,6 @@
       dilation.insert(dilation.begin(), 1);
       output_padding.insert(output_padding.begin(), 0);
     }
-<<<<<<< HEAD
   }
 
   bool use_cpu_depthwise3x3_winograd(const at::Tensor& input, const at::Tensor& weight, const c10::optional<at::Tensor>& bias) const {
@@ -403,59 +402,6 @@
     return outsize > int_max;
   }
 
-=======
-  }
-
-  bool use_cpu_depthwise3x3_winograd(const at::Tensor& input, const at::Tensor& weight, const c10::optional<at::Tensor>& bias) const {
-#if defined(__ARM_NEON__)
-    // Currently only 3x3 depthwise convolutions on tensors of float are supported.
-    return (input.ndimension() == 4) &&
-           (at::symint::size<T>(input, 1) == groups) &&
-           (weight.ndimension() == 4 ) &&
-           (at::symint::size<T>(weight, 0) % at::symint::size<T>(input, 1) == 0) &&
-           (at::symint::size<T>(weight, 1) == 1) &&
-           (at::symint::size<T>(weight, 2) == 3) &&
-           (at::symint::size<T>(weight, 3) == 3) &&
-           (input.device().is_cpu()) &&
-           (input.scalar_type() == at::kFloat) &&
-           input.is_contiguous() &&
-           (weight.device().is_cpu()) &&
-           (weight.scalar_type() == at::kFloat) &&
-           weight.is_contiguous() &&
-           (!bias.has_value() || bias->is_contiguous()) &&
-           !is_strided() &&
-           !is_dilated() &&
-           !transposed;
-#else
-    return false;
-#endif
-  }
-
-  bool needs_64bit_indexing_no_split(const at::Tensor& input, const at::Tensor& weight) const {
-    constexpr int64_t int_max = std::numeric_limits<int>::max();
-    auto numel_input = at::symint::numel<T>(input);
-    // empty input
-    if (numel_input == 0) {
-      return false;
-    }
-    // input size can not be reduced to the range of int by splitting the batch dim
-    auto n = at::symint::size<T>(input, 0);
-    if (numel_input / n > int_max) {
-      return true;
-    }
-    // output size can not be reduced to the range of int by splitting the batch dim
-    T outsize = 1;
-    if (transposed) {
-      auto o = conv_input_size(at::symint::sizes<T>(input), at::symint::sizes<T>(weight), padding, output_padding, stride, dilation, groups);
-      outsize = c10::multiply_integers(o.begin() + 1, o.end());
-    } else {
-      auto o = conv_output_size(at::symint::sizes<T>(input), at::symint::sizes<T>(weight), padding, stride, dilation);
-      outsize = c10::multiply_integers(o.begin() + 1, o.end());
-    }
-    return outsize > int_max;
-  }
-
->>>>>>> 5654fed2
   bool use_cudnn(const at::Tensor& input, const at::Tensor& weight) const {
   // Note [Mobile check segfaults]
   // cudnn and miopen are guaranteed not to be on mobile, and T102591915 / T110194934 suggest
@@ -609,7 +555,6 @@
                   transposed);
     }
 #endif
-<<<<<<< HEAD
     return false;
   }
 
@@ -625,8 +570,6 @@
     }
     return true;
 #else
-=======
->>>>>>> 5654fed2
     return false;
 #endif
   }
@@ -642,37 +585,6 @@
            groups > 1 && // no point if there is only a single group
            at::symint::size<T>(weight, 0) % at::symint::size<T>(input, 1) == 0; // output channels must be a multiple of input channels
   }
-<<<<<<< HEAD
-=======
-
-  bool use_mps(const at::Tensor& input, const at::Tensor& weight) const {
-    // These checks need to be expanded. Currently we have very limited set of
-    // checks for MPS.
-#ifdef USE_MPS
-    if (needs_64bit_indexing_no_split(input, weight)) {
-      return false;
-    }
-    if (!input.is_mps()) {
-      return false;
-    }
-    return true;
-#else
-    return false;
-#endif
-  }
-
-  // We currently only have depthwise support for the case where groups ==
-  // nInputPlane and nInputPlane == nOutputPlane (the latter due to the lack of
-  // a depthwise multiplier)
-  bool is_depthwise(const at::Tensor& input, const at::Tensor& weight) const  {
-    return input.is_cuda() &&
-           !transposed &&
-           (input.ndimension() == 4 || input.ndimension() == 5) &&
-           at::symint::size<T>(input, 1) == groups &&
-           groups > 1 && // no point if there is only a single group
-           at::symint::size<T>(weight, 0) % at::symint::size<T>(input, 1) == 0; // output channels must be a multiple of input channels
-  }
->>>>>>> 5654fed2
 };
 
 DEFINE_DISPATCH(conv_depthwise2d_backward_stub);
